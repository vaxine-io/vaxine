%% -------------------------------------------------------------------
%%
%% Copyright (c) 2014 SyncFree Consortium.  All Rights Reserved.
%%
% This file is provided to you under the Apache License,
%% Version 2.0 (the "License"); you may not use this file
%% except in compliance with the License.  You may obtain
%% a copy of the License at
%%
%%   http://www.apache.org/licenses/LICENSE-2.0
%%
%% Unless required by applicable law or agreed to in writing,
%% software distributed under the License is distributed on an
%% "AS IS" BASIS, WITHOUT WARRANTIES OR CONDITIONS OF ANY
%% KIND, either express or implied.  See the License for the
%% specific language governing permissions and limitations
%% under the License.
%%
%% -------------------------------------------------------------------
-module(common).

<<<<<<< HEAD
-export([
  clean_clusters/1,
  setup_dc_manager/2]).
=======
-export([clean_clusters/1,
         setup_dc_manager/3,
	 setup_dc_manager_no_rt/3]).
>>>>>>> d5c5bcab

%% It cleans the cluster and formes a new one with the same characteristic of the input one.
%% In case the clean_cluster parameter is set to false in the riak_test configuration file
%% the function simply returns the inputed set of clusters
%% Clusters: A list of clusters as defined by rt
clean_clusters(Clusters)->
    Clean = rt_config:get(clean_cluster, true),
    case Clean of
        true ->
            Sizes = lists:foldl(fun(Cluster, Acc) ->
                                    rt:clean_cluster(Cluster),
                                    Acc ++ [length(Cluster)]
                                end, [], Clusters),
            Clusters1 = rt:build_clusters(Sizes),
            lists:foreach(fun(Cluster) ->
                            rt:wait_until_ring_converged(Cluster)
                          end, Clusters1),
            Clusters1;
        false ->
            Clusters
    end.

%% It set ups the listeners and connect the different dcs automatically
%% Input:   Clusters:   List of clusters
%%          Clean:      If true, the setting is done, otherwise, it is ignore. This is useful
<<<<<<< HEAD
%%                      for the configurable clean_cluster parameter.
setup_dc_manager(Clusters, first_run) -> connect_dcs(Clusters);
setup_dc_manager(_Clusters, false) -> ok;
setup_dc_manager(Clusters, true) -> disconnect_dcs(Clusters), connect_dcs(Clusters).

connect_dcs(Clusters) ->
  lager:info("Connecting DC clusters..."),
  Descriptors = descriptors(Clusters),
  lists:foreach(fun(Cluster) ->
    Node = hd(Cluster),
    lager:info("Waiting until vnodes start on node ~p", [Node]),
    rt:wait_until_registered(Node, inter_dc_pub),
    rt:wait_until_registered(Node, inter_dc_log_reader_response),
    rt:wait_until_registered(Node, inter_dc_log_reader_query),
    rt:wait_until_registered(Node, inter_dc_sub),
    lager:info("Making node ~p observe other DCs...", [Node]),
    %% It is safe to make the DC observe itself, the observe() call will be ignored silently.
    rpc:call(Node, inter_dc_manager, observe_dcs_sync, [Descriptors])
  end, Clusters),
  lager:info("DC clusters connected!").

disconnect_dcs(Clusters) ->
  lager:info("Disconnecting DC clusters..."),
  Descriptors = descriptors(Clusters),
  lists:foreach(fun(Cluster) ->
    Node = hd(Cluster),
    lager:info("Making node ~p forget other DCs...", [Node]),
    rpc:call(Node, inter_dc_manager, observe_dcs_sync, [Descriptors])
  end, Clusters),
  lager:info("DC clusters disconnected!").

descriptors(Clusters) ->
  lists:map(fun(Cluster) ->
    {ok, Descriptor} = rpc:call(hd(Cluster), inter_dc_manager, get_descriptor, []),
    Descriptor
  end, Clusters).

=======
%%                      for the configurable clean_cluster parameter. 
setup_dc_manager(Clusters, Ports, Clean) ->
    case Clean of
        true ->
            {_, CombinedList} = lists:foldl(fun(Cluster, {Index, Result}) ->
                                                {Index+1, Result ++ [{Cluster, lists:nth(Index, Ports)}]}
                                            end, {1, []}, Clusters),
            Heads = lists:foldl(fun({Cluster, Port}, Acc) ->
                                    Node = hd(Cluster),
                                    rt:wait_until_registered(Node, inter_dc_manager),
                                    {ok, DC} = rpc:call(Node, inter_dc_manager, start_receiver,[Port]),
                                    rt:wait_until(Node,fun wait_init:check_ready/1),
                                    Acc ++ [{Node, DC}]
                                end, [], CombinedList),
            lists:foreach(fun({Node, DC}) ->
                            Sublist = lists:subtract(Heads, [{Node, DC}]),
                            lists:foreach(fun({_, RemoteDC}) ->
                                            ok = rpc:call(Node, inter_dc_manager, add_dc,[RemoteDC])
                                          end, Sublist)
                          end, Heads),
            ok;
        false ->
            ok
    end.


setup_dc_manager_no_rt(Clusters, Ports, Clean) ->
    case Clean of
        true ->
            {_, CombinedList} = lists:foldl(fun(Cluster, {Index, Result}) ->
                                                {Index+1, Result ++ [{Cluster, lists:nth(Index, Ports)}]}
                                            end, {1, []}, Clusters),
            Heads = lists:foldl(fun({Cluster, Port}, Acc) ->
                                    Node = hd(Cluster),
                                    {ok, DC} = rpc:call(Node, inter_dc_manager, start_receiver,[Port]),
                                    Acc ++ [{Node, DC}]
                                end, [], CombinedList),
            lists:foreach(fun({Node, DC}) ->
                            Sublist = lists:subtract(Heads, [{Node, DC}]),
                            lists:foreach(fun({_, RemoteDC}) ->
                                            ok = rpc:call(Node, inter_dc_manager, add_dc,[RemoteDC])
                                          end, Sublist)
                          end, Heads),
            ok;
        false ->
            ok
    end.
>>>>>>> d5c5bcab
<|MERGE_RESOLUTION|>--- conflicted
+++ resolved
@@ -19,15 +19,9 @@
 %% -------------------------------------------------------------------
 -module(common).
 
-<<<<<<< HEAD
 -export([
   clean_clusters/1,
   setup_dc_manager/2]).
-=======
--export([clean_clusters/1,
-         setup_dc_manager/3,
-	 setup_dc_manager_no_rt/3]).
->>>>>>> d5c5bcab
 
 %% It cleans the cluster and formes a new one with the same characteristic of the input one.
 %% In case the clean_cluster parameter is set to false in the riak_test configuration file
@@ -53,7 +47,6 @@
 %% It set ups the listeners and connect the different dcs automatically
 %% Input:   Clusters:   List of clusters
 %%          Clean:      If true, the setting is done, otherwise, it is ignore. This is useful
-<<<<<<< HEAD
 %%                      for the configurable clean_cluster parameter.
 setup_dc_manager(Clusters, first_run) -> connect_dcs(Clusters);
 setup_dc_manager(_Clusters, false) -> ok;
@@ -89,54 +82,4 @@
   lists:map(fun(Cluster) ->
     {ok, Descriptor} = rpc:call(hd(Cluster), inter_dc_manager, get_descriptor, []),
     Descriptor
-  end, Clusters).
-
-=======
-%%                      for the configurable clean_cluster parameter. 
-setup_dc_manager(Clusters, Ports, Clean) ->
-    case Clean of
-        true ->
-            {_, CombinedList} = lists:foldl(fun(Cluster, {Index, Result}) ->
-                                                {Index+1, Result ++ [{Cluster, lists:nth(Index, Ports)}]}
-                                            end, {1, []}, Clusters),
-            Heads = lists:foldl(fun({Cluster, Port}, Acc) ->
-                                    Node = hd(Cluster),
-                                    rt:wait_until_registered(Node, inter_dc_manager),
-                                    {ok, DC} = rpc:call(Node, inter_dc_manager, start_receiver,[Port]),
-                                    rt:wait_until(Node,fun wait_init:check_ready/1),
-                                    Acc ++ [{Node, DC}]
-                                end, [], CombinedList),
-            lists:foreach(fun({Node, DC}) ->
-                            Sublist = lists:subtract(Heads, [{Node, DC}]),
-                            lists:foreach(fun({_, RemoteDC}) ->
-                                            ok = rpc:call(Node, inter_dc_manager, add_dc,[RemoteDC])
-                                          end, Sublist)
-                          end, Heads),
-            ok;
-        false ->
-            ok
-    end.
-
-
-setup_dc_manager_no_rt(Clusters, Ports, Clean) ->
-    case Clean of
-        true ->
-            {_, CombinedList} = lists:foldl(fun(Cluster, {Index, Result}) ->
-                                                {Index+1, Result ++ [{Cluster, lists:nth(Index, Ports)}]}
-                                            end, {1, []}, Clusters),
-            Heads = lists:foldl(fun({Cluster, Port}, Acc) ->
-                                    Node = hd(Cluster),
-                                    {ok, DC} = rpc:call(Node, inter_dc_manager, start_receiver,[Port]),
-                                    Acc ++ [{Node, DC}]
-                                end, [], CombinedList),
-            lists:foreach(fun({Node, DC}) ->
-                            Sublist = lists:subtract(Heads, [{Node, DC}]),
-                            lists:foreach(fun({_, RemoteDC}) ->
-                                            ok = rpc:call(Node, inter_dc_manager, add_dc,[RemoteDC])
-                                          end, Sublist)
-                          end, Heads),
-            ok;
-        false ->
-            ok
-    end.
->>>>>>> d5c5bcab
+  end, Clusters).