%% -------------------------------------------------------------------
%%
%% Copyright (c) 2014 SyncFree Consortium.  All Rights Reserved.
%%
% This file is provided to you under the Apache License,
%% Version 2.0 (the "License"); you may not use this file
%% except in compliance with the License.  You may obtain
%% a copy of the License at
%%
%%   http://www.apache.org/licenses/LICENSE-2.0
%%
%% Unless required by applicable law or agreed to in writing,
%% software distributed under the License is distributed on an
%% "AS IS" BASIS, WITHOUT WARRANTIES OR CONDITIONS OF ANY
%% KIND, either express or implied.  See the License for the
%% specific language governing permissions and limitations
%% under the License.
%%
%% -------------------------------------------------------------------
-module(clocksi_test).

<<<<<<< HEAD
-export([confirm/0, clocksi_test1/1, clocksi_test2/1, clocksi_test3/1, clocksi_test5/1]).
=======
-export([confirm/0, clocksi_test1/1, clocksi_test2/1, clocksi_test3/1, clocksi_test5/1,
         clocksi_test_read_wait/1, clocksi_test4/1, clocksi_test_read_time/1,
         spawn_read/3]).

>>>>>>> 57e6ac2f
-include_lib("eunit/include/eunit.hrl").
-define(HARNESS, (rt_config:get(rt_harness))).

confirm() ->
    [Nodes] = rt:build_clusters([3]),
    lager:info("Nodes: ~p", [Nodes]),
    clocksi_test1(Nodes),
    clocksi_test2(Nodes),
    clocksi_test3(Nodes),
    clocksi_test5(Nodes),
    clocksi_tx_noclock_test(Nodes),
    clocksi_single_key_update_read_test(Nodes),
    clocksi_multiple_key_update_read_test(Nodes),
    clocksi_test4 (Nodes),
<<<<<<< HEAD
=======
    clocksi_test_read_time(Nodes),
    clocksi_test_read_wait(Nodes),
>>>>>>> 57e6ac2f
    clocksi_multiple_read_update_test(Nodes),
    clocksi_concurrency_test(Nodes),
    rt:clean_cluster(Nodes),
    pass.

%% @doc The following function tests that ClockSI can run a non-interactive tx
%%      that updates multiple partitions.
clocksi_test1(Nodes) ->
    FirstNode = hd(Nodes),
    lager:info("Test1 started"),
    Type = riak_dt_pncounter,
    %% Empty transaction works,
    Result0=rpc:call(FirstNode, antidote, clocksi_execute_tx,
                    [[]]),
    ?assertMatch({ok, _}, Result0),
    Result1=rpc:call(FirstNode, antidote, clocksi_execute_tx,
                    [[]]),
    ?assertMatch({ok, _}, Result1),

    % A simple read returns empty
    Result11=rpc:call(FirstNode, antidote, clocksi_execute_tx,
                    [
                     [{read, key1, Type}]]),
    ?assertMatch({ok, _}, Result11),
    {ok, {_, ReadSet11, _}}=Result11, 
    ?assertMatch([0], ReadSet11),

    %% Read what you wrote
    Result2=rpc:call(FirstNode, antidote, clocksi_execute_tx,
                    [
                      [{read, key1, Type},
                      {update, key1, Type, {increment, a}},
                      {update, key2, Type, {increment, a}},
                      {read, key1, Type}]]),
    ?assertMatch({ok, _}, Result2),
    {ok, {_, ReadSet2, _}}=Result2, 
    ?assertMatch([0,1], ReadSet2),

    %% Update is persisted && update to multiple keys are atomic
    Result3=rpc:call(FirstNode, antidote, clocksi_execute_tx,
                    [
                     [{read, key1, Type},
                      {read, key2, Type}]]),
    ?assertMatch({ok, _}, Result3),
    {ok, {_, ReadSet3, _}}=Result3,
    ?assertEqual([1,1], ReadSet3),

    %% Multiple updates to a key in a transaction works
    Result5=rpc:call(FirstNode, antidote, clocksi_execute_tx,
                    [
                     [{update, key1, Type, {increment, a}},
                      {update, key1, Type, {increment, a}}]]),
    ?assertMatch({ok,_}, Result5),

    Result6=rpc:call(FirstNode, antidote, clocksi_execute_tx,
                    [
                     [{read, key1, Type}]]),
    {ok, {_, ReadSet6, _}}=Result6,
    ?assertEqual(3, hd(ReadSet6)),
    pass.

%% @doc The following function tests that ClockSI can run an interactive tx.
%%      that updates multiple partitions.
clocksi_test2(Nodes) ->
    FirstNode = hd(Nodes),
    lager:info("Test2 started"),
    Type = riak_dt_pncounter,
    {ok,TxId}=rpc:call(FirstNode, antidote, clocksi_istart_tx, []),
    ReadResult0=rpc:call(FirstNode, antidote, clocksi_iread,
                         [TxId, abc, riak_dt_pncounter]),
    ?assertEqual({ok, 0}, ReadResult0),
    WriteResult=rpc:call(FirstNode, antidote, clocksi_iupdate,
                         [TxId, abc, Type, {increment, 4}]),
    ?assertEqual(ok, WriteResult),
    ReadResult=rpc:call(FirstNode, antidote, clocksi_iread,
                        [TxId, abc, riak_dt_pncounter]),
    ?assertEqual({ok, 1}, ReadResult),
    WriteResult1=rpc:call(FirstNode, antidote, clocksi_iupdate,
                          [TxId, bcd, Type, {increment, 4}]),
    ?assertEqual(ok, WriteResult1),
    ReadResult1=rpc:call(FirstNode, antidote, clocksi_iread,
                         [TxId, bcd, riak_dt_pncounter]),
    ?assertEqual({ok, 1}, ReadResult1),
    WriteResult2=rpc:call(FirstNode, antidote, clocksi_iupdate,
                          [TxId, cde, Type, {increment, 4}]),
    ?assertEqual(ok, WriteResult2),
    ReadResult2=rpc:call(FirstNode, antidote, clocksi_iread,
                         [TxId, cde, riak_dt_pncounter]),
    ?assertEqual({ok, 1}, ReadResult2),
    CommitTime=rpc:call(FirstNode, antidote, clocksi_iprepare, [TxId]),
    ?assertMatch({ok, _}, CommitTime),
    End=rpc:call(FirstNode, antidote, clocksi_icommit, [TxId]),
    ?assertMatch({ok, {_Txid, _CausalSnapshot}}, End),
    {ok,{_Txid, CausalSnapshot}} = End,
    ReadResult3 = rpc:call(FirstNode, antidote, clocksi_read,
                           [CausalSnapshot, abc, Type]),
    {ok, {_,[ReadVal],_}} = ReadResult3,
    ?assertEqual(ReadVal, 1),
    lager:info("Test2 passed"),
    pass.

%% @doc The following function tests that ClockSI can run an interactive tx.
%%      It tests the API operation that allows clients to run interactive txs
%%      explicitely calling prepare and commit.
clocksi_test3(Nodes) ->
    FirstNode = hd(Nodes),
    lager:info("Test2 started"),
    Type = riak_dt_pncounter,
    {ok,TxId}=rpc:call(FirstNode, antidote, clocksi_istart_tx, []),
    ReadResult0=rpc:call(FirstNode, antidote, clocksi_iread,
                         [TxId, abc, riak_dt_pncounter]),
    ?assertEqual({ok, 1}, ReadResult0),
    WriteResult=rpc:call(FirstNode, antidote, clocksi_iupdate,
                         [TxId, abc, Type, {increment, 4}]),
    ?assertEqual(ok, WriteResult),
    ReadResult=rpc:call(FirstNode, antidote, clocksi_iread,
                        [TxId, abc, riak_dt_pncounter]),
    ?assertEqual({ok, 2}, ReadResult),
    WriteResult1=rpc:call(FirstNode, antidote, clocksi_iupdate,
                          [TxId, bcd, Type, {increment, 4}]),
    ?assertEqual(ok, WriteResult1),
    ReadResult1=rpc:call(FirstNode, antidote, clocksi_iread,
                         [TxId, bcd, riak_dt_pncounter]),
    ?assertEqual({ok, 2}, ReadResult1),
    WriteResult2=rpc:call(FirstNode, antidote, clocksi_iupdate,
                          [TxId, cde, Type, {increment, 4}]),
    ?assertEqual(ok, WriteResult2),
    ReadResult2=rpc:call(FirstNode, antidote, clocksi_iread,
                         [TxId, cde, riak_dt_pncounter]),
    ?assertEqual({ok, 2}, ReadResult2),
    End=rpc:call(FirstNode, antidote, clocksi_full_icommit, [TxId]),
    ?assertMatch({ok, {_Txid, _CausalSnapshot}}, End),
    {ok,{_Txid, CausalSnapshot}} = End,
    ReadResult3 = rpc:call(FirstNode, antidote, clocksi_read,
                           [CausalSnapshot, abc, Type]),
    {ok, {_,[ReadVal],_}} = ReadResult3,
    ?assertEqual(ReadVal, 2),
    lager:info("Test3 passed"),
    pass.

%% @doc The following function tests that ClockSI can run an interactive tx.
%%      that updates only one partition. This type of txs use a only-one phase 
%%      commit.
clocksi_test5(Nodes) ->
    FirstNode = hd(Nodes),
    lager:info("Test2 started"),
    Type = riak_dt_pncounter,
    {ok,TxId}=rpc:call(FirstNode, antidote, clocksi_istart_tx, []),
    ReadResult0=rpc:call(FirstNode, antidote, clocksi_iread,
                         [TxId, abc, riak_dt_pncounter]),
    ?assertEqual({ok, 2}, ReadResult0),
    WriteResult=rpc:call(FirstNode, antidote, clocksi_iupdate,
                         [TxId, abc, Type, {increment, 4}]),
    ?assertEqual(ok, WriteResult),
    ReadResult=rpc:call(FirstNode, antidote, clocksi_iread,
                        [TxId, abc, riak_dt_pncounter]),
    ?assertEqual({ok, 3}, ReadResult),
    WriteResult1=rpc:call(FirstNode, antidote, clocksi_iupdate,
                          [TxId, abc, Type, {increment, 4}]),
    ?assertEqual(ok, WriteResult1),
    ReadResult1=rpc:call(FirstNode, antidote, clocksi_iread,
                         [TxId, abc, riak_dt_pncounter]),
    ?assertEqual({ok, 4}, ReadResult1),
    WriteResult2=rpc:call(FirstNode, antidote, clocksi_iupdate,
                          [TxId, abc, Type, {increment, 4}]),
    ?assertEqual(ok, WriteResult2),
    ReadResult2=rpc:call(FirstNode, antidote, clocksi_iread,
                         [TxId, abc, riak_dt_pncounter]),
    ?assertEqual({ok, 5}, ReadResult2),
    End=rpc:call(FirstNode, antidote, clocksi_full_icommit, [TxId]),
    ?assertMatch({ok, {_Txid, _CausalSnapshot}}, End),
    {ok,{_Txid, CausalSnapshot}} = End,
    ReadResult3 = rpc:call(FirstNode, antidote, clocksi_read,
                           [CausalSnapshot, abc, Type]),
    {ok, {_,[ReadVal],_}} = ReadResult3,
    ?assertEqual(ReadVal, 5),
    lager:info("Test5 passed"),
    pass.

%% @doc Test to execute transaction with out explicit clock time
clocksi_tx_noclock_test(Nodes) ->
    FirstNode = hd(Nodes),
    Key = itx,
    Type = riak_dt_pncounter,
    {ok,TxId}=rpc:call(FirstNode, antidote, clocksi_istart_tx, []),
    ReadResult0=rpc:call(FirstNode, antidote, clocksi_iread,
                         [TxId, Key, riak_dt_pncounter]),
    ?assertEqual({ok, 0}, ReadResult0),
    WriteResult0=rpc:call(FirstNode, antidote, clocksi_iupdate,
                          [TxId, Key, Type, {increment, 4}]),
    ?assertEqual(ok, WriteResult0),
    CommitTime=rpc:call(FirstNode, antidote, clocksi_iprepare, [TxId]),
    ?assertMatch({ok, _}, CommitTime),
    End=rpc:call(FirstNode, antidote, clocksi_icommit, [TxId]),
    ?assertMatch({ok, _}, End),
    ReadResult1 = rpc:call(FirstNode, antidote, clocksi_read,
                           [Key, riak_dt_pncounter]),
    {ok, {_, ReadSet1, _}}= ReadResult1,
    ?assertMatch([1], ReadSet1),

    FirstNode = hd(Nodes),
    WriteResult1 = rpc:call(FirstNode, antidote, clocksi_bulk_update,
                            [[{update, Key, Type, {increment, a}}]]),
    ?assertMatch({ok, _}, WriteResult1),
    ReadResult2= rpc:call(FirstNode, antidote, clocksi_read,
                          [Key, riak_dt_pncounter]),
    {ok, {_, ReadSet2, _}}=ReadResult2,
    ?assertMatch([2], ReadSet2),
    lager:info("Test3 passed"),
    pass.

%% @doc The following function tests that ClockSI can run both a single
%%      read and a bulk-update tx.
clocksi_single_key_update_read_test(Nodes) ->
    lager:info("Test3 started"),
    FirstNode = hd(Nodes),
    Key = k3,
    Type = riak_dt_pncounter,
    Result= rpc:call(FirstNode, antidote, clocksi_bulk_update,
                     [
                      [{update, Key, Type, {increment, a}},
                       {update, Key, Type, {increment, b}}]]),
    ?assertMatch({ok, _}, Result),
    {ok,{_,_,CommitTime}} = Result,
    Result2= rpc:call(FirstNode, antidote, clocksi_read,
                      [CommitTime, Key, riak_dt_pncounter]),
    {ok, {_, ReadSet, _}}=Result2,
    ?assertMatch([2], ReadSet),
    lager:info("Test3 passed"),
    pass.

%% @doc Verify that multiple reads/writes are successful.
clocksi_multiple_key_update_read_test(Nodes) ->
    Firstnode = hd(Nodes),
    Type = riak_dt_pncounter,
    Key1 = keym1,
    Key2 = keym2,
    Key3 = keym3,
    Ops = [{update,Key1, Type, {increment,a}},
           {update,Key2, Type, {{increment,10},a}},
           {update,Key3, Type, {increment,a}}],
    Writeresult = rpc:call(Firstnode, antidote, clocksi_bulk_update,
                           [Ops]),
    ?assertMatch({ok,{_Txid, _Readset, _Committime}}, Writeresult),
    {ok,{_Txid, _Readset, Committime}} = Writeresult,
    {ok,{_,[ReadResult1],_}} = rpc:call(Firstnode, antidote, clocksi_read,
                                        [Committime, Key1, riak_dt_pncounter]),
    {ok,{_,[ReadResult2],_}} = rpc:call(Firstnode, antidote, clocksi_read,
                                        [Committime, Key2, riak_dt_pncounter]),
    {ok,{_,[ReadResult3],_}} = rpc:call(Firstnode, antidote, clocksi_read,
                                        [Committime, Key3, riak_dt_pncounter]),
    ?assertMatch(ReadResult1,1),
    ?assertMatch(ReadResult2,10),
    ?assertMatch(ReadResult3,1),
    pass.

%% @doc The following function tests that ClockSI can excute a
%%      read-only interactive tx.
clocksi_test4(Nodes) ->
    lager:info("Test4 started"),
    FirstNode = hd(Nodes),
    lager:info("Node1: ~p", [FirstNode]),
    {ok,TxId1}=rpc:call(FirstNode, antidote, clocksi_istart_tx, []),

    lager:info("Tx Started, id : ~p", [TxId1]),
    ReadResult1=rpc:call(FirstNode, antidote, clocksi_iread,
                         [TxId1, abc, riak_dt_pncounter]),
    lager:info("Tx Reading..."),
    ?assertMatch({ok, _}, ReadResult1),
    lager:info("Tx Read value...~p", [ReadResult1]),
    CommitTime1=rpc:call(FirstNode, antidote, clocksi_iprepare, [TxId1]),
    ?assertMatch({ok, _}, CommitTime1),
    lager:info("Tx sent prepare, got commitTime=..., id : ~p", [CommitTime1]),
    End1=rpc:call(FirstNode, antidote, clocksi_icommit, [TxId1]),
    ?assertMatch({ok, _}, End1),
    lager:info("Tx Committed."),
    lager:info("Test 4 passed."),
    pass.

<<<<<<< HEAD
=======
%% @doc The following function tests that ClockSI waits, when reading,
%%      for a tx that has updated an element that it wants to read and
%%      has a smaller TxId, but has not yet committed.
clocksi_test_read_time(Nodes) ->
    %% Start a new tx,  perform an update over key abc, and send prepare.
    lager:info("Test read_time started"),
    FirstNode = hd(Nodes),
    LastNode= lists:last(Nodes),
    lager:info("Node1: ~p", [FirstNode]),
    lager:info("LastNode: ~p", [LastNode]),
    Type = riak_dt_pncounter,
    {ok,TxId}=rpc:call(FirstNode, antidote, clocksi_istart_tx, []),
    lager:info("Tx1 Started, id : ~p", [TxId]),
    %% start a different tx and try to read key read_time.
    {ok,TxId1}=rpc:call(LastNode, antidote, clocksi_istart_tx, []),

    lager:info("Tx2 Started, id : ~p", [TxId1]),
    WriteResult=rpc:call(FirstNode, antidote, clocksi_iupdate,
                         [TxId, read_time, Type, {increment, 4}]),
    lager:info("Tx1 Writing..."),
    ?assertEqual(ok, WriteResult),
    CommitTime=rpc:call(FirstNode, antidote, clocksi_iprepare, [TxId]),
    ?assertMatch({ok, _}, CommitTime),
    lager:info("Tx1 sent prepare, got commitTime=..., id : ~p", [CommitTime]),
    %% try to read key read_time.

    lager:info("Tx2 Reading..."),
    ReadResult1=rpc:call(LastNode, antidote, clocksi_iread,
                         [TxId1, read_time, riak_dt_pncounter]),
    lager:info("Tx2 Reading..."),
    ?assertMatch({ok, 0}, ReadResult1),
    lager:info("Tx2 Read value...~p", [ReadResult1]),

    %% commit the first tx.
    End=rpc:call(FirstNode, antidote, clocksi_icommit, [TxId]),
    ?assertMatch({ok, _}, End),
    lager:info("Tx1 Committed."),

    %% prepare and commit the second transaction.
    CommitTime1=rpc:call(LastNode, antidote, clocksi_iprepare, [TxId1]),
    ?assertMatch({ok, _}, CommitTime1),
    lager:info("Tx2 sent prepare, got commitTime=..., id : ~p", [CommitTime1]),
    End1=rpc:call(LastNode, antidote, clocksi_icommit, [TxId1]),
    ?assertMatch({ok, _}, End1),
    lager:info("Tx2 Committed."),
    lager:info("Test read_time passed"),
    pass.

%% @doc The following function tests that ClockSI does not read values
%%      inserted by a tx with higher commit timestamp than the snapshot time
%%      of the reading tx.
clocksi_test_read_wait(Nodes) ->
    lager:info("Test read_wait started"),
    %% Start a new tx, update a key read_wait_test, and send prepare.
    FirstNode = hd(Nodes),
    LastNode= lists:last(Nodes),
    Type = riak_dt_pncounter,
    lager:info("Node1: ~p", [FirstNode]),
    lager:info("LastNode: ~p", [LastNode]),
    {ok,TxId}=rpc:call(FirstNode, antidote, clocksi_istart_tx, []),
    lager:info("Tx1 Started, id : ~p", [TxId]),
    WriteResult=rpc:call(FirstNode, antidote, clocksi_iupdate,
                         [TxId, read_wait_test, Type, {increment, 4}]),
    lager:info("Tx1 Writing..."),
    ?assertEqual(ok, WriteResult),
    {ok, CommitTime}=rpc:call(FirstNode, antidote, clocksi_iprepare, [TxId]),
    lager:info("Tx1 sent prepare, got commitTime=..., id : ~p", [CommitTime]),
    %% start a different tx and try to read key read_wait_test.
    {ok,TxId1}=rpc:call(LastNode, antidote, clocksi_istart_tx,
                        []),
    lager:info("Tx2 Started, id : ~p", [TxId1]),
    lager:info("Tx2 Reading..."),
    Pid=spawn(?MODULE, spawn_read, [LastNode, TxId1, self()]),
    %% Delay first transaction
    timer:sleep(100),
    %% commit the first tx.
    End=rpc:call(FirstNode, antidote, clocksi_icommit, [TxId]),
    ?assertMatch({ok, _}, End),
    lager:info("Tx1 Committed."),

    receive
        {Pid, ReadResult1} ->
            %%receive the read value
            ?assertMatch({ok, 1}, ReadResult1),
            lager:info("Tx2 Read value...~p", [ReadResult1])
    end,

    %% prepare and commit the second transaction.
    CommitTime1=rpc:call(LastNode, antidote, clocksi_iprepare, [TxId1]),
    ?assertMatch({ok, _}, CommitTime1),
    lager:info("Tx2 sent prepare, got commitTime=..., id : ~p", [CommitTime1]),
    End1=rpc:call(LastNode, antidote, clocksi_icommit, [TxId1]),
    ?assertMatch({ok, _}, End1),
    lager:info("Tx2 Committed."),
    lager:info("Test read_wait passed"),
    pass.

spawn_read(LastNode, TxId, Return) ->
    ReadResult=rpc:call(LastNode, antidote, clocksi_iread,
                        [TxId, read_wait_test, riak_dt_pncounter]),
    Return ! {self(), ReadResult}.

>>>>>>> 57e6ac2f
%% @doc Read an update a key multiple times.
clocksi_multiple_read_update_test(Nodes) ->
    Node = hd(Nodes),
    Key = get_random_key(),
    NTimes = 100,
    {ok,Result1} = rpc:call(Node, antidote, read,
                       [Key, riak_dt_pncounter]),
    lists:foreach(fun(_)->
                          read_update_test(Node, Key) end,
                  lists:seq(1,NTimes)),
    {ok,Result2} = rpc:call(Node, antidote, read,
                       [Key, riak_dt_pncounter]),
    ?assertEqual(Result1+NTimes, Result2),
    pass.

%% @doc Test updating prior to a read.
read_update_test(Node, Key) ->
    Type = riak_dt_pncounter,
    {ok,Result1} = rpc:call(Node, antidote, read,
                       [Key, Type]),
    {ok,_} = rpc:call(Node, antidote, clocksi_bulk_update,
                      [[{update, Key, Type, {increment,a}}]]),
    {ok,Result2} = rpc:call(Node, antidote, read,
                       [Key, Type]),
    ?assertEqual(Result1+1,Result2),
    pass.

get_random_key() ->
    random:seed(now()),
    random:uniform(1000).

%% @doc The following function tests how two concurrent transactions work
%%      when they are interleaved.
clocksi_concurrency_test(Nodes) ->
    lager:info("clockSI_concurrency_test started"),
    Node = hd(Nodes),
    %% read txn starts before the write txn's prepare phase,
    Key = conc,
    {ok, TxId1} = rpc:call(Node, antidote, clocksi_istart_tx, []),
    rpc:call(Node, antidote, clocksi_iupdate,
             [TxId1, Key, riak_dt_gcounter, {increment, ucl}]),
    rpc:call(Node, antidote, clocksi_iprepare, [TxId1]),
    {ok, TxId2} = rpc:call(Node, antidote, clocksi_istart_tx, []),
    Pid = self(),
    spawn( fun() ->
                   rpc:call(Node, antidote, clocksi_iupdate,
                            [TxId2, Key, riak_dt_gcounter, {increment, ucl}]),
                   rpc:call(Node, antidote, clocksi_iprepare, [TxId2]),
                   {ok,_}= rpc:call(Node, antidote, clocksi_icommit, [TxId2]),
                   Pid ! ok
           end),

    {ok,_}= rpc:call(Node, antidote, clocksi_icommit, [TxId1]),
     receive
         ok ->
             Result= rpc:call(Node,
                              antidote, read, [Key, riak_dt_gcounter]),
             ?assertEqual({ok, 2}, Result),
             pass
     end.<|MERGE_RESOLUTION|>--- conflicted
+++ resolved
@@ -19,14 +19,8 @@
 %% -------------------------------------------------------------------
 -module(clocksi_test).
 
-<<<<<<< HEAD
 -export([confirm/0, clocksi_test1/1, clocksi_test2/1, clocksi_test3/1, clocksi_test5/1]).
-=======
--export([confirm/0, clocksi_test1/1, clocksi_test2/1, clocksi_test3/1, clocksi_test5/1,
-         clocksi_test_read_wait/1, clocksi_test4/1, clocksi_test_read_time/1,
-         spawn_read/3]).
-
->>>>>>> 57e6ac2f
+
 -include_lib("eunit/include/eunit.hrl").
 -define(HARNESS, (rt_config:get(rt_harness))).
 
@@ -41,11 +35,6 @@
     clocksi_single_key_update_read_test(Nodes),
     clocksi_multiple_key_update_read_test(Nodes),
     clocksi_test4 (Nodes),
-<<<<<<< HEAD
-=======
-    clocksi_test_read_time(Nodes),
-    clocksi_test_read_wait(Nodes),
->>>>>>> 57e6ac2f
     clocksi_multiple_read_update_test(Nodes),
     clocksi_concurrency_test(Nodes),
     rt:clean_cluster(Nodes),
@@ -325,111 +314,6 @@
     lager:info("Test 4 passed."),
     pass.
 
-<<<<<<< HEAD
-=======
-%% @doc The following function tests that ClockSI waits, when reading,
-%%      for a tx that has updated an element that it wants to read and
-%%      has a smaller TxId, but has not yet committed.
-clocksi_test_read_time(Nodes) ->
-    %% Start a new tx,  perform an update over key abc, and send prepare.
-    lager:info("Test read_time started"),
-    FirstNode = hd(Nodes),
-    LastNode= lists:last(Nodes),
-    lager:info("Node1: ~p", [FirstNode]),
-    lager:info("LastNode: ~p", [LastNode]),
-    Type = riak_dt_pncounter,
-    {ok,TxId}=rpc:call(FirstNode, antidote, clocksi_istart_tx, []),
-    lager:info("Tx1 Started, id : ~p", [TxId]),
-    %% start a different tx and try to read key read_time.
-    {ok,TxId1}=rpc:call(LastNode, antidote, clocksi_istart_tx, []),
-
-    lager:info("Tx2 Started, id : ~p", [TxId1]),
-    WriteResult=rpc:call(FirstNode, antidote, clocksi_iupdate,
-                         [TxId, read_time, Type, {increment, 4}]),
-    lager:info("Tx1 Writing..."),
-    ?assertEqual(ok, WriteResult),
-    CommitTime=rpc:call(FirstNode, antidote, clocksi_iprepare, [TxId]),
-    ?assertMatch({ok, _}, CommitTime),
-    lager:info("Tx1 sent prepare, got commitTime=..., id : ~p", [CommitTime]),
-    %% try to read key read_time.
-
-    lager:info("Tx2 Reading..."),
-    ReadResult1=rpc:call(LastNode, antidote, clocksi_iread,
-                         [TxId1, read_time, riak_dt_pncounter]),
-    lager:info("Tx2 Reading..."),
-    ?assertMatch({ok, 0}, ReadResult1),
-    lager:info("Tx2 Read value...~p", [ReadResult1]),
-
-    %% commit the first tx.
-    End=rpc:call(FirstNode, antidote, clocksi_icommit, [TxId]),
-    ?assertMatch({ok, _}, End),
-    lager:info("Tx1 Committed."),
-
-    %% prepare and commit the second transaction.
-    CommitTime1=rpc:call(LastNode, antidote, clocksi_iprepare, [TxId1]),
-    ?assertMatch({ok, _}, CommitTime1),
-    lager:info("Tx2 sent prepare, got commitTime=..., id : ~p", [CommitTime1]),
-    End1=rpc:call(LastNode, antidote, clocksi_icommit, [TxId1]),
-    ?assertMatch({ok, _}, End1),
-    lager:info("Tx2 Committed."),
-    lager:info("Test read_time passed"),
-    pass.
-
-%% @doc The following function tests that ClockSI does not read values
-%%      inserted by a tx with higher commit timestamp than the snapshot time
-%%      of the reading tx.
-clocksi_test_read_wait(Nodes) ->
-    lager:info("Test read_wait started"),
-    %% Start a new tx, update a key read_wait_test, and send prepare.
-    FirstNode = hd(Nodes),
-    LastNode= lists:last(Nodes),
-    Type = riak_dt_pncounter,
-    lager:info("Node1: ~p", [FirstNode]),
-    lager:info("LastNode: ~p", [LastNode]),
-    {ok,TxId}=rpc:call(FirstNode, antidote, clocksi_istart_tx, []),
-    lager:info("Tx1 Started, id : ~p", [TxId]),
-    WriteResult=rpc:call(FirstNode, antidote, clocksi_iupdate,
-                         [TxId, read_wait_test, Type, {increment, 4}]),
-    lager:info("Tx1 Writing..."),
-    ?assertEqual(ok, WriteResult),
-    {ok, CommitTime}=rpc:call(FirstNode, antidote, clocksi_iprepare, [TxId]),
-    lager:info("Tx1 sent prepare, got commitTime=..., id : ~p", [CommitTime]),
-    %% start a different tx and try to read key read_wait_test.
-    {ok,TxId1}=rpc:call(LastNode, antidote, clocksi_istart_tx,
-                        []),
-    lager:info("Tx2 Started, id : ~p", [TxId1]),
-    lager:info("Tx2 Reading..."),
-    Pid=spawn(?MODULE, spawn_read, [LastNode, TxId1, self()]),
-    %% Delay first transaction
-    timer:sleep(100),
-    %% commit the first tx.
-    End=rpc:call(FirstNode, antidote, clocksi_icommit, [TxId]),
-    ?assertMatch({ok, _}, End),
-    lager:info("Tx1 Committed."),
-
-    receive
-        {Pid, ReadResult1} ->
-            %%receive the read value
-            ?assertMatch({ok, 1}, ReadResult1),
-            lager:info("Tx2 Read value...~p", [ReadResult1])
-    end,
-
-    %% prepare and commit the second transaction.
-    CommitTime1=rpc:call(LastNode, antidote, clocksi_iprepare, [TxId1]),
-    ?assertMatch({ok, _}, CommitTime1),
-    lager:info("Tx2 sent prepare, got commitTime=..., id : ~p", [CommitTime1]),
-    End1=rpc:call(LastNode, antidote, clocksi_icommit, [TxId1]),
-    ?assertMatch({ok, _}, End1),
-    lager:info("Tx2 Committed."),
-    lager:info("Test read_wait passed"),
-    pass.
-
-spawn_read(LastNode, TxId, Return) ->
-    ReadResult=rpc:call(LastNode, antidote, clocksi_iread,
-                        [TxId, read_wait_test, riak_dt_pncounter]),
-    Return ! {self(), ReadResult}.
-
->>>>>>> 57e6ac2f
 %% @doc Read an update a key multiple times.
 clocksi_multiple_read_update_test(Nodes) ->
     Node = hd(Nodes),
