deps/
ebin/
_build/
<<<<<<< HEAD
*.xml
=======
logs/
*.beam
*.o
erl_crash.dump
>>>>>>> 91981b1f
<|MERGE_RESOLUTION|>--- conflicted
+++ resolved
@@ -1,11 +1,8 @@
 deps/
 ebin/
 _build/
-<<<<<<< HEAD
 *.xml
-=======
 logs/
 *.beam
 *.o
-erl_crash.dump
->>>>>>> 91981b1f
+erl_crash.dump