%% -------------------------------------------------------------------
%%
%% Copyright (c) 2014 SyncFree Consortium.  All Rights Reserved.
%%
%% This file is provided to you under the Apache License,
%% Version 2.0 (the "License"); you may not use this file
%% except in compliance with the License.  You may obtain
%% a copy of the License at
%%
%%   http://www.apache.org/licenses/LICENSE-2.0
%%
%% Unless required by applicable law or agreed to in writing,
%% software distributed under the License is distributed on an
%% "AS IS" BASIS, WITHOUT WARRANTIES OR CONDITIONS OF ANY
%% KIND, either express or implied.  See the License for the
%% specific language governing permissions and limitations
%% under the License.
%%
%% -------------------------------------------------------------------
-module(clocksi_transaction_reader).

-include("../include/antidote.hrl").

-record(state, {partition :: partition_id(),
                logid :: log_id(),
                last_read_opid :: empty | op_id(),
                pending_operations :: dict(),
                pending_commit_records :: list(),
                prev_stable_time :: non_neg_integer(),
                dcid :: dcid()
               }).

-export([init/2,
         get_next_transactions/1,
         get_update_ops_from_transaction/1,
         get_prev_stable_time/1]).

%%-export_type([transaction/0]).

<<<<<<< HEAD
%% transaction = {TxId, {DcId, CommitTime}, VecSnapshotTime, [Operations]}
%%-type transaction() :: {txid(), {dcid(), non_neg_integer()},
%%                        vectorclock:vectorclock(), [#operation{}]}.
=======
-type transaction() :: {txid(), commit_time(),
                        snapshot_time(), [operation()]}.
>>>>>>> 444ab185

%% @doc Returns an iterator to read transactions from a partition
%%  transactions can be read using get_next_transactions
-spec init(Partition::partition_id(), DcId::dcid()) -> {ok, #state{}}.
init(Partition, DcId) ->
    {ok, Ring} = riak_core_ring_manager:get_my_ring(),
    GrossPreflists = riak_core_ring:all_preflists(Ring, ?N),
    [Preflist] = lists:filtermap(fun([H|_T]) ->
                                         case H of
                                             {Partition,_} ->
                                                 true;
                                             _ ->
                                                 false
                                         end
                                 end, GrossPreflists),
    LogId = [ P || {P, _Node} <- Preflist],
    {ok, #state{partition = Partition,
                logid = LogId,
                last_read_opid = empty,
                pending_operations = dict:new(),
                pending_commit_records = [],
                prev_stable_time = 0,
                dcid = DcId}}.

%% @doc get_next_transactions takes the iterator returned by init
%%  it returns new iterator and a list of committed transactions in
%%  commit time order. Transactions which are not committed will not be returned
%% TODO: Deal with transactions committed in other DCs
%% Partial Rep: this should be fine as it is, but might be more efficient
%% for the partial replication to just have the coordinator to send the whole
%% transaction because the partitions have to be re-organized at the external DC
%% anyway
%% -spec get_next_transactions(State::#state{}) -> {#state{}, [transaction()]}.
get_next_transactions(State=#state{partition = Partition,
                                   logid = LogId,
                                   pending_operations = Pending,
                                   pending_commit_records = PendingCommitRecords,
                                   prev_stable_time = PrevStableTime,
                                   last_read_opid = Last_read_opid,
                                   dcid = DcId}
                     ) ->
    Node = {Partition, node()},
    %% No transactions will commit in future with commit time < stable_time
    %% So it is safe to read all transactions committed before stable_time
    Stable_time = get_stable_time(Partition, PrevStableTime),
    {ok, NewOps} = read_next_ops(Node, LogId, Last_read_opid),
    case NewOps of
        [] -> Newlast_read_opid = Last_read_opid;
        _ -> Newlast_read_opid = get_last_opid(NewOps)
    end,

    {PendingOperations, Commitrecords} =
        add_to_pending_operations(Pending, PendingCommitRecords, NewOps, DcId),

    Txns = get_sorted_commit_records(Commitrecords),
    %% "Before" contains all transactions committed before stable_time
    %% Also removed any external commited transactions since we don't want propagate those
    DcId = dc_utilities:get_my_dc_id(),
    {Before, After} = lists:foldl(
    			fun(Logrecord, {AccBefore, AccAfter}) ->
    				{{Dcid, CommitTime}, _} = Logrecord#log_record.op_payload,
    				case Dcid of
    				    DcId ->
    					case CommitTime < Stable_time of
    					    true ->
    						NewAccBefore = lists:append(AccBefore, [Logrecord]),
    						NewAccAfter = AccAfter;
    					    _ ->
    						NewAccAfter = lists:append(AccAfter, [Logrecord]),
    						NewAccBefore = AccBefore
    					end;
    				    _ ->
    					NewAccAfter = AccAfter,
    					NewAccBefore = AccBefore
				    
    				end,
    				{NewAccBefore, NewAccAfter} end,
    			{[],[]}, Txns),

    {NewPendingOps, DictTransactionsDcs} =
        lists:foldl(
          fun(_Logrecord=#log_record{tx_id=TxId},
              {PendingOps, Transactions}) ->
                  {ok, Ops} = get_ops_of_txn(TxId,PendingOps),
                  {Txn, DCs}  = construct_transaction(Ops),
                  NewTransactions = dict:append(DCs, Txn, Transactions),
                  NewPending = remove_txn_from_pending(TxId, PendingOps),
                  {NewPending, NewTransactions}
          end, {PendingOperations, dict:new()},
          Before),

    NewState = State#state{pending_operations = NewPendingOps,
                           pending_commit_records = After,
                           prev_stable_time = Stable_time,
                           last_read_opid = Newlast_read_opid},
    {NewState, DictTransactionsDcs, Stable_time}.

%% @doc returns all update operations in a txn in #clocksi_payload{} format
-spec get_update_ops_from_transaction(Transaction::tx()) ->
                                             [#clocksi_payload{}].
get_update_ops_from_transaction(Transaction) ->
    {_TxId, {DcId, CommitTime}, VecSnapshotTime, Ops} = Transaction,
    Downstreamrecord =
        fun(_Operation=#operation{payload=Logrecord}) ->
                case Logrecord#log_record.op_type of
                    update ->
                        {Key, Type, Op} = Logrecord#log_record.op_payload,
                        _NewRecord = #clocksi_payload{
                                        key = Key,
                                        type = Type,
                                        op_param = Op,
					op_generate = downstream,
                                        snapshot_time = VecSnapshotTime,
                                        commit_time = {DcId, CommitTime},
                                        txid =  Logrecord#log_record.tx_id
                                       };
                    _ ->
                        nothing
                end
        end,

    lists:foldl( fun(Op, ListsOps) ->
                         case Downstreamrecord(Op) of
                             nothing ->
                                 ListsOps;
                             Record ->
                                 ListsOps ++ [Record]
                         end
                 end, [], Ops).

-spec get_prev_stable_time(Reader::#state{}) -> non_neg_integer().
get_prev_stable_time(Reader) ->
    Reader#state.prev_stable_time.


%% ---- Internal function ----- %%

%% @doc construct_transaction: Returns a structure of type transaction()
%% from a list of update operations and prepare/commit records
<<<<<<< HEAD
%% For partial repl alg, also return DCs that replicate the ops of this Tx
%% Will comment out the spec for now
% -spec construct_transaction(Ops::[#operation{}]) -> transaction().
=======
-spec construct_transaction([operation()]) -> transaction().
>>>>>>> 444ab185
construct_transaction(Ops) ->
    %% ToDo: Only send the ops that are replicatied, not the whole transaction if it replicates
    %% one of its keys
    DCs = lists:foldl(fun(Op, DcSet) ->
			      case (Op#operation.payload#log_record.op_type == update)
			      or (Op#operation.payload#log_record.op_type == nonRepUpdate) of
				  true ->
				      {Key,_ObjType,_ObjOp} = Op#operation.payload#log_record.op_payload,
				      sets:union(DcSet,sets:from_list(
							 replication_check:get_dc_replicas_update(Key, noSelf)));
				  false ->
				      DcSet
			      end
		      end ,sets:new(), Ops),
    Commitoperation = lists:last(Ops),
    Commitrecord = Commitoperation#operation.payload,
    {CommitTime, VecSnapshotTime} = Commitrecord#log_record.op_payload,
    TxId = Commitrecord#log_record.tx_id,
    {{TxId, CommitTime, VecSnapshotTime, Ops}, sets:to_list(DCs)}.

read_next_ops(Node, LogId, Last_read_opid) ->
    case Last_read_opid of
        empty ->
            logging_vnode:read(Node, LogId);
        _ ->
            logging_vnode:read_from(Node, LogId, Last_read_opid)
    end.

get_ops_of_txn(TxId, PendingOps) ->
    dict:find(TxId, PendingOps).

remove_txn_from_pending(TxId, PendingOps) ->
    dict:erase(TxId, PendingOps).

get_last_opid(Ops) ->
    Last = lists:last(Ops),
    {_Logid, Operation} = Last,
    Operation#operation.op_number.

%%@doc return all txnIds in sorted order committed befor stabletime
get_sorted_commit_records(Commitrecords) ->
    %%sort txns
    CompareFun = fun(Commitrecord1, Commitrecord2) ->
                         {{_DcId, CommitTime1},_} = Commitrecord1#log_record.op_payload,
                         {{_DcId, CommitTime2},_} = Commitrecord2#log_record.op_payload,
                         CommitTime1 =< CommitTime2
                 end,
    lists:sort(CompareFun, Commitrecords).

%% @doc Return smallest snapshot time of active transactions.
%%      No new updates with smaller timestamp will occur in future.
get_stable_time(Partition, Prev_stable_time) ->
    case clocksi_vnode:get_active_txns(
	   Partition, clocksi_vnode:get_cache_name(Partition,prepared)) of
        {ok, Active_txns} ->
            lists:foldl(fun({_TxId, Snapshot_time}, Min_time) ->
                                case Min_time > Snapshot_time of
                                    true ->
                                        Snapshot_time;
                                    false ->
                                        Min_time
                                end
                        end,
                        vectorclock:now_microsec(erlang:now()),
                        Active_txns);
        _ -> Prev_stable_time
    end.


%%@doc Add updates in writeset ot Pending operations to process downstream
add_to_pending_operations(Pending, Commitrecords, Ops, DcId) ->
    case Ops of
        [] ->
            {Pending,Commitrecords};
        _ ->
            lists:foldl(
              fun(Op, {ListPending, ListCommits}) ->
                      {_Logid, Operation} = Op,
                      Logrecord = Operation#operation.payload,
                      TxId = Logrecord#log_record.tx_id,
                      case Logrecord#log_record.op_type of
                          commit ->
                              {{Dc,_CT},_ST} = Logrecord#log_record.op_payload,
                              case Dc of
                                  DcId ->
                                      NewCommit = ListCommits ++ [Logrecord],
                                      NewPending =
                                          dict:append(
                                            TxId, Operation, ListPending);
                                  _ ->
                                      NewCommit=ListCommits,
                                      NewPending = dict:erase(TxId, ListPending)
                              end;
                          abort ->
                              NewCommit = ListCommits,
                              NewPending = dict:erase(TxId, ListPending);
                          _ ->
                              NewPending =
                                  dict:append(TxId, Operation, ListPending),
                              NewCommit=ListCommits
                      end,
                      {NewPending, NewCommit}
              end,
              {Pending, Commitrecords}, Ops)
    end.<|MERGE_RESOLUTION|>--- conflicted
+++ resolved
@@ -37,14 +37,8 @@
 
 %%-export_type([transaction/0]).
 
-<<<<<<< HEAD
-%% transaction = {TxId, {DcId, CommitTime}, VecSnapshotTime, [Operations]}
-%%-type transaction() :: {txid(), {dcid(), non_neg_integer()},
-%%                        vectorclock:vectorclock(), [#operation{}]}.
-=======
 -type transaction() :: {txid(), commit_time(),
                         snapshot_time(), [operation()]}.
->>>>>>> 444ab185
 
 %% @doc Returns an iterator to read transactions from a partition
 %%  transactions can be read using get_next_transactions
@@ -184,13 +178,12 @@
 
 %% @doc construct_transaction: Returns a structure of type transaction()
 %% from a list of update operations and prepare/commit records
-<<<<<<< HEAD
+
 %% For partial repl alg, also return DCs that replicate the ops of this Tx
 %% Will comment out the spec for now
 % -spec construct_transaction(Ops::[#operation{}]) -> transaction().
-=======
--spec construct_transaction([operation()]) -> transaction().
->>>>>>> 444ab185
+
+-spec construct_transaction([operation()]) -> {transaction(), [dc_address()]}.
 construct_transaction(Ops) ->
     %% ToDo: Only send the ops that are replicatied, not the whole transaction if it replicates
     %% one of its keys
