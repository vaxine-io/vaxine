--- conflicted
+++ resolved
@@ -70,17 +70,13 @@
 -ignore_xref([start_vnode/1]).
 
 -record(state, {partition :: partition_id(),
-<<<<<<< HEAD
 		logs_map :: dict:dict(log_id(),disk_log:log()),
-=======
 		enable_log_to_disk :: boolean(), %% this enables or disables logging to disk.
-		logs_map :: dict:dict(),
->>>>>>> 5485249a
 		op_id_table :: cache_id(),  %% Stores the count of ops appended to each log
 		recovered_vector :: vectorclock(),  %% This is loaded on start, storing the version vector
 	                                            %% of the last operation appended to this log, this value
-		                                    %% is sent to the interdc dependcy module, so it knows up to
-                                                    %% what time updates from other DCs have been receieved (after crash and restart)
+		                                    %% is sent to the interdc dependency module, so it knows up to
+                                                    %% what time updates from other DCs have been received (after crash and restart)
 		senders_awaiting_ack :: dict:dict(log_id(), sender()),
 		last_read :: term()}).
 
@@ -743,13 +739,8 @@
         {ok, OpsList} ->
 	    NewCommittedOpsDict = 
 		lists:foldl(fun(#update_log_payload{key = KeyInternal, type = Type, op = Op}, Acc) ->
-<<<<<<< HEAD
 				    case (check_min_time(SnapshotTime,MinSnapshotTime) andalso
 					  check_max_time(SnapshotTime,MaxSnapshotTime)) of
-=======
-				    case ((MinSnapshotTime == undefined) orelse
-									   (not vectorclock:all_dots_greater(SnapshotTime, MinSnapshotTime))) of
->>>>>>> 5485249a
 					true ->
 					    CommittedDownstreamOp =
 						#clocksi_payload{
