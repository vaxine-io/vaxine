-module(logging_vnode).

-behaviour(riak_core_vnode).

-include("floppy.hrl").
-include_lib("riak_core/include/riak_core_vnode.hrl").

-ifdef(TEST).
-include_lib("eunit/include/eunit.hrl").
-endif.

%% API
-export([start_vnode/1,
         dread/2,
         read/2,
         dappend/4,
         append_list/3,
         threshold_read/3]).

-export([init/1,
         terminate/2,
         handle_command/3,
         is_empty/1,
         delete/1,
         handle_handoff_command/3,
         handoff_starting/2,
         handoff_cancelled/1,
         handoff_finished/2,
         handle_handoff_data/2,
         encode_handoff_item/2,
         handle_coverage/4,
         handle_exit/3]).

-ignore_xref([start_vnode/1]).

-record(state, {partition, logs_map}).

%% API
-spec start_vnode(integer()) -> any().
start_vnode(I) ->
    riak_core_vnode_master:get_vnode_pid(I, ?MODULE).

<<<<<<< HEAD
%% @doc Sends a `threshold read' asyncrhonous command to the Logs in `Preflist'
%%	From is the operation id from which the caller wants to retrieve the operations.
%%	The operations are retrieved in inserted order and the From operation is excluded.
=======
%% @doc Sends a `threshold read' asynchronous command to the Logs in
%%      `Preflist' From is the operation id form which the caller wants to
%%      retrieve the operations.  The operations are retrieved in inserted
%%      order and the From operation is also included.
-spec threshold_read(preflist(), key(), op_id()) -> term().
>>>>>>> 8a54219f
threshold_read(Preflist, Log, From) ->
    riak_core_vnode_master:command(Preflist,
                                   {threshold_read, Log, From},
                                   {fsm, undefined, self()},
                                   ?LOGGING_MASTER).

%% @doc Sends a `read' asynchronous command to the Logs in `Preflist'
-spec dread(preflist(), key()) -> term().
dread(Preflist, Log) ->
    lager:info("Read triggered with preference list: ~p", [Preflist]),
    riak_core_vnode_master:command(Preflist,
                                   {read, Log},
                                   {fsm, undefined, self()},
                                   ?LOGGING_MASTER).

%% @doc Sends a `read' synchronous command to the Logs in `Node'
-spec read({partition(), node()}, key()) -> term().
read(Node, Log) ->
    riak_core_vnode_master:sync_command(Node,
                                        {read, Log},
                                        ?LOGGING_MASTER).

%% @doc Sends an `append' asyncrhonous command to the Logs in `Preflist'
-spec dappend(preflist(), key(), op(), op_id()) -> term().
dappend(Preflist, Log, OpId, Payload) ->
    lager:info("Append triggered with preference list: ~p", [Preflist]),
    riak_core_vnode_master:command(Preflist,
                                   {append, Log, OpId, Payload},
                                   {fsm, undefined, self()},
                                   ?LOGGING_MASTER).

%% @doc Sends a `append_list' syncrhonous command to the Log in `Node'.
-spec append_list({partition(), node()}, key(), [op()]) -> term().
append_list(Node, Log, Ops) ->
    riak_core_vnode_master:sync_command(Node,
                                        {append_list, Log, Ops},
                                        ?LOGGING_MASTER).

%% @doc Opens the persistent copy of the Log.
%%      The name of the Log in disk is a combination of the the word
%%      `log' and the partition identifier.
init([Partition]) ->
    LogFile = integer_to_list(Partition),
    {ok, Ring} = riak_core_ring_manager:get_my_ring(),
    GrossPreflists = riak_core_ring:all_preflists(Ring, ?N),
    Preflists = lists:foldl(fun(X, Filtered) ->
                    case preflist_member(Partition, X) of
                        true ->
                            lists:append(Filtered, [X]);
                        false ->
                            Filtered
                    end
                    end, [], GrossPreflists),
    case open_logs(LogFile, Preflists, dict:new()) of
        {error, Reason} ->
            {error, Reason};
        Map ->
            {ok, #state{partition=Partition, logs_map=Map}}
    end.

%% @doc Read command: Returns the operations logged for Key
%%	    Input: The id of the log to be read
%%      Output: {ok, {vnode_id, Operations}} | {error, Reason}
handle_command({read, LogId}, _Sender,
               #state{partition=Partition, logs_map=Map}=State) ->
    case get_log_from_map(Map, Partition, LogId) of
        {ok, Log} ->
            case get_log(Log, LogId) of
                [] ->
                    {reply, {ok,{{Partition, node()}, []}}, State};
                [H|T] ->
                    {reply, {ok,{{Partition, node()}, [H|T]}}, State};
                {error, Reason}->
                    {reply, {error, Reason}, State}
            end;
        {error, Reason} ->
            {reply, {error, Reason}, State}
    end;

<<<<<<< HEAD
%% @doc Threshold read command: Returns the operations logged for Key from a specified op_id-based threshold
%%	Input:  From: The operation threshold. This operation is never returned.
%%          LogId: Identifies the log to be read
%%	Output: {vnode_id, Operations} | {error, Reason}
handle_command({threshold_read, LogId, From}, _Sender, #state{partition=Partition, logs_map=Map}=State) ->
    case get_log_from_map(Map, LogId) of
=======
%% @doc Threshold read command: Returns the operations logged for Key
%%      from a specified op_id-based threshold.
%%
%%      Input:  From: the oldest op_id to return
%%              LogId: Identifies the log to be read
%%      Output: {vnode_id, Operations} | {error, Reason}
%%
handle_command({threshold_read, LogId, From}, _Sender,
               #state{partition=Partition, logs_map=Map}=State) ->
    case get_log_from_map(Map, Partition, LogId) of
>>>>>>> 8a54219f
        {ok, Log} ->
            case get_log(Log, LogId) of
                [] ->
                    {reply, {ok,{{Partition, node()}, []}}, State};
                [H|T] ->
                    Operations = threshold_prune([H|T], From),
                    {reply, {ok,{{Partition, node()}, Operations}}, State};
                {error, Reason}->
                    {reply, {error, Reason}, State}
            end;
        {error, Reason} ->
            {reply, {error, Reason}, State}
    end;

%% @doc Repair command: Appends the Ops to the Log
%%      Input:  LogId: Indetifies which log the operations have
%%              to be appended to.
%%              Ops: Operations to append
%%      Output: ok | {error, Reason}
%%
handle_command({append_list, LogId, Ops}, _Sender,
               #state{partition=Partition, logs_map=Map}=State) ->
    Result = case get_log_from_map(Map, Partition, LogId) of
        {ok, Log} ->
            F = fun({_, Operation}, Acc) ->
                    lager:info("Operation: ~p", [Operation]),
                    #operation{op_number=OpId, payload=Payload} = Operation,
                    case insert_operation(Log, LogId, OpId, Payload) of
                        {ok, _}->
                            Acc;
                        {error, Reason} ->
                            [{error, Reason}|Acc]
                    end
                end,
            lists:foldl(F, [], Ops);
        {error, Reason} ->
            {error, Reason}
    end,
    {reply, Result, State};

%% @doc Append command: Appends a new op to the Log of Key
%%      Input:  LogId: Indetifies which log the operation has to be
%%              appended to.
%%              Payload of the operation
%%              OpId: Unique operation id
%%      Output: {ok, {vnode_id, op_id}} | {error, Reason}
%%
handle_command({append, LogId, OpId, Payload}, _Sender,
               #state{logs_map=Map, partition=Partition}=State) ->
    lager:info("Issuing append operation at partition: ~p",
               [Partition]),
    case get_log_from_map(Map, Partition, LogId) of
        {ok, Log} ->
            case insert_operation(Log, LogId, OpId, Payload) of
                {ok, OpId} ->
                    {reply, {ok, {{Partition, node()}, OpId}}, State};
                {error, Reason} ->
                    {reply, {error, {{Partition, node()}, Reason}}, State}
            end;
        {error, Reason} ->
            {reply, {error, Reason}, State}
    end;

handle_command(_Message, _Sender, State) ->
    {noreply, State}.

handle_handoff_command(?FOLD_REQ{foldfun=FoldFun, acc0=Acc0}, _Sender,
                       #state{logs_map=Map}=State) ->
    F = fun({Key, Operation}, Acc) -> FoldFun(Key, Operation, Acc) end,
    Acc= join_logs(dict:to_list(Map), F, Acc0),
    {reply, Acc, State}.

handoff_starting(_TargetNode, State) ->
    {true, State}.

handoff_cancelled(State) ->
    {ok, State}.

handoff_finished(_TargetNode, State) ->
    {ok, State}.

handle_handoff_data(Data, #state{partition=Partition, logs_map=Map}=State) ->
    {LogId, #operation{op_number=OpId, payload=Payload}} = binary_to_term(Data),
    case get_log_from_map(Map, Partition, LogId) of
        {ok, Log} ->
            {ok, _OpId} = insert_operation(Log, LogId, OpId, Payload),
            {reply, ok, State};
        {error, Reason} ->
            {reply, {error, Reason}, State}
    end.

encode_handoff_item(Key, Operation) ->
    term_to_binary({Key, Operation}).

is_empty(State=#state{logs_map=Map}) ->
    LogIds = dict:fetch_keys(Map),
    case no_elements(LogIds, Map) of
        true ->
            {true, State};
        false ->
            {false, State}
    end.

delete(State) ->
    {ok, State}.

handle_coverage(_Req, _KeySpaces, _Sender, State) ->
    {stop, not_implemented, State}.

handle_exit(_Pid, _Reason, State) ->
    {noreply, State}.

terminate(_Reason, _State) ->
    ok.

%%====================%%
%% Internal Functions %%
%%====================%%

%% @doc no_elements: checks whether any of the logs contains any data
%%      Input:  LogIds: Each logId is a preflist that represents one log
%%              Map: the dictionary that relates the preflist with the
%%              actual log
%%      Return: true if all logs are empty. false if at least one log
%%              contains data.
%%
-spec no_elements([log_id()], dict()) -> boolean().
no_elements([], _Map) ->
    true;
no_elements([LogId|Rest], Map) ->
    case dict:find(LogId, Map) of
        {ok, Log} ->
            case dets:first(Log) of
                '$end_of_table' ->
                    no_elements(Rest, Map);
                _ ->
                    false
<<<<<<< HEAD
            end; 
		error ->
			lager:info("Preflist to map return: no_log_for_preflist: ~w~n",[LogId]),
			{error, no_log_for_preflist}
	end.

%% @doc threshold_prune: returns the operations that were inserted after the operation specified by From
%%  Assump:	The operations are retrieved in the order of insertion
%%			If the order of insertion was Op1 -> Op2 -> Op4 -> Op3, the expected list of operations would be: [Op1, Op2, Op4, Op3]
%%	Input:	Operations: Operations to filter
%%			From: Oldest op_id seen.
%%			Filtered: List of filetered operations
%%	Return:	The filtered list of operations. It will not include the operations represented by From. If From does not match any, empty list
%%          is returned, as it is assumed that the operation as not being seen yet.
-spec threshold_prune(Operations::list(), From::atom()) -> list() | no_match.
threshold_prune([], _From) -> [];
threshold_prune([Next|Rest], From) ->
    {_LogId, Operation} = Next,
    case Operation#operation.op_number == From of
        true ->
            Rest;
=======
            end;
        error ->
            lager:info("Preflist to map return: no_log_for_preflist: ~w~n",
                       [LogId]),
            {error, no_log_for_preflist}
    end.

%% @doc threshold_prune: returns the operations that are not older than 
%%      the specified op_id
%%      Assump: The operations are retrieved in the order of insertion
%%              If the order of insertion was Op1 -> Op2 -> Op4 -> Op3, 
%%              the expected list of operations would be:
%%              [Op1, Op2, Op4, Op3]
%%      Input:  Operations: Operations to filter
%%              From: Oldest op_id to return
%%              Filtered: List of filetered operations
%%      Return: The filtered list of operations
%%
-spec threshold_prune([op()], op_id()) -> [op()].
threshold_prune([], _From) ->
    [];
threshold_prune([{_LogId, Operation}=H|T], From) ->
    case Operation#operation.op_number =:= From of
        true ->
            [H|T];
>>>>>>> 8a54219f
        false ->
            threshold_prune(T, From)
    end.

%% @doc open_logs: open one log per partition in which the vnode is primary
%%      Input:  LogFile: Partition concat with the atom log
%%                      Preflists: A list with the preflist in which
%%                                 the vnode is involved
%%                      Initial: Initial log identifier. Non negative
%%                               integer. Consecutive ids for the logs. 
%%                      Map: The ongoing map of preflist->log. dict()
%%                           type.
%%      Return:         LogsMap: Maps the  preflist and actual name of
%%                               the log in the system. dict() type.
%%
-spec open_logs(string(), [preflist()], dict()) -> dict() | {error, reason()}.
open_logs(_LogFile, [], Map) ->
    Map;
open_logs(LogFile, [Next|Rest], Map)->
    PartitionList = log_utilities:remove_node_from_preflist(Next),
    PreflistString = string:join(
            lists:map(fun erlang:integer_to_list/1, PartitionList), "-"),
    LogId = LogFile ++ "--" ++ PreflistString,
    LogPath = filename:join(
                app_helper:get_env(riak_core, platform_data_dir), LogId),
    case dets:open_file(LogId, [{file, LogPath}, {type, bag}]) of
        {ok, Log} ->
            Map2 = dict:store(PartitionList, Log, Map),
            open_logs(LogFile, Rest, Map2);
        {error, Reason} ->
            {error, Reason}
    end.

%% @doc get_log_from_map: abstracts the get function of a key-value store
%%              currently using dict
%%      Input:  Map:  dict that representes the map
%%              LogId:  identifies the log.
%%      Return: The actual name of the log
%%
-spec get_log_from_map(dict(), partition(), log_id()) ->
    {ok, log()} | {error, no_log_for_preflist}.
get_log_from_map(Map, Partition, LogId) ->
    case dict:find(LogId, Map) of
        {ok, Log} ->
            {ok, Log};
        error ->
            lager:info("partition: ~p, no_log_for_preflist: ~p",
                       [Partition, LogId]),
            {error, no_log_for_preflist}
    end.

%% @doc join_logs: Recursive fold of all the logs stored in the vnode
%%      Input:  Logs: A list of pairs {Preflist, Log}
%%                      F: Function to apply when floding the log (dets)
%%                      Acc: Folded data
%%      Return: Folded data of all the logs.
%%
-spec join_logs([{preflist(), log()}], fun(), term()) -> term().
join_logs([], _F, Acc) ->
    Acc;
join_logs([{_Preflist, Log}|T], F, Acc) ->
    JointAcc = dets:foldl(F, Acc, Log),
    join_logs(T, F, JointAcc).

%% @doc insert_operation: Inserts an operation into the log only if the 
%%      OpId is not already in the log
%%      Input:
%%          Log: The identifier log the log where the operation will be 
%%               inserted
%%          LogId: Log identifier to which the operation belongs.
%%          OpId: Id of the operation to insert
%%          Payload: The payload of the operation to insert
%%      Return: {ok, OpId} | {error, Reason}
%%
-spec insert_operation(log(), log_id(), op_id(), payload()) ->
    {ok, op_id()} | {error, reason()}.
insert_operation(Log, LogId, OpId, Payload) ->
    case dets:match(Log, {LogId, #operation{op_number=OpId, payload='_'}}) of
        [] ->
            Result = dets:insert(Log, {LogId, #operation{op_number=OpId, payload=Payload}}),
            case Result of
                ok ->
                    {ok, OpId};
                {error, Reason} ->
                    {error, Reason}
            end;
        {error, Reason} ->
            {error, Reason};
        _ ->
            {ok, OpId}
    end.

%% @doc get_log: Looks up for the operations logged in a particular log
%%    Input:  Log: Table identifier of the log
%%            LogId: Identifier of the log
%%    Return: List of all the logged operations
%%
-spec get_log(log(), log_id()) -> [op()] | {error, atom()}.
get_log(Log, LogId) ->
    dets:lookup(Log, LogId).

%% @doc preflist_member: Returns true if the Partition identifier is
%%              part of the Preflist
%%      Input:  Partition: The partition identifier to check
%%              Preflist: A list of pairs {Partition, Node}
%%      Return: true | false
%%
-spec preflist_member(partition(), preflist()) -> boolean().
preflist_member(Partition,Preflist) ->
    lists:any(fun({P, _}) -> P =:= Partition end, Preflist).

-ifdef(TEST).

%% @doc Testing threshold_prune works as expected
thresholdprune_test() ->
    Operations = [{log1, #operation{op_number=op1}},
                  {log1, #operation{op_number=op2}},
                  {log1, #operation{op_number=op3}},
                  {log1, #operation{op_number=op4}},
                  {log1, #operation{op_number=op5}}],
    Filtered = threshold_prune(Operations, op3),
    ?assertEqual([{log1, #operation{op_number=op3}},
                  {log1, #operation{op_number=op4}},
                  {log1, #operation{op_number=op5}}], Filtered).

%% @doc Testing threshold_prune works even when there is no matching
%%      op_id.
thresholdprune_notmatching_test() ->
    Operations = [{log1, #operation{op_number=op1}},
                  {log1, #operation{op_number=op2}},
                  {log1, #operation{op_number=op3}},
                  {log1, #operation{op_number=op4}},
                  {log1, #operation{op_number=op5}}],
    Filtered = threshold_prune(Operations, op6),
    ?assertEqual([], Filtered).

%% @doc Testing get_log_from_map works in both situations, when the key
%%      is in the map and when the key is not in the map
get_log_from_map_test() ->
    Dict = dict:new(),
    Dict2 = dict:store([floppy1, c], value1, Dict),
    Dict3 = dict:store([floppy2, c], value2, Dict2),
    Dict4 = dict:store([floppy3, c], value3, Dict3),
    Dict5 = dict:store([floppy4, c], value4, Dict4),
    ?assertEqual({ok, value3}, get_log_from_map(Dict5, undefined, [floppy3,c])),
    ?assertEqual({error, no_log_for_preflist}, get_log_from_map(Dict5, undefined, [floppy5, c])).

%% @doc Testing that preflist_member returns true when there is a
%%      match.
preflist_member_true_test() ->
    Preflist = [{partition1, node},{partition2, node},{partition3, node}],
    ?assertEqual(true, preflist_member(partition1, Preflist)).

%% @doc Testing that preflist_member returns false when there is no
%%      match.
preflist_member_false_test() ->
    Preflist = [{partition1, node},{partition2, node},{partition3, node}],
    ?assertEqual(false, preflist_member(partition5, Preflist)).

-endif.<|MERGE_RESOLUTION|>--- conflicted
+++ resolved
@@ -40,17 +40,11 @@
 start_vnode(I) ->
     riak_core_vnode_master:get_vnode_pid(I, ?MODULE).
 
-<<<<<<< HEAD
-%% @doc Sends a `threshold read' asyncrhonous command to the Logs in `Preflist'
-%%	From is the operation id from which the caller wants to retrieve the operations.
-%%	The operations are retrieved in inserted order and the From operation is excluded.
-=======
 %% @doc Sends a `threshold read' asynchronous command to the Logs in
 %%      `Preflist' From is the operation id form which the caller wants to
 %%      retrieve the operations.  The operations are retrieved in inserted
 %%      order and the From operation is also included.
 -spec threshold_read(preflist(), key(), op_id()) -> term().
->>>>>>> 8a54219f
 threshold_read(Preflist, Log, From) ->
     riak_core_vnode_master:command(Preflist,
                                    {threshold_read, Log, From},
@@ -130,14 +124,6 @@
             {reply, {error, Reason}, State}
     end;
 
-<<<<<<< HEAD
-%% @doc Threshold read command: Returns the operations logged for Key from a specified op_id-based threshold
-%%	Input:  From: The operation threshold. This operation is never returned.
-%%          LogId: Identifies the log to be read
-%%	Output: {vnode_id, Operations} | {error, Reason}
-handle_command({threshold_read, LogId, From}, _Sender, #state{partition=Partition, logs_map=Map}=State) ->
-    case get_log_from_map(Map, LogId) of
-=======
 %% @doc Threshold read command: Returns the operations logged for Key
 %%      from a specified op_id-based threshold.
 %%
@@ -148,7 +134,6 @@
 handle_command({threshold_read, LogId, From}, _Sender,
                #state{partition=Partition, logs_map=Map}=State) ->
     case get_log_from_map(Map, Partition, LogId) of
->>>>>>> 8a54219f
         {ok, Log} ->
             case get_log(Log, LogId) of
                 [] ->
@@ -286,29 +271,6 @@
                     no_elements(Rest, Map);
                 _ ->
                     false
-<<<<<<< HEAD
-            end; 
-		error ->
-			lager:info("Preflist to map return: no_log_for_preflist: ~w~n",[LogId]),
-			{error, no_log_for_preflist}
-	end.
-
-%% @doc threshold_prune: returns the operations that were inserted after the operation specified by From
-%%  Assump:	The operations are retrieved in the order of insertion
-%%			If the order of insertion was Op1 -> Op2 -> Op4 -> Op3, the expected list of operations would be: [Op1, Op2, Op4, Op3]
-%%	Input:	Operations: Operations to filter
-%%			From: Oldest op_id seen.
-%%			Filtered: List of filetered operations
-%%	Return:	The filtered list of operations. It will not include the operations represented by From. If From does not match any, empty list
-%%          is returned, as it is assumed that the operation as not being seen yet.
--spec threshold_prune(Operations::list(), From::atom()) -> list() | no_match.
-threshold_prune([], _From) -> [];
-threshold_prune([Next|Rest], From) ->
-    {_LogId, Operation} = Next,
-    case Operation#operation.op_number == From of
-        true ->
-            Rest;
-=======
             end;
         error ->
             lager:info("Preflist to map return: no_log_for_preflist: ~w~n",
@@ -334,7 +296,6 @@
     case Operation#operation.op_number =:= From of
         true ->
             [H|T];
->>>>>>> 8a54219f
         false ->
             threshold_prune(T, From)
     end.
