%% -------------------------------------------------------------------
%%
%% Copyright (c) 2014 SyncFree Consortium.  All Rights Reserved.
%%
%% This file is provided to you under the Apache License,
%% Version 2.0 (the "License"); you may not use this file
%% except in compliance with the License.  You may obtain
%% a copy of the License at
%%
%%   http://www.apache.org/licenses/LICENSE-2.0
%%
%% Unless required by applicable law or agreed to in writing,
%% software distributed under the License is distributed on an
%% "AS IS" BASIS, WITHOUT WARRANTIES OR CONDITIONS OF ANY
%% KIND, either express or implied.  See the License for the
%% specific language governing permissions and limitations
%% under the License.
%%
%% -------------------------------------------------------------------
-module(logging_vnode).

-behaviour(riak_core_vnode).

-include("antidote.hrl").
-include_lib("riak_core/include/riak_core_vnode.hrl").

-ifdef(TEST).
-include_lib("eunit/include/eunit.hrl").
-endif.

%% API
-export([start_vnode/1,
         asyn_read/2,
         read/2,
<<<<<<< HEAD
         asyn_append/4,
         append/4,
	 append_commit/4,
	 append_group/4,
	 asyn_append_group/4,
=======
         asyn_append/3,
         append/3,
         append_commit/3,
         append_group/4,
         asyn_append_group/4,
>>>>>>> 7e4b61b3
         asyn_read_from/3,
         read_from/3,
         get/2]).

-export([init/1,
         terminate/2,
         handle_command/3,
         is_empty/1,
         delete/1,
         handle_handoff_command/3,
         handoff_starting/2,
         handoff_cancelled/1,
         handoff_finished/2,
         handle_handoff_data/2,
         encode_handoff_item/2,
         handle_coverage/4,
         handle_info/2,
         handle_exit/3]).

-ignore_xref([start_vnode/1]).

-record(state, {partition :: partition_id(),
		logs_map :: dict(),
		log,
		log_dict :: dict(),
		clock :: non_neg_integer(),
		senders_awaiting_ack :: dict(),
		last_read :: term()}).

%% API
-spec start_vnode(integer()) -> any().
start_vnode(I) ->
    riak_core_vnode_master:get_vnode_pid(I, ?MODULE).

%% @doc Sends a `threshold read' asynchronous command to the Logs in
%%      `Preflist' From is the operation id form which the caller wants to
%%      retrieve the operations.  The operations are retrieved in inserted
%%      order and the From operation is also included.
-spec asyn_read_from(preflist(), key(), op_id()) -> ok.
asyn_read_from(Preflist, Log, From) ->
    riak_core_vnode_master:command(Preflist,
                                   {read_from, Log, From},
                                   {fsm, undefined, self()},
                                   ?LOGGING_MASTER).

%% @doc synchronous read_from operation
%-spec read_from({partition(), node()}, log_id(), op_id()) -> {ok, [term()]} | {error, term()}.
read_from(Node, LogId, From) ->
    riak_core_vnode_master:sync_command(Node,
					{read_from, LogId, From},
					?LOGGING_MASTER).

%% @doc Sends a `read' asynchronous command to the Logs in `Preflist'
-spec asyn_read(preflist(), key()) -> ok.
asyn_read(Preflist, Log) ->
    riak_core_vnode_master:command(Preflist,
                                   {read, Log},
                                   {fsm, undefined, self()},
                                   ?LOGGING_MASTER).

%% @doc Sends a `read' synchronous command to the Logs in `Node'
-spec read({partition(), node()}, key()) -> {error, term()} | {ok, [term()]}.
read(Node, Log) ->
    riak_core_vnode_master:sync_command(Node,
                                        {read, Log},
                                        ?LOGGING_MASTER).

%% @doc Sends an `append' asyncrhonous command to the Logs in `Preflist'
-spec asyn_append(preflist(), key(), term(), atom()) -> ok.
asyn_append(Preflist, Log, Payload, IsLocal) ->
    riak_core_vnode_master:command(Preflist,
                                   {append, Log, Payload, IsLocal},
                                   {fsm, undefined, self(), ?SYNC_LOG},
                                   ?LOGGING_MASTER).

%% @doc synchronous append operation
-spec append(index_node(), key(), term(), atom()) -> {ok, op_id()} | {error, term()}.
append(IndexNode, LogId, Payload, IsLocal) ->
    riak_core_vnode_master:sync_command(IndexNode,
                                        {append, LogId, Payload, false, IsLocal},
                                        ?LOGGING_MASTER,
                                        infinity).

%% @doc synchronous append operation
%% If enabled in antidote.hrl will ensure item is written to disk
-spec append_commit(index_node(), key(), term(), atom()) -> {ok, op_id()} | {error, term()}.
append_commit(IndexNode, LogId, Payload, IsLocal) ->
    riak_core_vnode_master:sync_command(IndexNode,
                                        {append, LogId, Payload, ?SYNC_LOG, IsLocal},
                                        ?LOGGING_MASTER,
                                        infinity).

%% @doc synchronous append list of operations
<<<<<<< HEAD
-spec append_group(index_node(), key(), [term()], atom()) -> {ok, op_id()} | {error, term()}.
=======
%% The IsLocal flag indicates if the operations in the transaction were handled by the local or remote DC.
-spec append_group(index_node(), key(), [term()], boolean()) -> {ok, op_id()} | {error, term()}.
>>>>>>> 7e4b61b3
append_group(IndexNode, LogId, PayloadList, IsLocal) ->
    riak_core_vnode_master:sync_command(IndexNode,
                                        {append_group, LogId, PayloadList, IsLocal},
                                        ?LOGGING_MASTER,
                                        infinity).

%% @doc asynchronous append list of operations
<<<<<<< HEAD
-spec asyn_append_group(index_node(), key(), [term()], atom()) -> ok.
=======
-spec asyn_append_group(index_node(), key(), [term()], boolean()) -> ok.
>>>>>>> 7e4b61b3
asyn_append_group(IndexNode, LogId, PayloadList, IsLocal) ->
    riak_core_vnode_master:command(IndexNode,
				   {append_group, LogId, PayloadList, IsLocal},
				   ?LOGGING_MASTER,
				   infinity).

<<<<<<< HEAD
=======
%% @doc given the MinSnapshotTime and the type, this method fetchs from the log the
%% desired operations so a new snapshot can be created.
-spec get(index_node(), {get, key(), vectorclock(), term(), term()}) ->
    {number(), list(), snapshot(), vectorclock(), false} | {error, term()}.
get(IndexNode, Command) ->
    riak_core_vnode_master:sync_command(IndexNode,
        Command,
        ?LOGGING_MASTER,
        infinity).

>>>>>>> 7e4b61b3
%% @doc Opens the persistent copy of the Log.
%%      The name of the Log in disk is a combination of the the word
%%      `log' and the partition identifier.
init([Partition]) ->
    LogFile = integer_to_list(Partition),
    %% {ok, Ring} = riak_core_ring_manager:get_my_ring(),
    %% GrossPreflists = riak_core_ring:all_preflists(Ring, ?N),
    %% Preflists = lists:filter(fun(X) -> preflist_member(Partition, X) end, GrossPreflists),
    %% case open_logs(LogFile, Preflists, dict:new()) of
    %%     {error, Reason} ->
    %%         {error, Reason};
    %%     Map ->
    %% PreflistString = string:join(
    %%                    lists:map(fun erlang:integer_to_list/1, PartitionList), "-"),
    %% LogId = LogFile ++ "--" ++ PreflistString ,
    LogId = LogFile ++ "--" ++ atom_to_list(node()) ++ "localdc",
    LogPath = filename:join(
                app_helper:get_env(riak_core, platform_data_dir), LogId),
    Log = case disk_log:open([{name, LogPath}]) of
	      {ok, ALog} ->
		  ALog;
	      {repaired, BLog, _, _} ->
		  lager:info("Repaired log ~p", [BLog]),
		  BLog
	  end,
    {ok, #state{partition=Partition,
		%% logs_map=Map,
		log_dict=dict:new(),
		log=Log,
		clock=0,
		senders_awaiting_ack=dict:new(),
		last_read=start}}.
    %% end.

%% @doc Read command: Returns the operations logged for Key
%%          Input: The id of the log to be read
%%      Output: {ok, {vnode_id, Operations}} | {error, Reason}
handle_command({read, _LogId}, _Sender,
               #state{partition=_Partition, logs_map=_Map, log=Log}=State) ->
    %% case get_log_from_map(Map, Partition, LogId) of
    %%     {ok, Log} ->
    {Continuation, Ops} = 
	case disk_log:chunk(Log, start) of
	    {C, O} -> {C,O};
	    {C, O, _} -> {C,O};
	    eof -> {eof, []}
	end,
    case Continuation of
	error -> {reply, {error, Ops}, State};
	eof -> {reply, {ok, Ops}, State#state{last_read=start}};
	_ -> {reply, {ok, Ops}, State#state{last_read=Continuation}}
    end;
%%     {error, Reason} ->
%%         {reply, {error, Reason}, State}
%% end;

%% @doc Threshold read command: Returns the operations logged for Key
%%      from a specified op_id-based threshold.
%%
%%      Input:  From: the oldest op_id to return
%%              LogId: Identifies the log to be read
%%      Output: {vnode_id, Operations} | {error, Reason}
%%
handle_command({read_from, _LogId, _From}, _Sender,
               #state{partition=_Partition, logs_map=_Map, last_read=Lastread, log=Log}=State) ->
    %% case get_log_from_map(Map, Partition, LogId) of
    %%     {ok, Log} ->
    ok = disk_log:sync(Log),
    {Continuation, Ops} = 
	case disk_log:chunk(Log, Lastread) of
	    {error, Reason} -> {error, Reason};
	    {C, O} -> {C,O};
	    {C, O, _} -> {C,O};
	    eof -> {eof, []}
	end,
    case Continuation of
	error -> {reply, {error, Ops}, State};
	eof -> {reply, {ok, Ops}, State};
	_ -> {reply, {ok, Ops}, State#state{last_read=Continuation}}
    end;
%%     {error, Reason} ->
%%         {reply, {error, Reason}, State}
%% end;

%% @doc Append command: Appends a new op to the Log of Key
%%      Input:  LogId: Indetifies which log the operation has to be
%%              appended to.
%%              Payload of the operation
%%              OpId: Unique operation id
%%      Output: {ok, {vnode_id, op_id}} | {error, Reason}
%%
handle_command({append, LogId, Payload, Sync, IsLocal}, _Sender,
               #state{log_dict=LogDict,
                      clock=Clock,
                      partition=Partition, log=LocalLog}=State) ->
    OpId = generate_op_id(Clock),
    {NewClock, _Node} = OpId,
<<<<<<< HEAD
    {Log,NewDict} = get_log(IsLocal, LocalLog, LogDict, Partition),
    %% case get_log_from_map(Map, Partition, LogId) of
    %%     {ok, Log} ->
    case insert_operation(Log, LogId, OpId, Payload) of
	{ok, OpId} ->
	    case Sync of
		true ->
		    case disk_log:sync(Log) of
			ok ->
			    {reply, {ok, OpId}, State#state{clock=NewClock, log_dict=NewDict}};
			{error, Reason} ->
			    {reply, {error, Reason}, State}
=======
    case get_log_from_map(Map, Partition, LogId) of
        {ok, Log} ->
            Operation = #operation{op_number = OpId, payload = Payload},
            case insert_operation(Log, LogId, Operation) of
                {ok, OpId} ->
                  inter_dc_log_sender_vnode:send(Partition, Operation),
		    case Sync of
			true ->
			    case disk_log:sync(Log) of
				ok ->
				    {reply, {ok, OpId}, State#state{clock=NewClock}};
				{error, Reason} ->
				    {reply, {error, Reason}, State}
			    end;
			false ->
			    {reply, {ok, OpId}, State#state{clock=NewClock}}
>>>>>>> 7e4b61b3
		    end;
		false ->
		    {reply, {ok, OpId}, State#state{clock=NewClock, log_dict=NewDict}}
	    end;
	{error, Reason} ->
	    {reply, {error, Reason}, State}
    end;
%% {error, Reason} ->
%%     {reply, {error, Reason}, State}
%% end;


handle_command({append_group, LogId, PayloadList, IsLocal}, _Sender,
<<<<<<< HEAD
               #state{log_dict=LogDict,
                      clock=Clock, log=LocalLog,
=======
               #state{logs_map=Map,
                      clock=Clock,
>>>>>>> 7e4b61b3
                      partition=Partition}=State) ->
    {Log,NewDict} = get_log(IsLocal, LocalLog, LogDict, Partition),
    {ErrorList, SuccList, _NNC} = lists:foldl(fun(Payload, {AccErr, AccSucc,NewClock}) ->
						      OpId = generate_op_id(NewClock),
						      {NewNewClock, _Node} = OpId,
<<<<<<< HEAD
						      %% case get_log_from_map(Map, Partition, LogId) of
						      %% 	  {ok, Log} ->
						      case insert_operation(Log, LogId, OpId, Payload) of
							  {ok, OpId} ->
							      {AccErr, AccSucc ++ [OpId], NewNewClock};
=======
						      case get_log_from_map(Map, Partition, LogId) of
							  {ok, Log} ->
                    Operation = #operation{op_number = OpId, payload = Payload},
							      case insert_operation(Log, LogId, Operation) of
								  {ok, OpId} ->
                      case IsLocal of
                        true -> inter_dc_log_sender_vnode:send(Partition, Operation);
                        false -> ok
                      end,
								      {AccErr, AccSucc ++ [OpId], NewNewClock};
								  {error, Reason} ->
								      {AccErr ++ [{reply, {error, Reason}, State}], AccSucc,NewNewClock}
							      end;
>>>>>>> 7e4b61b3
							  {error, Reason} ->
							      {AccErr ++ [{reply, {error, Reason}, State}], AccSucc,NewNewClock}
						      end
						      %% 	  {error, Reason} ->
						      %% 	      {AccErr ++ [{reply, {error, Reason}, State}], AccSucc,NewNewClock}
						      %% end
					      end, {[],[],Clock}, PayloadList),
    case ErrorList of
	[] ->
	    [SuccId|_T] = SuccList,
	    {NewC, _Node} = lists:last(SuccList),
	    {reply, {ok, SuccId}, State#state{clock=NewC,log_dict=NewDict}};
	[Error|_T] ->
	    %%Error
	    {reply, Error, State}
    end;

handle_command({get, LogId, MinSnapshotTime, Type, Key}, _Sender,
    #state{logs_map = Map, clock = _Clock, partition = Partition} = State) ->
    case get_log_from_map(Map, Partition, LogId) of
        {ok, Log} ->
            case get_ops_from_log(Log, Key, start, MinSnapshotTime, dict:new(), []) of
                {error, Reason} ->
                    {reply, {error, Reason}, State};
                CommitedOpsForKey ->
                    {reply, {length(CommitedOpsForKey), CommitedOpsForKey, {0,clocksi_materializer:new(Type)},
                        vectorclock:new(), false}, State}
            end;
        {error, Reason} ->
            {reply, {error, Reason}, State}
    end;

handle_command(_Message, _Sender, State) ->
    {noreply, State}.

<<<<<<< HEAD
handle_handoff_command(?FOLD_REQ{foldfun=_FoldFun, acc0=_Acc0}, _Sender,
                       #state{logs_map=_Map}=State) ->
    %% F = fun({Key, Operation}, Acc) -> FoldFun(Key, Operation, Acc) end,
    %% Acc = join_logs(dict:to_list(Map), F, Acc0),
    %% {reply, Acc, State}.
    {noreply, State}.

=======

reverse_and_add_op_id([],_Id,Acc) ->
    Acc;
reverse_and_add_op_id([Next|Rest],Id,Acc) ->
    reverse_and_add_op_id(Rest,Id+1,[{Id,Next}|Acc]).


%% @doc This method successively calls disk_log:chunk so all the log is read.
%% With each valid chunk, filter_terms_for_key is called.
get_ops_from_log(Log, Key, Continuation, MinSnapshotTime, Ops, CommitedOps) ->
    case disk_log:chunk(Log, Continuation) of
        eof ->
            reverse_and_add_op_id(CommitedOps,0,[]);
        {error, Reason} ->
            {error, Reason};
        {NewContinuation, NewTerms} ->
            {NewOps, NewCommitedOps} = filter_terms_for_key(NewTerms, Key, MinSnapshotTime, Ops, CommitedOps),
            get_ops_from_log(Log, Key, NewContinuation, MinSnapshotTime, NewOps, NewCommitedOps);
        {NewContinuation, NewTerms, BadBytes} ->
            case BadBytes > 0 of
                true -> {error, bad_bytes};
                false -> {NewOps, NewCommitedOps} = filter_terms_for_key(NewTerms, Key, MinSnapshotTime, Ops, CommitedOps),
                    get_ops_from_log(Log, Key, NewContinuation, MinSnapshotTime, NewOps, NewCommitedOps)
            end
    end.

%% @doc Given a list of log_records, this method filters the ones corresponding to Key.
%% It returns a dict corresponding to all the ops matching Key and
%% a list of the commited operations for that key which have a smaller commit time than MinSnapshotTime.
filter_terms_for_key([], _Key, _MinSnapshotTime, Ops, CommitedOps) ->
    {Ops, CommitedOps};
filter_terms_for_key([H|T], Key, MinSnapshotTime, Ops, CommitedOps) ->
    {_, {operation, _, #log_record{tx_id = TxId, op_type = OpType, op_payload = OpPayload}}} = H,
    case OpType of
        update ->
            handle_update(TxId, OpPayload,  T, Key, MinSnapshotTime, Ops, CommitedOps);
        commit ->
            handle_commit(TxId, OpPayload, T, Key, MinSnapshotTime, Ops, CommitedOps);
        _ ->
            filter_terms_for_key(T, Key, MinSnapshotTime, Ops, CommitedOps)
    end.

handle_update(TxId, OpPayload,  T, Key, MinSnapshotTime, Ops, CommitedOps) ->
    {Key1, _, _} = OpPayload,
    case Key == Key1 of
        true ->
            filter_terms_for_key(T, Key, MinSnapshotTime,
                dict:append(TxId, OpPayload, Ops), CommitedOps);
        false ->
            filter_terms_for_key(T, Key, MinSnapshotTime, Ops, CommitedOps)
    end.

handle_commit(TxId, OpPayload, T, Key, MinSnapshotTime, Ops, CommitedOps) ->
    {{DcId, TxCommitTime}, SnapshotTime} = OpPayload,
    case dict:find(TxId, Ops) of
        {ok, [{Key, Type, Op}]} ->
            case not vectorclock:gt(SnapshotTime, MinSnapshotTime) of
                true ->
                    CommittedDownstreamOp =
                        #clocksi_payload{
                            key = Key,
                            type = Type,
                            op_param = Op,
                            snapshot_time = SnapshotTime,
                            commit_time = {DcId, TxCommitTime},
                            txid = TxId},
                    filter_terms_for_key(T, Key, MinSnapshotTime, Ops,
                        lists:append(CommitedOps, [CommittedDownstreamOp]));
                false ->
                    filter_terms_for_key(T, Key, MinSnapshotTime, Ops, CommitedOps)
            end;
        _ ->
            filter_terms_for_key(T, Key, MinSnapshotTime, Ops, CommitedOps)
    end.

handle_handoff_command(?FOLD_REQ{foldfun=FoldFun, acc0=Acc0}, _Sender,
                       #state{logs_map=Map}=State) ->
    F = fun({Key, Operation}, Acc) -> FoldFun(Key, Operation, Acc) end,
    Acc = join_logs(dict:to_list(Map), F, Acc0),
    {reply, Acc, State}.
>>>>>>> 7e4b61b3

handoff_starting(_TargetNode, State) ->
    {true, State}.

handoff_cancelled(State) ->
    {ok, State}.

handoff_finished(_TargetNode, State) ->
    {ok, State}.

<<<<<<< HEAD
handle_handoff_data(_Data, #state{partition=_Partition, logs_map=_Map, log=_Log}=State) ->
    %% {LogId, #operation{op_number=OpId, payload=Payload}} = binary_to_term(Data),
    %% %% case get_log_from_map(Map, Partition, LogId) of
    %% %%     {ok, Log} ->
    %% %% Optimistic handling; crash otherwise.
    %% {ok, _OpId} = insert_operation(Log, LogId, OpId, Payload),
    %% ok = disk_log:sync(Log),
    %% {reply, ok, State}.
    %% %%     {error, Reason} ->
    %% %%         {reply, {error, Reason}, State}
    %% %% end.
    {reply, ok, State}.
=======
handle_handoff_data(Data, #state{partition=Partition, logs_map=Map}=State) ->
    {LogId, Operation} = binary_to_term(Data),
    case get_log_from_map(Map, Partition, LogId) of
        {ok, Log} ->
            %% Optimistic handling; crash otherwise.
            {ok, _OpId} = insert_operation(Log, LogId, Operation),
            ok = disk_log:sync(Log),
            {reply, ok, State};
        {error, Reason} ->
            {reply, {error, Reason}, State}
    end.
>>>>>>> 7e4b61b3

encode_handoff_item(Key, Operation) ->
    term_to_binary({Key, Operation}).

is_empty(State=#state{logs_map=_Map}) ->
    %% LogIds = dict:fetch_keys(Map),
    %% case no_elements(LogIds, Map) of
    %%     true ->
    %%         {true, State};
    %%     false ->
    %%         {false, State}
    %% end.
    {true, State}.

delete(State) ->
    {ok, State}.

handle_info({sync, Log, LogId},
            #state{senders_awaiting_ack=SendersAwaitingAck0}=State) ->
    case dict:find(LogId, SendersAwaitingAck0) of
        {ok, Senders} ->
            _ = case dets:sync(Log) of
                ok ->
			[riak_core_vnode:reply(Sender, {ok, OpId}) || {Sender, OpId} <- Senders];
		    {error, Reason} ->
			[riak_core_vnode:reply(Sender, {error, Reason}) || {Sender, _OpId} <- Senders]
		end,
            ok;
        _ ->
            ok
    end,
    SendersAwaitingAck = dict:erase(LogId, SendersAwaitingAck0),
    {ok, State#state{senders_awaiting_ack=SendersAwaitingAck}}.

handle_coverage(_Req, _KeySpaces, _Sender, State) ->
    {stop, not_implemented, State}.

handle_exit(_Pid, _Reason, State) ->
    {noreply, State}.

terminate(_Reason, _State) ->
    ok.

%%====================%%
%% Internal Functions %%
%%====================%%

%% @doc no_elements: checks whether any of the logs contains any data
%%      Input:  LogIds: Each logId is a preflist that represents one log
%%              Map: the dictionary that relates the preflist with the
%%              actual log
%%      Return: true if all logs are empty. false if at least one log
%%              contains data.
%%
%% -spec no_elements([log_id()], dict()) -> boolean().
%% no_elements([], _Map) ->
%%     true;
%% no_elements([LogId|Rest], Map) ->
%%     case dict:find(LogId, Map) of
%%         {ok, Log} -> 
%%             case disk_log:chunk(Log, start) of
%%                 eof ->
%%                     no_elements(Rest, Map);
%%                 _ ->
%%                     false
%%             end;
%%         error ->
%%             {error, no_log_for_preflist}
%%     end.

%% @doc open_logs: open one log per partition in which the vnode is primary
%%      Input:  LogFile: Partition concat with the atom log
%%                      Preflists: A list with the preflist in which
%%                                 the vnode is involved
%%                      Initial: Initial log identifier. Non negative
%%                               integer. Consecutive ids for the logs.
%%                      Map: The ongoing map of preflist->log. dict()
%%                           type.
%%      Return:         LogsMap: Maps the  preflist and actual name of
%%                               the log in the system. dict() type.
%%
%% -spec open_logs(string(), [preflist()], dict()) -> dict() | {error, reason()}.
%% open_logs(_LogFile, [], Map) ->
%%     Map;
%% open_logs(LogFile, [Next|Rest], Map)->
%%     PartitionList = log_utilities:remove_node_from_preflist(Next),
%%     PreflistString = string:join(
%%                        lists:map(fun erlang:integer_to_list/1, PartitionList), "-"),
%%     LogId = LogFile ++ "--" ++ PreflistString,
%%     LogPath = filename:join(
%%                 app_helper:get_env(riak_core, platform_data_dir), LogId),
%%     case disk_log:open([{name, LogPath}]) of
%%         {ok, Log} ->
%%             Map2 = dict:store(PartitionList, Log, Map),
%%             open_logs(LogFile, Rest, Map2);
%%         {repaired, Log, _, _} ->
%%             lager:info("Repaired log ~p", [Log]),
%%             Map2 = dict:store(PartitionList, Log, Map),
%%             open_logs(LogFile, Rest, Map2);
%%         {error, Reason} ->
%%             {error, Reason}
%%     end.


get_log(LogId, LocalLog, LogDict, Partition) ->
    case LogId of
	isLocal ->
	    {LocalLog, LogDict};
	_ ->
	    case dict:find(LogId, LogDict) of
		{ok, ALog} ->
		    {ALog,LogDict};
		error ->
		    LogFile = integer_to_list(Partition),
		    NewLogId = LogFile ++ "--" ++ atom_to_list(node()) ++ atom_to_list(LogId),
		    LogPath = filename:join(
				app_helper:get_env(riak_core, platform_data_dir), NewLogId),
		    case disk_log:open([{name, LogPath}]) of
			{ok, Log} ->
			    Map2 = dict:store(LogId, Log, LogDict),
			    {Log, Map2};
			{repaired, Log, _, _} ->
			    lager:info("Repaired log ~p", [Log]),
			    Map2 = dict:store(LogId, Log, LogDict),
			    {Log, Map2}
		    end
	    end
    end.

%% @doc get_log_from_map: abstracts the get function of a key-value store
%%              currently using dict
%%      Input:  Map:  dict that representes the map
%%              LogId:  identifies the log.
%%      Return: The actual name of the log
%%
%% -spec get_log_from_map(dict(), partition(), log_id()) ->
%%                               {ok, log()} | {error, no_log_for_preflist}.
%% get_log_from_map(Map, _Partition, LogId) ->
%%     case dict:find(LogId, Map) of
%%         {ok, Log} ->
%%            {ok, Log};
%%         error ->
%%             {error, no_log_for_preflist}
%%     end.

%% @doc join_logs: Recursive fold of all the logs stored in the vnode
%%      Input:  Logs: A list of pairs {Preflist, Log}
%%                      F: Function to apply when floding the log (dets)
%%                      Acc: Folded data
%%      Return: Folded data of all the logs.
%%
%% -spec join_logs([{preflist(), log()}], fun(), term()) -> term().
%% join_logs([], _F, Acc) ->
%%     Acc;
%% join_logs([{_Preflist, Log}|T], F, Acc) ->
%%     JointAcc = fold_log(Log, start, F, Acc),
%%     join_logs(T, F, JointAcc).

%% fold_log(Log, Continuation, F, Acc) ->
%%     case  disk_log:chunk(Log,Continuation) of 
%%         eof ->
%%             Acc;
%%         {Next,Ops} ->
%%             NewAcc = lists:foldl(F, Acc, Ops),
%%             fold_log(Log, Next, F, NewAcc)
%%     end.


%% @doc insert_operation: Inserts an operation into the log only if the
%%      OpId is not already in the log
%%      Input:
%%          Log: The identifier log the log where the operation will be
%%               inserted
%%          LogId: Log identifier to which the operation belongs.
%%          OpId: Id of the operation to insert
%%          Payload: The payload of the operation to insert
%%      Return: {ok, OpId} | {error, Reason}
%%
-spec insert_operation(log(), log_id(), operation()) -> {ok, op_id()} | {error, reason()}.
insert_operation(Log, LogId, Operation) ->
    Result = disk_log:log(Log, {LogId, Operation}),
    case Result of
        ok ->
            {ok, Operation#operation.op_number};
        {error, Reason} ->
            {error, Reason}
    end.

%% @doc preflist_member: Returns true if the Partition identifier is
%%              part of the Preflist
%%      Input:  Partition: The partition identifier to check
%%              Preflist: A list of pairs {Partition, Node}
%%      Return: true | false
%%
%% -spec preflist_member(partition(), preflist()) -> boolean().
%% preflist_member(Partition,Preflist) ->
%%     lists:any(fun({P, _}) -> P =:= Partition end, Preflist).

generate_op_id(Current) ->
    {Current + 1, node()}.

-ifdef(TEST).

%% @doc Testing get_log_from_map works in both situations, when the key
%%      is in the map and when the key is not in the map
%% get_log_from_map_test() ->
%%     Dict = dict:new(),
%%     Dict2 = dict:store([antidote1, c], value1, Dict),
%%     Dict3 = dict:store([antidote2, c], value2, Dict2),
%%     Dict4 = dict:store([antidote3, c], value3, Dict3),
%%     Dict5 = dict:store([antidote4, c], value4, Dict4),
%%     ?assertEqual({ok, value3}, get_log_from_map(Dict5, undefined,
%%             [antidote3,c])),
%%     ?assertEqual({error, no_log_for_preflist}, get_log_from_map(Dict5,
%%             undefined, [antidote5, c])).

%% %% @doc Testing that preflist_member returns true when there is a
%% %%      match.
%% preflist_member_true_test() ->
%%     Preflist = [{partition1, node},{partition2, node},{partition3, node}],
%%     ?assertEqual(true, preflist_member(partition1, Preflist)).

%% %% @doc Testing that preflist_member returns false when there is no
%% %%      match.
%% preflist_member_false_test() ->
%%     Preflist = [{partition1, node},{partition2, node},{partition3, node}],
%%     ?assertEqual(false, preflist_member(partition5, Preflist)).

-endif.<|MERGE_RESOLUTION|>--- conflicted
+++ resolved
@@ -32,19 +32,11 @@
 -export([start_vnode/1,
          asyn_read/2,
          read/2,
-<<<<<<< HEAD
-         asyn_append/4,
-         append/4,
-	 append_commit/4,
-	 append_group/4,
-	 asyn_append_group/4,
-=======
          asyn_append/3,
          append/3,
          append_commit/3,
          append_group/4,
          asyn_append_group/4,
->>>>>>> 7e4b61b3
          asyn_read_from/3,
          read_from/3,
          get/2]).
@@ -138,12 +130,8 @@
                                         infinity).
 
 %% @doc synchronous append list of operations
-<<<<<<< HEAD
--spec append_group(index_node(), key(), [term()], atom()) -> {ok, op_id()} | {error, term()}.
-=======
 %% The IsLocal flag indicates if the operations in the transaction were handled by the local or remote DC.
 -spec append_group(index_node(), key(), [term()], boolean()) -> {ok, op_id()} | {error, term()}.
->>>>>>> 7e4b61b3
 append_group(IndexNode, LogId, PayloadList, IsLocal) ->
     riak_core_vnode_master:sync_command(IndexNode,
                                         {append_group, LogId, PayloadList, IsLocal},
@@ -151,19 +139,13 @@
                                         infinity).
 
 %% @doc asynchronous append list of operations
-<<<<<<< HEAD
--spec asyn_append_group(index_node(), key(), [term()], atom()) -> ok.
-=======
 -spec asyn_append_group(index_node(), key(), [term()], boolean()) -> ok.
->>>>>>> 7e4b61b3
 asyn_append_group(IndexNode, LogId, PayloadList, IsLocal) ->
     riak_core_vnode_master:command(IndexNode,
 				   {append_group, LogId, PayloadList, IsLocal},
 				   ?LOGGING_MASTER,
 				   infinity).
 
-<<<<<<< HEAD
-=======
 %% @doc given the MinSnapshotTime and the type, this method fetchs from the log the
 %% desired operations so a new snapshot can be created.
 -spec get(index_node(), {get, key(), vectorclock(), term(), term()}) ->
@@ -174,7 +156,6 @@
         ?LOGGING_MASTER,
         infinity).
 
->>>>>>> 7e4b61b3
 %% @doc Opens the persistent copy of the Log.
 %%      The name of the Log in disk is a combination of the the word
 %%      `log' and the partition identifier.
@@ -213,9 +194,12 @@
 %%          Input: The id of the log to be read
 %%      Output: {ok, {vnode_id, Operations}} | {error, Reason}
 handle_command({read, _LogId}, _Sender,
-               #state{partition=_Partition, logs_map=_Map, log=Log}=State) ->
+               #state{log_dict=LogDict,
+                      clock=Clock,
+                      partition=Partition}=State) ->
     %% case get_log_from_map(Map, Partition, LogId) of
     %%     {ok, Log} ->
+    {Log,NewDict} = get_log(LogDict, Partition),
     {Continuation, Ops} = 
 	case disk_log:chunk(Log, start) of
 	    {C, O} -> {C,O};
@@ -224,8 +208,8 @@
 	end,
     case Continuation of
 	error -> {reply, {error, Ops}, State};
-	eof -> {reply, {ok, Ops}, State#state{last_read=start}};
-	_ -> {reply, {ok, Ops}, State#state{last_read=Continuation}}
+	eof -> {reply, {ok, Ops}, State#state{last_read=start, log_dict=NewDict}};
+	_ -> {reply, {ok, Ops}, State#state{last_read=Continuation, log_dict=NewDict}}
     end;
 %%     {error, Reason} ->
 %%         {reply, {error, Reason}, State}
@@ -239,9 +223,13 @@
 %%      Output: {vnode_id, Operations} | {error, Reason}
 %%
 handle_command({read_from, _LogId, _From}, _Sender,
-               #state{partition=_Partition, logs_map=_Map, last_read=Lastread, log=Log}=State) ->
+               #state{log_dict=LogDict,
+                      clock=Clock,
+		      last_read=Lastread,
+                      partition=Partition}=State) ->
     %% case get_log_from_map(Map, Partition, LogId) of
     %%     {ok, Log} ->
+    {Log,NewDict} = get_log(LogDict, Partition),
     ok = disk_log:sync(Log),
     {Continuation, Ops} = 
 	case disk_log:chunk(Log, Lastread) of
@@ -253,7 +241,7 @@
     case Continuation of
 	error -> {reply, {error, Ops}, State};
 	eof -> {reply, {ok, Ops}, State};
-	_ -> {reply, {ok, Ops}, State#state{last_read=Continuation}}
+	_ -> {reply, {ok, Ops}, State#state{last_read=Continuation, log_dict=NewDict}}
     end;
 %%     {error, Reason} ->
 %%         {reply, {error, Reason}, State}
@@ -269,93 +257,66 @@
 handle_command({append, LogId, Payload, Sync, IsLocal}, _Sender,
                #state{log_dict=LogDict,
                       clock=Clock,
-                      partition=Partition, log=LocalLog}=State) ->
+                      partition=Partition}=State) ->
     OpId = generate_op_id(Clock),
     {NewClock, _Node} = OpId,
-<<<<<<< HEAD
-    {Log,NewDict} = get_log(IsLocal, LocalLog, LogDict, Partition),
+    {Log,NewDict} = get_log(LogDict, Partition),
     %% case get_log_from_map(Map, Partition, LogId) of
     %%     {ok, Log} ->
-    case insert_operation(Log, LogId, OpId, Payload) of
+    Operation = #operation{op_number = OpId, payload = Payload},
+    case insert_operation(Log, LogId, Operation) of
 	{ok, OpId} ->
+	    inter_dc_log_sender_vnode:send(Partition, Operation),
 	    case Sync of
 		true ->
 		    case disk_log:sync(Log) of
 			ok ->
-			    {reply, {ok, OpId}, State#state{clock=NewClock, log_dict=NewDict}};
+			    {reply, {ok, OpId}, State#state{clock=NewClock}};
 			{error, Reason} ->
 			    {reply, {error, Reason}, State}
-=======
-    case get_log_from_map(Map, Partition, LogId) of
-        {ok, Log} ->
-            Operation = #operation{op_number = OpId, payload = Payload},
-            case insert_operation(Log, LogId, Operation) of
-                {ok, OpId} ->
-                  inter_dc_log_sender_vnode:send(Partition, Operation),
-		    case Sync of
-			true ->
-			    case disk_log:sync(Log) of
-				ok ->
-				    {reply, {ok, OpId}, State#state{clock=NewClock}};
-				{error, Reason} ->
-				    {reply, {error, Reason}, State}
-			    end;
-			false ->
-			    {reply, {ok, OpId}, State#state{clock=NewClock}}
->>>>>>> 7e4b61b3
 		    end;
 		false ->
-		    {reply, {ok, OpId}, State#state{clock=NewClock, log_dict=NewDict}}
+		    {reply, {ok, OpId}, State#state{clock=NewClock}}
 	    end;
-	{error, Reason} ->
-	    {reply, {error, Reason}, State}
+	false ->
+	    {reply, {ok, OpId}, State#state{clock=NewClock, log_dict=NewDict}}
     end;
 %% {error, Reason} ->
 %%     {reply, {error, Reason}, State}
 %% end;
+%% {error, Reason} ->
+%%     {reply, {error, Reason}, State}
+%% end;
 
 
 handle_command({append_group, LogId, PayloadList, IsLocal}, _Sender,
-<<<<<<< HEAD
                #state{log_dict=LogDict,
-                      clock=Clock, log=LocalLog,
-=======
-               #state{logs_map=Map,
                       clock=Clock,
->>>>>>> 7e4b61b3
                       partition=Partition}=State) ->
-    {Log,NewDict} = get_log(IsLocal, LocalLog, LogDict, Partition),
+    {Log,NewDict} = get_log(LogDict, Partition),
     {ErrorList, SuccList, _NNC} = lists:foldl(fun(Payload, {AccErr, AccSucc,NewClock}) ->
 						      OpId = generate_op_id(NewClock),
 						      {NewNewClock, _Node} = OpId,
-<<<<<<< HEAD
 						      %% case get_log_from_map(Map, Partition, LogId) of
 						      %% 	  {ok, Log} ->
-						      case insert_operation(Log, LogId, OpId, Payload) of
+						      Operation = #operation{op_number = OpId, payload = Payload},
+						      case insert_operation(Log, LogId, Operation) of
 							  {ok, OpId} ->
+							      case IsLocal of
+								  true -> inter_dc_log_sender_vnode:send(Partition, Operation);
+								  false -> ok
+							      end,
 							      {AccErr, AccSucc ++ [OpId], NewNewClock};
-=======
-						      case get_log_from_map(Map, Partition, LogId) of
-							  {ok, Log} ->
-                    Operation = #operation{op_number = OpId, payload = Payload},
-							      case insert_operation(Log, LogId, Operation) of
-								  {ok, OpId} ->
-                      case IsLocal of
-                        true -> inter_dc_log_sender_vnode:send(Partition, Operation);
-                        false -> ok
-                      end,
-								      {AccErr, AccSucc ++ [OpId], NewNewClock};
-								  {error, Reason} ->
-								      {AccErr ++ [{reply, {error, Reason}, State}], AccSucc,NewNewClock}
-							      end;
->>>>>>> 7e4b61b3
 							  {error, Reason} ->
 							      {AccErr ++ [{reply, {error, Reason}, State}], AccSucc,NewNewClock}
-						      end
-						      %% 	  {error, Reason} ->
-						      %% 	      {AccErr ++ [{reply, {error, Reason}, State}], AccSucc,NewNewClock}
-						      %% end
-					      end, {[],[],Clock}, PayloadList),
+						      end;
+						 %% 	 {error, Reason} ->
+						 %% 	      {AccErr ++ [{reply, {error, Reason}, State}], AccSucc,NewNewClock}
+						 %% end
+						 %% 	  {error, Reason} ->
+						 %% 	      {AccErr ++ [{reply, {error, Reason}, State}], AccSucc,NewNewClock}
+						 %% end
+						 end, {[],[],Clock}, PayloadList),
     case ErrorList of
 	[] ->
 	    [SuccId|_T] = SuccList,
@@ -363,36 +324,27 @@
 	    {reply, {ok, SuccId}, State#state{clock=NewC,log_dict=NewDict}};
 	[Error|_T] ->
 	    %%Error
-	    {reply, Error, State}
+	    {reply, Error, State#state{log_dict=NewDict}}
     end;
 
 handle_command({get, LogId, MinSnapshotTime, Type, Key}, _Sender,
-    #state{logs_map = Map, clock = _Clock, partition = Partition} = State) ->
-    case get_log_from_map(Map, Partition, LogId) of
-        {ok, Log} ->
-            case get_ops_from_log(Log, Key, start, MinSnapshotTime, dict:new(), []) of
-                {error, Reason} ->
-                    {reply, {error, Reason}, State};
-                CommitedOpsForKey ->
-                    {reply, {length(CommitedOpsForKey), CommitedOpsForKey, {0,clocksi_materializer:new(Type)},
-                        vectorclock:new(), false}, State}
-            end;
-        {error, Reason} ->
-            {reply, {error, Reason}, State}
+	       #state{log_dict=LogDict, clock = _Clock, partition = Partition} = State) ->
+    %% case get_log_from_map(Map, Partition, LogId) of
+    %% {ok, Log} ->
+    {Log,NewDict} = get_log(LogDict, Partition),
+    case get_ops_from_log(Log, Key, start, MinSnapshotTime, dict:new(), []) of
+	{error, Reason} ->
+	    {reply, {error, Reason}, State};
+	CommitedOpsForKey ->
+	    {reply, {length(CommitedOpsForKey), CommitedOpsForKey, {0,clocksi_materializer:new(Type)},
+		     vectorclock:new(), false}, State#state{log_dict=NewDict}}
     end;
+%%     {error, Reason} ->
+%%         {reply, {error, Reason}, State}
+%% end;
 
 handle_command(_Message, _Sender, State) ->
     {noreply, State}.
-
-<<<<<<< HEAD
-handle_handoff_command(?FOLD_REQ{foldfun=_FoldFun, acc0=_Acc0}, _Sender,
-                       #state{logs_map=_Map}=State) ->
-    %% F = fun({Key, Operation}, Acc) -> FoldFun(Key, Operation, Acc) end,
-    %% Acc = join_logs(dict:to_list(Map), F, Acc0),
-    %% {reply, Acc, State}.
-    {noreply, State}.
-
-=======
 
 reverse_and_add_op_id([],_Id,Acc) ->
     Acc;
@@ -468,12 +420,12 @@
             filter_terms_for_key(T, Key, MinSnapshotTime, Ops, CommitedOps)
     end.
 
-handle_handoff_command(?FOLD_REQ{foldfun=FoldFun, acc0=Acc0}, _Sender,
-                       #state{logs_map=Map}=State) ->
-    F = fun({Key, Operation}, Acc) -> FoldFun(Key, Operation, Acc) end,
-    Acc = join_logs(dict:to_list(Map), F, Acc0),
-    {reply, Acc, State}.
->>>>>>> 7e4b61b3
+handle_handoff_command(?FOLD_REQ{foldfun=_FoldFun, acc0=_Acc0}, _Sender,
+                       #state{logs_map=_Map}=State) ->
+    %% F = fun({Key, Operation}, Acc) -> FoldFun(Key, Operation, Acc) end,
+    %% Acc = join_logs(dict:to_list(Map), F, Acc0),
+    %% {reply, Acc, State}.
+    {noreply, State}.
 
 handoff_starting(_TargetNode, State) ->
     {true, State}.
@@ -484,32 +436,19 @@
 handoff_finished(_TargetNode, State) ->
     {ok, State}.
 
-<<<<<<< HEAD
-handle_handoff_data(_Data, #state{partition=_Partition, logs_map=_Map, log=_Log}=State) ->
-    %% {LogId, #operation{op_number=OpId, payload=Payload}} = binary_to_term(Data),
-    %% %% case get_log_from_map(Map, Partition, LogId) of
-    %% %%     {ok, Log} ->
-    %% %% Optimistic handling; crash otherwise.
-    %% {ok, _OpId} = insert_operation(Log, LogId, OpId, Payload),
-    %% ok = disk_log:sync(Log),
-    %% {reply, ok, State}.
-    %% %%     {error, Reason} ->
-    %% %%         {reply, {error, Reason}, State}
-    %% %% end.
+handle_handoff_data(_Data, State) ->
+    %% {LogId, Operation} = binary_to_term(Data),
+    %% {Log,NewDict} = get_log(LogDict, Partition),
+    %% case get_log(Map, Partition, LogId) of
+    %%     {ok, Log} ->
+    %%         %% Optimistic handling; crash otherwise.
+    %%         {ok, _OpId} = insert_operation(Log, LogId, Operation),
+    %%         ok = disk_log:sync(Log),
+    %%         {reply, ok, State};
+    %%     {error, Reason} ->
+    %%         {reply, {error, Reason}, State}
+    %% end.
     {reply, ok, State}.
-=======
-handle_handoff_data(Data, #state{partition=Partition, logs_map=Map}=State) ->
-    {LogId, Operation} = binary_to_term(Data),
-    case get_log_from_map(Map, Partition, LogId) of
-        {ok, Log} ->
-            %% Optimistic handling; crash otherwise.
-            {ok, _OpId} = insert_operation(Log, LogId, Operation),
-            ok = disk_log:sync(Log),
-            {reply, ok, State};
-        {error, Reason} ->
-            {reply, {error, Reason}, State}
-    end.
->>>>>>> 7e4b61b3
 
 encode_handoff_item(Key, Operation) ->
     term_to_binary({Key, Operation}).
@@ -614,29 +553,29 @@
 %%     end.
 
 
-get_log(LogId, LocalLog, LogDict, Partition) ->
-    case LogId of
-	isLocal ->
-	    {LocalLog, LogDict};
-	_ ->
-	    case dict:find(LogId, LogDict) of
-		{ok, ALog} ->
-		    {ALog,LogDict};
-		error ->
-		    LogFile = integer_to_list(Partition),
-		    NewLogId = LogFile ++ "--" ++ atom_to_list(node()) ++ atom_to_list(LogId),
-		    LogPath = filename:join(
-				app_helper:get_env(riak_core, platform_data_dir), NewLogId),
-		    case disk_log:open([{name, LogPath}]) of
-			{ok, Log} ->
-			    Map2 = dict:store(LogId, Log, LogDict),
-			    {Log, Map2};
-			{repaired, Log, _, _} ->
-			    lager:info("Repaired log ~p", [Log]),
-			    Map2 = dict:store(LogId, Log, LogDict),
-			    {Log, Map2}
-		    end
+get_log(LogDict, Partition) ->
+    %% case LogId of
+    %% 	isLocal ->
+    %% 	    {LocalLog, LogDict};
+    %% 	_ ->
+    case dict:find(LogId, LogDict) of
+	{ok, ALog} ->
+	    {ALog,LogDict};
+	error ->
+	    LogFile = integer_to_list(Partition),
+	    NewLogId = LogFile ++ "--" ++ atom_to_list(node()) ++ atom_to_list(LogId),
+	    LogPath = filename:join(
+			app_helper:get_env(riak_core, platform_data_dir), NewLogId),
+	    case disk_log:open([{name, LogPath}]) of
+		{ok, Log} ->
+		    Map2 = dict:store(LogId, Log, LogDict),
+		    {Log, Map2};
+		{repaired, Log, _, _} ->
+		    lager:info("Repaired log ~p", [Log]),
+		    Map2 = dict:store(LogId, Log, LogDict),
+		    {Log, Map2}
 	    end
+	    %% end
     end.
 
 %% @doc get_log_from_map: abstracts the get function of a key-value store
