-module(logging_vnode).

-behaviour(riak_core_vnode).

-include("floppy.hrl").
-include_lib("riak_core/include/riak_core_vnode.hrl").

-ifdef(TEST).
-include_lib("eunit/include/eunit.hrl").
-endif.

%% TODO Refine types!
-type preflist() :: [{integer(), node()}] .
-type log() :: term().
-type reason() :: term().

%% API
-export([start_vnode/1,
         dread/2,
         dappend/4,
         append_list/3,
         threshold_read/3]).

-export([init/1,
         terminate/2,
         handle_command/3,
         is_empty/1,
         delete/1,
         handle_handoff_command/3,
         handoff_starting/2,
         handoff_cancelled/1,
         handoff_finished/2,
         handle_handoff_data/2,
         encode_handoff_item/2,
         handle_coverage/4,
         handle_exit/3]).

-ignore_xref([start_vnode/1]).

-record(state, {partition, logs_map}).

%% API
start_vnode(I) ->
    riak_core_vnode_master:get_vnode_pid(I, ?MODULE).

%% @doc Sends a `threshold read' asyncrhonous command to the Logs in `Preflist'
%%	From is the operation id from which the caller wants to retrieve the operations.
%%	The operations are retrieved in inserted order and the From operation is excluded.
threshold_read(Preflist, Log, From) ->
    riak_core_vnode_master:command(Preflist, {threshold_read, Log, From}, {fsm, undefined, self()},?LOGGINGMASTER).

%% @doc Sends a `read' asynchronous command to the Logs in `Preflist' 
dread(Preflist, Log) ->
    riak_core_vnode_master:command(Preflist, {read, Log}, {fsm, undefined, self()},?LOGGINGMASTER).

%% @doc Sends an `append' asyncrhonous command to the Logs in `Preflist' 
dappend(Preflist, Log, OpId, Payload) ->
    riak_core_vnode_master:command(Preflist, {append, Log, OpId, Payload},{fsm, undefined, self()}, ?LOGGINGMASTER).

%% @doc Sends a `append_list' syncrhonous command to the Log in `Node'.
append_list(Node, Log, Ops) ->
    riak_core_vnode_master:sync_command(Node,
                                        {append_list, Log, Ops},
                                        ?LOGGINGMASTER).

%% @doc Opens the persistent copy of the Log.
%%	The name of the Log in disk is a combination of the the word `log' and
%%	the partition identifier.
init([Partition]) ->
    LogFile = string:concat(integer_to_list(Partition), "log"),
    {ok, Ring} = riak_core_ring_manager:get_my_ring(),
    GrossPreflists = riak_core_ring:all_preflists(Ring, ?N),
    Preflists = lists:foldl(fun(X, Filtered) -> 
                                    case preflist_member(Partition, X) of 
                                        true ->
                                            lists:append(Filtered,[X]);
                                        false ->
                                            Filtered
                                    end
                            end, [], GrossPreflists),
    case open_logs(LogFile, Preflists, 1, dict:new()) of
        {error, Reason} ->
            {error, Reason};
        Map ->
            {ok, #state{partition=Partition, logs_map=Map}}
    end.

%% @doc Read command: Returns the operations logged for Key
%%	Input: The id of the log to be read
%%	Output: {ok, {vnode_id, Operations}} | {error, Reason}
handle_command({read, LogId}, _Sender, #state{partition=Partition, logs_map=Map}=State) ->
    case get_log_from_map(Map, LogId) of
        {ok, Log} ->
            case get_log(Log, LogId) of
                [] ->
                    {reply, {ok,{{Partition, node()}, []}}, State};
                [H|T] ->
                    {reply, {ok,{{Partition, node()}, [H|T]}}, State};
                {error, Reason}->
                    {reply, {error, Reason}, State}
            end;
        {error, Reason} ->
            {reply, {error, Reason}, State}
    end;

%% @doc Threshold read command: Returns the operations logged for Key from a specified op_id-based threshold
<<<<<<< HEAD
%%	Input:  From: The operation threshold. This operation is never returned.
%%          Preflist: Identifies the log to be read
=======
%%	Input:  From: the oldest op_id to return
%%          LogId: Identifies the log to be read
>>>>>>> cfb8852a
%%	Output: {vnode_id, Operations} | {error, Reason}
handle_command({threshold_read, LogId, From}, _Sender, #state{partition=Partition, logs_map=Map}=State) ->
    case get_log_from_map(Map, LogId) of
        {ok, Log} ->
            case get_log(Log, LogId) of
                [] ->
                    {reply, {ok,{{Partition, node()}, []}}, State};
                [H|T] ->
                    Operations = threshold_prune([H|T], From),
                    {reply, {ok,{{Partition, node()}, Operations}}, State};
                {error, Reason}->
                    {reply, {error, Reason}, State}
            end;
        {error, Reason} ->
            {reply, {error, Reason}, State}
    end;

%% @doc Repair command: Appends the Ops to the Log
%%  Input:  LogId: Indetifies which log the operations have to be appended to.
%%	        Ops: Operations to append
%%	Output: ok | {error, Reason}
handle_command({append_list, LogId, Ops}, _Sender, #state{logs_map=Map}=State) ->	

    Result = case get_log_from_map(Map, LogId) of
        {ok, Log} ->
            F = fun(Operation, Acc) ->
                    #operation{op_number=OpId, payload=Payload} = Operation,
                    case insert_operation(Log, LogId, OpId, Payload) of
                        {ok, _}->
                            Acc;
                        {error, Reason} ->
                            [{error, Reason}|Acc]
                    end
                end,
            lists:foldl(F, [], Ops);
        {error, Reason} ->
            {error, Reason}
    end,
    {reply, Result, State};

%% @doc Append command: Appends a new op to the Log of Key
%%	Input:	LogId: Indetifies which log the operation has to be appended to. 
%%		    Payload of the operation
%%		    OpId: Unique operation id
%%	Output: {ok, {vnode_id, op_id}} | {error, Reason}
handle_command({append, LogId, OpId, Payload}, _Sender,
               #state{logs_map=Map, partition = Partition}=State) ->
    case get_log_from_map(Map, LogId) of
        {ok, Log} ->
            case insert_operation(Log, LogId, OpId, Payload) of
                {ok, OpId} ->
                    {reply, {ok, {{Partition, node()}, OpId}}, State};
                {error, Reason} ->
                    {reply, {error, {{Partition, node()}, Reason}}, State}
            end;
        {error, Reason} ->
            {reply, {error, Reason}, State}
    end;

handle_command(Message, _Sender, State) ->
    ?PRINT({unhandled_command_logging, Message}),
    {noreply, State}.

handle_handoff_command(?FOLD_REQ{foldfun=FoldFun, acc0=Acc0}, _Sender,
                       #state{logs_map=Map}=State) ->
    F = fun({Key, Operation}, Acc) -> FoldFun(Key, Operation, Acc) end,
    Acc= join_logs(dict:to_list(Map), F, Acc0),
    
    {reply, Acc, State}.

handoff_starting(_TargetNode, State) ->
    lager:info("Starting handoff"),
    {true, State}.

handoff_cancelled(State) ->
    {ok, State}.

handoff_finished(_TargetNode, State) ->
    {ok, State}.

handle_handoff_data(Data, #state{logs_map=Map}=State) ->

    {LogId, #operation{op_number=OpId, payload=Payload}} = binary_to_term(Data),
    case get_log_from_map(Map, LogId) of
        {ok, Log} ->
            {ok, _OpId} = insert_operation(Log, LogId, OpId, Payload),
            {reply, ok, State};
        {error, Reason} ->
            {reply, {error, Reason}, State}
    end.

encode_handoff_item(Key, Operation) ->
    term_to_binary({Key, Operation}).

is_empty(State=#state{logs_map=Map}) ->
    LogIds = dict:fetch_keys(Map),
    case no_elements(LogIds, Map) of
        true ->
            {true, State};
        false ->
            {false, State}
    end.
    
delete(State) ->
    {ok, State}.

handle_coverage(_Req, _KeySpaces, _Sender, State) ->
    {stop, not_implemented, State}.

handle_exit(_Pid, _Reason, State) ->
    {noreply, State}.

terminate(_Reason, _State) ->
    ok.

%%====================%%
%% Internal Functions %%
%%====================%%

%% @doc no_elements: checks whether any of the logs contains any data
%%  Input:  LogIds: Each logId is a preflist that represents one log
%%          Map: the dictionary that relates the preflist with the actual log
%%  Return: true if all logs are empty. false if at least one log contains data.
-spec no_elements(LogIds::[[Partition::non_neg_integer()]], Map::dict()) -> boolean().
no_elements([], _Map) ->
    true;
no_elements([LogId|Rest], Map) ->
	case dict:find(LogId, Map) of
		{ok, Log} ->
            case dets:first(Log) of
                '$end_of_table' ->
                    no_elements(Rest, Map);
                _ ->
                    false
            end; 
		error ->
			lager:info("Preflist to map return: no_log_for_preflist: ~w~n",[LogId]),
			{error, no_log_for_preflist}
	end.

<<<<<<< HEAD
%% @doc threshold_prune: returns the operations that were inserted after the operation specified by From
=======
%% @doc threshold_prune: returns the operations that are not older than the specified op_id
>>>>>>> cfb8852a
%%  Assump:	The operations are retrieved in the order of insertion
%%			If the order of insertion was Op1 -> Op2 -> Op4 -> Op3, the expected list of operations would be: [Op1, Op2, Op4, Op3]
%%	Input:	Operations: Operations to filter
%%			From: Oldest op_id seen.
%%			Filtered: List of filetered operations
%%	Return:	The filtered list of operations. It will not include the operations represented by From. If From does not match any, empty list
%%          is returned, as it is assumed that the operation as not being seen yet.
-spec threshold_prune(Operations::list(), From::atom()) -> list() | no_match.
threshold_prune([], _From) -> [];
threshold_prune([Next|Rest], From) ->
    {_LogId, Operation} = Next,
    case Operation#operation.op_number == From of
        true ->
            Rest;
        false ->
            threshold_prune(Rest, From)
    end.

%% @doc open_logs: open one log per partition in which the vnode is primary
%%	Input:	LogFile: Partition concat with the atom log
%%			Preflists: A list with the preflist in which the vnode is involved
%%			Initial: Initial log identifier. Non negative integer. Consecutive ids for the logs. 
%%			Map: The ongoing map of preflist->log. dict() type.
%%	Return:	LogsMap: Maps the  preflist and actual name of the log in the system. dict() type.
-spec open_logs(LogFile::string(), [preflist()], N::non_neg_integer(), Map::dict()) -> LogsMap::dict() | {error,reason()}.
open_logs(_LogFile, [], _Initial, Map) -> Map;
open_logs(LogFile, [Next|Rest], Initial, Map)->
    LogId = string:concat(LogFile, integer_to_list(Initial)),
    LogPath = filename:join(
                app_helper:get_env(riak_core, platform_data_dir), LogId),
    case dets:open_file(LogId, [{file, LogPath}, {type, bag}]) of
        {ok, Log} ->
            Map2 = dict:store(log_utilities:remove_node_from_preflist(Next), Log, Map),
            open_logs(LogFile, Rest, Initial+1, Map2);
        {error, Reason} ->
            {error, Reason}
    end.

%% @doc	get_log_from_map:	abstracts the get function of a key-value store
%%							currently using dict
%%		Input:	Map:	dict that representes the map
%%				LogId:	identifies the log.
%%		Return:	The actual name of the log
-spec get_log_from_map(Map::dict(), LogId::[Index::integer()]) -> {ok, term()} | {error, no_log_for_preflist}.
get_log_from_map(Map, LogId) ->
	case dict:find(LogId, Map) of
		{ok, Log} ->
			{ok, Log};
		error ->
			lager:info("Preflist to map return: no_log_for_preflist: ~w~n",[LogId]),
			{error, no_log_for_preflist}
	end.

%% @doc	join_logs: Recursive fold of all the logs stored in the vnode
%%		Input:	Logs: A list of pairs {Preflist, Log}
%%				F: Function to apply when floding the log (dets)
%%				Acc: Folded data
%%		Return: Folded data of all the logs.
-spec join_logs(Map::[{preflist(), log()}], F::fun(), Acc::term()) -> term().
join_logs([], _F, Acc) -> Acc;
join_logs([Element|Rest], F, Acc) ->
    {_Preflist, Log} = Element,
    JointAcc = dets:foldl(F, Acc, Log),
    join_logs(Rest, F, JointAcc).

%% @doc	insert_operation: Inserts an operation into the log only if the OpId is not already in the log
%%		Input:	Log: The identifier log the log where the operation will be inserted
%%				LogId: Log identifier to which the operation belongs.
%%				OpId: Id of the operation to insert
%%				Payload: The payload of the operation to insert
%%		Return:	{ok, OpId} | {error, Reason}
-spec insert_operation(log(), [Index::integer()], OpId::{Number::non_neg_integer(), node()}, Payload::term()) -> {ok, {Number::non_neg_integer(), node()}} | {error, reason()}.
insert_operation(Log, LogId, OpId, Payload) ->
    case dets:match(Log, {LogId, #operation{op_number=OpId, payload='_'}}) of
        [] ->
            Result = dets:insert(Log,{LogId, #operation{op_number=OpId,payload=Payload}}),
            Response = case Result of
                           ok ->
                               {ok, OpId};
                           {error, Reason} ->
                               {error, Reason}
                       end,
            Response;
        {error, Reason} ->
            {error, Reason};
        _ ->
            {ok, OpId}
    end.

%% @doc get_log: Looks up for the operations logged in a particular log
%%		Input:	Log: Table identifier of the log
%%              LogId: Identifier of the log
%%		Return:	List of all the logged operations 
-spec get_log(Log::term(), [Index::integer()]) -> list() | {error, atom()}.
get_log(Log, LogId) ->
    dets:lookup(Log, LogId).

%% @doc preflist_member: Returns true if the Partition identifier is part of the Preflist
%%      Input:  Partition: The partition identifier to check
%%              Preflist: A list of pairs {Partition, Node}
%%      Return: true | false
-spec preflist_member(partition(), preflist()) -> boolean().
preflist_member(Partition,Preflist) ->
    lists:any(fun({P,_}) -> P == Partition end, Preflist).

-ifdef(TEST).

%% @doc Testing threshold_prune works as expected
thresholdprune_test() ->
    Operations = [{log1, #operation{op_number=op1}},{log1,#operation{op_number=op2}},{log1,#operation{op_number=op3}},{log1,#operation{op_number=op4}},{log1,#operation{op_number=op5}}],
    Filtered = threshold_prune(Operations,op3),
    ?assertEqual([{log1,#operation{op_number=op3}},{log1,#operation{op_number=op4}},{log1,#operation{op_number=op5}}],Filtered).

%% @doc Testing threshold_prune works even when there is no matching op_id
thresholdprune_notmatching_test() ->
    Operations = [{log1, #operation{op_number=op1}},{log1,#operation{op_number=op2}},{log1,#operation{op_number=op3}},{log1,#operation{op_number=op4}},{log1,#operation{op_number=op5}}],
    Filtered = threshold_prune(Operations,op6),
    ?assertEqual([],Filtered).

%% @doc Testing get_log_from_map works in both situations, when the key is in the map and when the key is not in the map
get_log_from_map_test() ->
    Dict = dict:new(),
    Dict2 = dict:store([floppy1, c], value1, Dict),
    Dict3 = dict:store([floppy2, c], value2, Dict2),
    Dict4 = dict:store([floppy3, c], value3, Dict3),
    Dict5 = dict:store([floppy4, c], value4, Dict4),
    ?assertEqual({ok, value3}, get_log_from_map(Dict5, [floppy3,c])),
    ?assertEqual({error, no_log_for_preflist}, get_log_from_map(Dict5, [floppy5, c])).

%% @doc Testing that preflist_member returns true when there is a match
preflist_member_true_test() ->
    Preflist = [{partition1, node},{partition2, node},{partition3, node}],
    ?assertEqual(true, preflist_member(partition1, Preflist)).

%% @doc Testing that preflist_member returns false when there is no match
preflist_member_false_test() ->
    Preflist = [{partition1, node},{partition2, node},{partition3, node}],
    ?assertEqual(false, preflist_member(partition5, Preflist)).

-endif.<|MERGE_RESOLUTION|>--- conflicted
+++ resolved
@@ -104,13 +104,8 @@
     end;
 
 %% @doc Threshold read command: Returns the operations logged for Key from a specified op_id-based threshold
-<<<<<<< HEAD
 %%	Input:  From: The operation threshold. This operation is never returned.
-%%          Preflist: Identifies the log to be read
-=======
-%%	Input:  From: the oldest op_id to return
 %%          LogId: Identifies the log to be read
->>>>>>> cfb8852a
 %%	Output: {vnode_id, Operations} | {error, Reason}
 handle_command({threshold_read, LogId, From}, _Sender, #state{partition=Partition, logs_map=Map}=State) ->
     case get_log_from_map(Map, LogId) of
@@ -251,11 +246,7 @@
 			{error, no_log_for_preflist}
 	end.
 
-<<<<<<< HEAD
 %% @doc threshold_prune: returns the operations that were inserted after the operation specified by From
-=======
-%% @doc threshold_prune: returns the operations that are not older than the specified op_id
->>>>>>> cfb8852a
 %%  Assump:	The operations are retrieved in the order of insertion
 %%			If the order of insertion was Op1 -> Op2 -> Op4 -> Op3, the expected list of operations would be: [Op1, Op2, Op4, Op3]
 %%	Input:	Operations: Operations to filter
