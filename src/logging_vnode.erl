--- conflicted
+++ resolved
@@ -132,10 +132,6 @@
 %% @doc synchronous append operation payload
 -spec append(index_node(), key(), #log_operation{}) -> {ok, op_id()} | {error, term()}.
 append(IndexNode, LogId, LogOperation) ->
-<<<<<<< HEAD
-	
-=======
->>>>>>> 85c3796e
 	riak_core_vnode_master:sync_command(IndexNode,
                                         {append, LogId, LogOperation, false},
                                         ?LOGGING_MASTER,
