%% -------------------------------------------------------------------
%%
%% Copyright (c) 2014 SyncFree Consortium.  All Rights Reserved.
%%
%% This file is provided to you under the Apache License,
%% Version 2.0 (the "License"); you may not use this file
%% except in compliance with the License.  You may obtain
%% a copy of the License at
%%
%%   http://www.apache.org/licenses/LICENSE-2.0
%%
%% Unless required by applicable law or agreed to in writing,
%% software distributed under the License is distributed on an
%% "AS IS" BASIS, WITHOUT WARRANTIES OR CONDITIONS OF ANY
%% KIND, either express or implied.  See the License for the
%% specific language governing permissions and limitations
%% under the License.
%%
%% -------------------------------------------------------------------
-module(logging_vnode).

-behaviour(riak_core_vnode).

-include("antidote.hrl").
-include_lib("riak_core/include/riak_core_vnode.hrl").

%% Expected time to wait until the inter_dc_log_sender_vnode is started
-define(LOG_SENDER_STARTUP_WAIT, 1000).

-ifdef(TEST).
-include_lib("eunit/include/eunit.hrl").
-endif.

%% API
-export([start_vnode/1,
	 is_sync_log/0,
	 set_sync_log/1,
         asyn_read/2,
	 get_stable_time/1,
         read/2,
         asyn_append/4,
         append/3,
         append_commit/3,
         append_group/4,
         asyn_append_group/4,
         asyn_read_from/3,
         read_from/3,
         get/5,
	 get_all/4,
	 request_bucket_op_id/4,
	 request_op_id/3]).

-export([init/1,
         terminate/2,
         handle_command/3,
         is_empty/1,
         delete/1,
         handle_handoff_command/3,
         handoff_starting/2,
         handoff_cancelled/1,
         handoff_finished/2,
         handle_handoff_data/2,
         encode_handoff_item/2,
         handle_coverage/4,
         handle_info/2,
         handle_exit/3]).

-ignore_xref([start_vnode/1]).

-record(state, {partition :: partition_id(),
		logs_map :: dict(),
		op_id_table :: cache_id(),  %% Stores the count of ops appended to each log
		recovered_vector :: vectorclock(),  %% This is loaded on start, storing the version vector
	                                            %% of the last operation appended to this log, this value
		                                    %% is sent to the interdc dependcy module, so it knows up to
                                                    %% what time updates from other DCs have been receieved (after crash and restart)
		senders_awaiting_ack :: dict(),
		last_read :: term()}).

%% API
-spec start_vnode(integer()) -> any().
start_vnode(I) ->
    riak_core_vnode_master:get_vnode_pid(I, ?MODULE).

%% @doc Sends a `threshold read' asynchronous command to the Logs in
%%      `Preflist' From is the operation id form which the caller wants to
%%      retrieve the operations.  The operations are retrieved in inserted
%%      order and the From operation is also included.
-spec asyn_read_from(preflist(), key(), op_id()) -> ok.
asyn_read_from(Preflist, Log, From) ->
    riak_core_vnode_master:command(Preflist,
                                   {read_from, Log, From},
                                   {fsm, undefined, self()},
                                   ?LOGGING_MASTER).

%% @doc synchronous read_from operation
-spec read_from({partition(), node()}, log_id(), op_id()) -> {ok, [term()]} | {error, term()}.
read_from(Node, LogId, From) ->
    riak_core_vnode_master:sync_command(Node,
                                        {read_from, LogId, From},
					?LOGGING_MASTER).

%% @doc Sends a `read' asynchronous command to the Logs in `Preflist'
-spec asyn_read(preflist(), key()) -> ok.
asyn_read(Preflist, Log) ->
    riak_core_vnode_master:command(Preflist,
                                   {read, Log},
                                   {fsm, undefined, self()},
                                   ?LOGGING_MASTER).

%% @doc Sends a `get_stable_time' synchronous command to `Node'
-spec get_stable_time({partition(), node()}) -> ok.
get_stable_time(Node) ->
    riak_core_vnode_master:command(Node,
				   {get_stable_time},
				   ?LOGGING_MASTER).

%% @doc Sends a `read' synchronous command to the Logs in `Node'
-spec read({partition(), node()}, key()) -> {error, term()} | {ok, [term()]}.
read(Node, Log) ->
    riak_core_vnode_master:sync_command(Node,
                                        {read, Log},
                                        ?LOGGING_MASTER).

%% @doc Sends an `append' asyncrhonous command to the Logs in `Preflist'
<<<<<<< HEAD
-spec asyn_append(preflist(), key(), #log_operation{}) -> ok.
asyn_append(Preflist, Log, LogOperation) ->
    riak_core_vnode_master:command(Preflist,
                                   {append, Log, LogOperation},
                                   {fsm, undefined, self(), ?SYNC_LOG},
                                   ?LOGGING_MASTER).

%% @doc synchronous append operation payload
-spec append(index_node(), key(), #log_operation{}) -> {ok, op_id()} | {error, term()}.
append(IndexNode, LogId, LogOperation) ->
    riak_core_vnode_master:sync_command(IndexNode,
                                        {append, LogId, LogOperation, false},
=======
-spec asyn_append(preflist(), key(), term(), pid()) -> ok.
asyn_append(Preflist, Log, Payload, Sender) ->
    riak_core_vnode_master:command(Preflist, {append, Log, Payload, false, Sender}, ?LOGGING_MASTER).
%%    lager:info("log asyn_append returning ~p...",[Something]).

%% @doc synchronous append operation
-spec append(index_node(), key(), term()) -> {ok, op_id()} | {error, term()}.
append(IndexNode, LogId, Payload) ->
    riak_core_vnode_master:sync_command(IndexNode,    {append, LogId, Payload, false},
>>>>>>> 34baeac5
                                        ?LOGGING_MASTER,
                                        infinity).

%% @doc synchronous append operation payload
%% If enabled in antidote.hrl will ensure item is written to disk
-spec append_commit(index_node(), key(), #log_operation{}) -> {ok, op_id()} | {error, term()}.
append_commit(IndexNode, LogId, Payload) ->
    riak_core_vnode_master:sync_command(IndexNode,
                                        {append, LogId, Payload, is_sync_log()},
                                        ?LOGGING_MASTER,
                                        infinity).

%% @doc synchronous append list of log records (note a log record is a payload (log_operation) with an operation number)
%% The IsLocal flag indicates if the operations in the transaction were handled by the local or remote DC.
-spec append_group(index_node(), key(), [#log_record{}], boolean()) -> {ok, op_id()} | {error, term()}.
append_group(IndexNode, LogId, LogRecordList, IsLocal) ->
    riak_core_vnode_master:sync_command(IndexNode,
                                        {append_group, LogId, LogRecordList, IsLocal, is_sync_log()},
                                        ?LOGGING_MASTER,
                                        infinity).

%% @doc asynchronous append list of operations
-spec asyn_append_group(index_node(), key(), [#log_record{}], boolean()) -> ok.
asyn_append_group(IndexNode, LogId, LogRecordList, IsLocal) ->
    riak_core_vnode_master:command(IndexNode,
				   {append_group, LogId, LogRecordList, IsLocal, is_sync_log()},
				   ?LOGGING_MASTER,
				   infinity).

%% @doc given the MinSnapshotTime and the type, this method fetchs from the log the
%% desired operations so a new snapshot can be created.

%% ALE PREV CODE
%%-spec get(index_node(), key(), transaction(), term(), key()) ->
%%		 {number(), list(), snapshot(), vectorclock(), false} | {error, term()}.

%%get(IndexNode, LogId, Transaction, Type, Key) ->
%% It returns a #log_get_response{} record which is defined in antidote.hrl
-spec get(index_node(), key(), transaction(), term(), key()) ->
		 #snapshot_get_response{} | {error, term()}.
get(IndexNode, LogId, Transaction, Type, Key) ->
    riak_core_vnode_master:sync_command(IndexNode,
					{get, LogId, Transaction, Type, Key},
					?LOGGING_MASTER,
					infinity).

%% @doc Given the logid and position in the log (given by continuation) and a dict
%% of non_commited operations up to this position returns
%% a tuple with three elements
%% the first is a dict with all operations that had been committed until the next chunk in the log
%% the second contains those without commit operations
%% the third is the location of the next chunk
%% Otherwise if the end of the file is reached it returns a tuple
%% where the first elelment is 'eof' and the second is a dict of commited operations
-spec get_all(index_node(), log_id(), start | disk_log:continuation(), dict()) ->
		     {disk_log:continuation(), dict(), dict()} | {eof, dict()} | {error, term()}.
get_all(IndexNode, LogId, Continuation, PrevOps) ->
    riak_core_vnode_master:sync_command(IndexNode, {get_all, LogId, Continuation, PrevOps},
					?LOGGING_MASTER,
					infinity).

%% @doc Gets the last id of operations stored in the log for the given DCID
-spec request_op_id(index_node(), dcid(), partition()) -> {ok, non_neg_integer()}.
request_op_id(IndexNode, DCID, Partition) ->
    riak_core_vnode_master:sync_command(IndexNode, {get_op_id,DCID,Partition},
					?LOGGING_MASTER,
					infinity).

%% @doc Gets the last id of operations stored in the log for the given bucket from the given DCID
-spec request_bucket_op_id(index_node(), dcid(), bucket(), partition()) -> {ok, non_neg_integer()}.
request_bucket_op_id(IndexNode, DCID, Bucket, Partition) ->
    riak_core_vnode_master:sync_command(IndexNode, {get_op_id,DCID,Bucket,Partition},
					?LOGGING_MASTER,
					infinity).

%% @doc Returns true if syncrounous logging is enabled
%%      False otherwise.
%%      Uses environment variable "sync_log" set in antidote.app.src
-spec is_sync_log() -> boolean().
is_sync_log() ->
    dc_meta_data_utilities:get_env_meta_data(sync_log,false).

%% @doc Takes as input a boolean to set whether or not items will
%%      be logged synchronously at this DC (sends a broadcast to update
%%      the environment variable "sync_log" to all nodes).
%%      If true, items will be logged synchronously
%%      If false, items will be logged asynchronously
-spec set_sync_log(boolean()) -> ok.
set_sync_log(Value) ->
    dc_meta_data_utilities:store_env_meta_data(sync_log,Value).

%% @doc Opens the persistent copy of the Log.
%%      The name of the Log in disk is a combination of the the word
%%      `log' and the partition identifier.
init([Partition]) ->
    LogFile = integer_to_list(Partition),
    {ok, Ring} = riak_core_ring_manager:get_my_ring(),
    GrossPreflists = riak_core_ring:all_preflists(Ring, ?N),
    OpIdTable = ets:new(op_id_table, [set]),
    Preflists = lists:filter(fun(X) -> preflist_member(Partition, X) end, GrossPreflists),
    lager:debug("Opening logs for partition ~w", [Partition]),
    case open_logs(LogFile, Preflists, dict:new(), OpIdTable, vectorclock:new()) of
        {error, Reason} ->
	    lager:error("ERROR: opening logs for partition ~w, reason ~w", [Partition, Reason]),
            {error, Reason};
        {Map,MaxVector} ->
            {ok, #state{partition=Partition,
                        logs_map=Map,
                        op_id_table=OpIdTable,
			recovered_vector=MaxVector,
                        senders_awaiting_ack=dict:new(),
                        last_read=start}}
    end.

%% Used to check if the vnode is up
handle_command({hello}, _Sender, State) ->
  {reply, ok, State};

handle_command({get_op_id, DCID, Partition}, _Sender, State=#state{op_id_table = OpIdTable}) ->
    OpId = get_op_id(OpIdTable,{[Partition],DCID}),
    #op_number{local = Local, global = _Global} = OpId,
    {reply, {ok, Local}, State};

handle_command({get_op_id, DCID, Bucket, Partition}, _Sender, State=#state{op_id_table = OpIdTable}) ->
    OpId = get_op_id(OpIdTable,{[Partition],Bucket,DCID}),
    #op_number{local = Local, global = _Global} = OpId,
    {reply, {ok, Local}, State};

%% Let the log sender know the last log id that was sent so the receiving DCs
%% don't think they are getting old messages
handle_command({start_timer, undefined}, Sender, State) ->
    handle_command({start_timer, Sender}, Sender, State);
handle_command({start_timer, Sender}, _, State = #state{partition=Partition, op_id_table=OpIdTable, recovered_vector=MaxVector}) ->
    MyDCID = dc_meta_data_utilities:get_my_dc_id(),
    OpId = get_op_id(OpIdTable,{[Partition],MyDCID}),
    IsReady = try
		  ok = inter_dc_dep_vnode:set_dependency_clock(Partition, MaxVector),
		  ok = inter_dc_log_sender_vnode:update_last_log_id(Partition, OpId),
		  ok = inter_dc_log_sender_vnode:start_timer(Partition),
		  true
	      catch
		  _:Reason ->
		      lager:debug("Error updating inter_dc_log_sender_vnode last sent log id: ~w, will retry", [Reason]),
		      false
	      end,
    case IsReady of
	true ->
	    riak_core_vnode:reply(Sender, ok);
	false ->
	    riak_core_vnode:send_command_after(?LOG_SENDER_STARTUP_WAIT, {start_timer, Sender})
    end,
    {noreply, State};

%% @doc Read command: Returns the phyiscal time of the
%%      clocksi vnode for which no transactions will commit with smaller time
%%      Output: {ok, Time}
handle_command({send_min_prepared, Time}, _Sender,
               #state{partition=Partition}=State) ->
    ok = inter_dc_log_sender_vnode:send_stable_time(Partition, Time),
    {noreply, State};

%% @doc Read command: Returns the operations logged for Key
%%          Input: The id of the log to be read
%%      Output: {ok, {vnode_id, Operations}} | {error, Reason}
handle_command({read, LogId}, _Sender,
               #state{partition=Partition, logs_map=Map}=State) ->
    case get_log_from_map(Map, Partition, LogId) of
        {ok, Log} ->
	    %% TODO should continue reading with the continuation??
            ok = disk_log:sync(Log),
	    {Continuation,Ops} = read_internal(Log,start,[]),
            case Continuation of
                error -> {reply, {error, Ops}, State};
                eof -> {reply, {ok, Ops}, State}
	    end;
        {error, Reason} ->
            {reply, {error, Reason}, State}
    end;

%% @doc Threshold read command: Returns the operations logged for Key
%%      from a specified op_id-based threshold.
%%
%%      Input:  From: the oldest op_id to return
%%              LogId: Identifies the log to be read
%%      Output: {vnode_id, Operations} | {error, Reason}
%%
handle_command({read_from, LogId, _From}, _Sender,
               #state{partition=Partition, logs_map=Map, last_read=Lastread}=State) ->
    case get_log_from_map(Map, Partition, LogId) of
        {ok, Log} ->
            ok = disk_log:sync(Log),
	    %% TODO should continue reading with the continuation??
            {Continuation, Ops} =
                case disk_log:chunk(Log, Lastread) of
                    {error, Reason} -> {error, Reason};
                    {C, O} -> {C,O};
                    {C, O, _} -> {C,O};
                    eof -> {eof, []}
                end,
            case Continuation of
                error -> {reply, {error, Ops}, State};
                eof -> {reply, {ok, Ops}, State};
                _ -> {reply, {ok, Ops}, State#state{last_read=Continuation}}
            end;
        {error, Reason} ->
            {reply, {error, Reason}, State}
    end;

%% @doc Append command: Appends a new op to the Log of Key
%%      Input:  LogId: Indetifies which log the operation has to be
%%              appended to.
%%              LogOperation of the operation
%%              OpId: Unique operation id
%%      Output: {ok, {vnode_id, op_id}} | {error, Reason}
%%
<<<<<<< HEAD
%% -spec handle_command({append, log_id(), #log_operation{}, boolean()}, pid(), #state{}) ->
%%                      {reply, {ok, #op_number{}} #state{}} | {reply, error(), #state{}}.
handle_command({append, LogId, LogOperation, Sync}, _Sender,
               #state{logs_map=Map,
                      op_id_table=OpIdTable,
                      partition=Partition}=State) ->
    case get_log_from_map(Map, Partition, LogId) of
        {ok, Log} ->
	    MyDCID = dc_meta_data_utilities:get_my_dc_id(),
	    %% all operations update the per log, operation id
	    OpId = get_op_id(OpIdTable, {LogId, MyDCID}),
	    #op_number{local = Local, global = Global} = OpId,
	    NewOpId = OpId#op_number{local =  Local + 1, global = Global + 1},
	    true = update_ets_op_id({LogId,MyDCID},NewOpId,OpIdTable),
	    %% non commit operations update the bucket id number to keep track
	    %% of the number of updates per bucket
	    NewBucketOpId =
		case LogOperation#log_operation.op_type of
		    update ->
			Bucket = (LogOperation#log_operation.log_payload)#update_log_payload.bucket,
			BOpId = get_op_id(OpIdTable, {LogId,Bucket,MyDCID}),
			#op_number{local = BLocal, global = BGlobal} = BOpId,
			NewBOpId = BOpId#op_number{local = BLocal + 1, global = BGlobal + 1},
			true = update_ets_op_id({LogId,Bucket,MyDCID},NewBOpId,OpIdTable),
			NewBOpId;
		    _ ->
			NewOpId
		end,
            LogRecord = (log_utilities:generate_empty_log_record())#log_record{
			  op_number = NewOpId, bucket_op_number = NewBucketOpId, log_operation = LogOperation},
            case insert_log_record(Log, LogId, LogRecord) of
                {ok, NewOpId} ->
		    inter_dc_log_sender_vnode:send(Partition, LogRecord),
		    case Sync of
			true ->
			    case disk_log:sync(Log) of
				ok ->
				    {reply, {ok, OpId}, State};
				{error, Reason} ->
				    {reply, {error, Reason}, State}
			    end;
			false ->
			    {reply, {ok, OpId}, State}
		    end;
=======
handle_command({append, LogId, Payload, Sync}, Sender, State)->
    handle_command({append, LogId, Payload, Sync, ignore}, Sender, State);


handle_command({append, LogId, Payload, Sync, Sender}, _S,
  #state{logs_map = Map,
      clock = Clock,
      partition = Partition} = State) ->
    OpId = generate_op_id(Clock),
    {NewClock, _Node} = OpId,
    {Reply, NewState} = case get_log_from_map(Map, Partition, LogId) of
                {ok, Log} ->
                    Operation = #operation{op_number = OpId, payload = Payload},
                    case insert_operation(Log, LogId, Operation) of
                        {ok, OpId} ->
                            inter_dc_log_sender_vnode:send(Partition, Operation),
                            case Sync of
                                true ->
                                    case disk_log:sync(Log) of
                                        ok ->

                                            {{ok, OpId}, State#state{clock = NewClock}};
                                        {error, Reason} ->
                                            {{error, Reason}, State}
                                    end;
                                false ->
                                    {{ok, OpId}, State#state{clock = NewClock}}
                            end;
                        {error, Reason} ->
                            {{error, Reason}, State}
                    end;
>>>>>>> 34baeac5
                {error, Reason} ->
                    {{error, Reason}, State}
            end,
    case Sender of
        ignore ->
            {reply, Reply, NewState};
        _ ->
            gen_fsm:send_event(Sender, Reply),
            {noreply, NewState}
    end;

%% Currently this should be only used for external operations
%% That already have their operation id numbers assigned
%% That is why IsLocal is hard coded to false
%% Might want to support appending groups of local operations in the future
%% for efficency
%% -spec handle_command({append_group, log_id(), [#log_record{}], false, boolean()}, pid(), #state{}) ->
%%                      {reply, {ok, #op_number{}} #state{}} | {reply, error(), #state{}}.
handle_command({append_group, LogId, LogRecordList, _IsLocal = false, Sync}, _Sender,
               #state{logs_map=Map,
                      op_id_table=OpIdTable,
                      partition=Partition}=State) ->
    MyDCID = dc_meta_data_utilities:get_my_dc_id(),
    {ErrorList, SuccList, UpdatedLogs} =
	lists:foldl(fun(LogRecordOrg, {AccErr, AccSucc, UpdatedLogs}) ->
			    LogRecord = log_utilities:check_log_record_version(LogRecordOrg),
			    case get_log_from_map(Map, Partition, LogId) of
				{ok, Log} ->
				    %% Generate the new operation ID
				    %% This is only stored in memory to count the total number
				    %% of operations, since the input operations should
				    %% have already been assigned an op id number since
				    %% they are coming from an external DC
				    OpId = get_op_id(OpIdTable, {LogId, MyDCID}),
				    #op_number{local = _Local, global = Global} = OpId,
				    NewOpId = OpId#op_number{global = Global + 1},
				    %% Should assign the opid as follows if this function starts being
				    %% used for operations generated locally
				    %% NewOpId =
				    %% 	case IsLocal of
				    %% 	    true ->
				    %% 		OpId#op_number{local =  Local + 1, global = Global + 1};
				    %% 	    false ->
				    %% 		OpId#op_number{global = Global + 1}
				    %% 	end,
				    true = update_ets_op_id({LogId,MyDCID},NewOpId,OpIdTable),
				    LogOperation = LogRecord#log_record.log_operation,
				    case LogOperation#log_operation.op_type of
					update ->
					    Bucket = (LogOperation#log_operation.log_payload)#update_log_payload.bucket,
					    BOpId = get_op_id(OpIdTable, {LogId,Bucket,MyDCID}),
					    #op_number{local = _BLocal, global = BGlobal} = BOpId,
					    NewBOpId = BOpId#op_number{global = BGlobal + 1},
					    true = update_ets_op_id({LogId,Bucket,MyDCID},NewBOpId,OpIdTable);
					_ ->
					    true
				    end,
				    ExternalOpNum = LogRecord#log_record.op_number,
				    case insert_log_record(Log, LogId, LogRecord) of
					{ok, ExternalOpNum} ->
					    %% Would need to uncomment this is local ops are sent to this function
					    %% case IsLocal of
					    %% 	true -> inter_dc_log_sender_vnode:send(Partition, Operation);
					    %% 	false -> ok
					    %% end,
					    {AccErr, AccSucc ++ [NewOpId], ordsets:add_element(Log,UpdatedLogs)};
					{error, Reason} ->
					    {AccErr ++ [{reply, {error, Reason}, State}], AccSucc, UpdatedLogs}
				    end;
				{error, Reason} ->
				    {AccErr ++ [{reply, {error, Reason}, State}], AccSucc, UpdatedLogs}
			    end
		    end, {[],[], ordsets:new()}, LogRecordList),
    %% Sync the updated logs if necessary
    case Sync of
	true ->
	    ordsets:fold(fun(Log,_Acc) ->
				 ok = disk_log:sync(Log)
			 end, ok, UpdatedLogs);
	false ->
	    ok
    end,
    case ErrorList of
	[] ->
	    [SuccId|_T] = SuccList,
	    {reply, {ok, SuccId}, State};
	[Error|_T] ->
	    %%Error
	    {reply, Error, State}
    end;

handle_command({get, LogId, Transaction, Type, Key}, _Sender,
    #state{logs_map = Map, partition = Partition} = State) ->
    case get_log_from_map(Map, Partition, LogId) of
        {ok, Log} ->
            ok = disk_log:sync(Log),
            case get_ops_from_log(Log, {key, Key}, start, Transaction, dict:new(), dict:new(), load_all) of
                {error, Reason} ->
                    {reply, {error, Reason}, State};
                {eof, CommittedOpsForKeyDict} ->
		    CommittedOpsForKey =
			case dict:find(Key, CommittedOpsForKeyDict) of
			    {ok, Val} ->
				Val;
			    error ->
				[]
			end,
		    {reply, #snapshot_get_response{number_of_ops = length(CommittedOpsForKey), ops_list = CommittedOpsForKey,
						   materialized_snapshot = #materialized_snapshot{last_op_id = 0, value = clocksi_materializer:new(Type)},
						   snapshot_time = vectorclock:new(), is_newest_snapshot = false},
		     State}
            end;
        {error, Reason} ->
            {reply, {error, Reason}, State}
    end;

%% This will reply with all downstream operations that have
%% been stored in the log given by LogId
%% The resut is a dict, with a list of ops per key
%% The following spec is only for reference
%% -spec handle_command({get_all, log_id(), disk_log:continuation() | start, dict()}, term(), #state{}) ->
%% 			   {reply, {error, reason()} | dict(), #state{}}.
handle_command({get_all, LogId, Continuation, Ops}, _Sender,
	       #state{logs_map = Map, partition = Partition} = State) ->
    case get_log_from_map(Map, Partition, LogId) of
        {ok, Log} ->
            ok = disk_log:sync(Log),
	    case get_ops_from_log(Log, undefined, Continuation, undefined, Ops, dict:new(), load_per_chunk) of
                {error, Reason} ->
                    {reply, {error, Reason}, State};
                CommittedOpsForKeyDict ->
		    {reply, CommittedOpsForKeyDict, State}
            end;
        {error, Reason} ->
            {reply, {error, Reason}, State}
    end;

handle_command(_Message, _Sender, State) ->
    {noreply, State}.

-spec read_internal(log_id(), disk_log:continuation() | start | eof | error, [{non_neg_integer(),clocksi_payload()}]) ->
			   {error | eof, [{non_neg_integer(),clocksi_payload()}]}.
read_internal(_Log, error, Ops) ->
    {error, Ops};
read_internal(_Log, eof, Ops) ->
    {eof, Ops};
read_internal(Log, Continuation, Ops) ->
    {NewContinuation, NewOps} =
	case disk_log:chunk(Log, Continuation) of
	    {C, O} -> {C,O};
	    {C, O, _} -> {C,O};
	    eof -> {eof, []}
	end,
    read_internal(Log, NewContinuation, Ops ++ NewOps).

-spec reverse_and_add_op_id([clocksi_payload()],non_neg_integer(),[{non_neg_integer(),clocksi_payload()}]) ->
				   [{non_neg_integer(),clocksi_payload()}].
reverse_and_add_op_id([],_Id,Acc) ->
    Acc;
reverse_and_add_op_id([Next|Rest],Id,Acc) ->
    reverse_and_add_op_id(Rest,Id+1,[{Id,Next}|Acc]).

%% Gets the id of the last operation that was put in the log
%% and the maximum vectorclock of the commited transactions stored in the log
-spec get_last_op_from_log(log_id(), disk_log:continuation() | start, cache_id(), vectorclock()) -> {eof, vectorclock()} | {error, term()}.
get_last_op_from_log(Log, Continuation, ClockTable, PrevMaxVector) ->
    ok = disk_log:sync(Log),
    case disk_log:chunk(Log, Continuation) of
	eof ->
	    {eof, PrevMaxVector};
	{error, Reason} ->
	    {error, Reason};
	{NewContinuation, NewTerms} ->
	    NewMaxVector = get_max_op_numbers(NewTerms,ClockTable,PrevMaxVector),
	    get_last_op_from_log(Log, NewContinuation,ClockTable,NewMaxVector);
	{NewContinuation, NewTerms, BadBytes} ->
            case BadBytes > 0 of
                true -> {error, bad_bytes};
                false ->
		    NewMaxVector = get_max_op_numbers(NewTerms,ClockTable,PrevMaxVector),
		    get_last_op_from_log(Log,NewContinuation,ClockTable,NewMaxVector)
	    end
    end.

%% This is called when the vnode starts and loads into the cache
%% the id of the last operation appened to the log, so that new ops will
%% be assigned corret ids (after crash and restart)
-spec get_max_op_numbers([{log_id(),#log_record{}}],cache_id(),vectorclock()) -> vectorclock().
get_max_op_numbers([],_ClockTable,MaxVector) ->
    MaxVector;
get_max_op_numbers([{LogId, LogRecord}|Rest],ClockTable,PrevMaxVector) ->
    #log_record{op_number = NewOp, bucket_op_number = NewBucketOp, log_operation = LogOperation}
	= log_utilities:check_log_record_version(LogRecord),
    #log_operation{op_type = OpType,
		log_payload = LogPayload
	       } = LogOperation,
    #op_number{node = {_,DCID}} = NewBucketOp,
    NewMaxVector =
	case OpType of
	    commit ->
		#commit_log_payload{commit_time = {DCID, TxCommitTime}} = LogPayload,
		vectorclock:set_clock_of_dc(DCID, TxCommitTime, PrevMaxVector);
	    update ->
		%% Update the per bucket opid count
		Bucket = LogPayload#update_log_payload.bucket,
		true = update_ets_op_id({LogId,Bucket,DCID},NewBucketOp,ClockTable),
		PrevMaxVector;
	    _ ->
		PrevMaxVector
	end,
    %% Update the total opid count
    true = update_ets_op_id({LogId,DCID},NewOp,ClockTable),
    get_max_op_numbers(Rest,ClockTable,NewMaxVector).

%% After appeded an operation to the log, increment the op id
-spec update_ets_op_id({log_id(),dcid()} | {log_id(),bucket(),dcid()}, #op_number{}, cache_id()) -> true.
update_ets_op_id(Key,NewOp,ClockTable) ->
    #op_number{local = Num, global = GlobalNum} = NewOp,
    case ets:lookup(ClockTable,Key) of
	[] ->
	    ets:insert(ClockTable,{Key,NewOp});
	[{Key,#op_number{local = OldNum, global = OldGlobal}}] ->
	    case ((Num > OldNum) or (GlobalNum > OldGlobal)) of
		true ->
		    ets:insert(ClockTable,{Key,NewOp});
		false ->
		    true
	    end
    end.

%% @doc This method successively calls disk_log:chunk so all the log is read.
%% With each valid chunk, filter_terms_for_key is called.
%% TODO: upgrade to newer erlang version so can use dict type spec
%% -spec get_ops_from_log(log_id(), key(), disk_log:continuation() | start, snapshot_time(),
%% 		       dict:dict(txid(),[any_log_payload()]), dict:dict(key(),[{non_neg_integer(),#clocksi_payload()}]), load_all | load_per_chunk) ->
%%  			      {disk_log:continuation(), dict:dict(txid(),[any_log_payload()]),dict:dict(key(),[{non_neg_integer(),#clocksi_payload()}])}
%%  				  | {error, reason()} | {eof, dict:dict(key(),[{non_neg_integer(),#clocksi_payload()}])}.
-spec get_ops_from_log(log_id(), key(), disk_log:continuation() | start, transaction(), dict(), dict(), load_all | load_per_chunk) ->
			      {disk_log:continuation(), dict(), dict()}
				  | {error, reason()} | {eof, dict()}.
get_ops_from_log(Log, Key, Continuation, Transaction, Ops, CommittedOpsDict, LoadAll) ->
    case disk_log:chunk(Log, Continuation) of
        eof ->
	    {eof, finish_op_load(CommittedOpsDict)};
        {error, Reason} ->
            {error, Reason};
        {NewContinuation, NewTerms} ->
            {NewOps, NewCommittedOps} = filter_terms_for_key(NewTerms, Key, Transaction, Ops, CommittedOpsDict),
	    case LoadAll of
		load_all ->
		    get_ops_from_log(Log, Key, NewContinuation, Transaction, NewOps, NewCommittedOps, LoadAll);
		load_per_chunk ->
		    {NewContinuation, NewOps, finish_op_load(NewCommittedOps)}
	    end;
        {NewContinuation, NewTerms, BadBytes} ->
            case BadBytes > 0 of
                true -> {error, bad_bytes};
                false ->
		    {NewOps, NewCommittedOps} = filter_terms_for_key(NewTerms, Key, Transaction, Ops, CommittedOpsDict),
		    case LoadAll of
			load_all ->
			    get_ops_from_log(Log, Key, NewContinuation, Transaction, NewOps, NewCommittedOps, LoadAll);
			load_per_chunk ->
			    {NewContinuation, NewOps, finish_op_load(NewCommittedOps)}
		    end
            end
    end.

%% TODO: upgrade to newer erlang version so can use dict type spec
%%-spec finish_op_load(dict:dict(key(),clocksi_payload())) -> dict:dict(key(),[{non_neg_integer(),clocksi_payload()}]).
-spec finish_op_load(dict()) -> dict().
finish_op_load(CommittedOpsDict) ->
    dict:fold(fun(Key1, CommittedOps, Acc) ->
		      dict:store(Key1, reverse_and_add_op_id(CommittedOps,0,[]), Acc)
	      end, dict:new(), CommittedOpsDict).

%% @doc Given a list of log_records, this method filters the ones corresponding to Key.
%% If key is undefined then is returns all records for all keys
%% It returns a dict corresponding to all the ops matching Key and
%% a list of the commited operations for that key which have a smaller commit time than MinSnapshotTime.
%% TODO: upgrade to newer erlang version so can use dict type spec
%% -spec filter_terms_for_key([{non_neg_integer(),#log_record{}}],key(),snapshot_time(),
%% 			   dict:dict(txid(),[any_log_payload()]),dict:dict(key(),[#clocksi_payload()])) ->
%% 				  {dict:dict(txid(),[any_log_payload()]),dict:dict(key(),[#clocksi_payload()])}.
-spec filter_terms_for_key([{non_neg_integer(),#log_record{}}],key(),snapshot_time(),
			   dict(),dict()) -> {dict(),dict()}.
filter_terms_for_key([], _Key, _Transaction, Ops, CommittedOpsDict) ->
    {Ops, CommittedOpsDict};
filter_terms_for_key([{_,LogRecord}|T], Key, Transaction, Ops, CommittedOpsDict) ->
    #log_record{log_operation = LogOperation} = log_utilities:check_log_record_version(LogRecord),
    #log_operation{tx_id = TxId, op_type = OpType, log_payload = OpPayload} = LogOperation,
    case OpType of
        update ->
            handle_update(TxId, OpPayload, T, Key, Transaction, Ops, CommittedOpsDict);
        commit ->
            handle_commit(TxId, OpPayload, T, Key, Transaction, Ops, CommittedOpsDict);
        _ ->
            filter_terms_for_key(T, Key, Transaction, Ops, CommittedOpsDict)
    end.

%% TODO: upgrade to newer erlang version so can use dict type spec
%% -spec handle_update(txid(), #update_log_payload{}, [{non_neg_integer(),#operation{}}], key(), snapshot_time() | undefined,
%% 		    dict:dict(txid(),[any_log_payload()]),dict:dict(key(),[#clocksi_payload{}])) ->
%% 			   {dict:dict(txid(),[any_log_payload()]),dict:dict(key(),[#clocksi_payload{}])}.
-spec handle_update(txid(), #update_log_payload{}, [{non_neg_integer(),#log_record{}}], key(), snapshot_time() | undefined, dict(),dict()) -> {dict(),dict()}.
handle_update(TxId, OpPayload,  T, Key, Transaction, Ops, CommittedOpsDict) ->
    #update_log_payload{key = Key1} = OpPayload,
    case (Key == {key, Key1}) or (Key == undefined) of
        true ->
            filter_terms_for_key(T, Key, Transaction,
                dict:append(TxId, OpPayload, Ops), CommittedOpsDict);
        false ->
            filter_terms_for_key(T, Key, Transaction, Ops, CommittedOpsDict)
    end.

%% TODO: upgrade to newer erlang version so can use dict type spec
%% -spec handle_update(txid(), #commit_log_payload{}, [{non_neg_integer(),#operation{}}], key(), snapshot_time() | undefined,
%% 		    dict:dict(txid(),[any_log_payload()]),dict:dict(key(),[#clocksi_payload{}])) ->
%% 			   {dict:dict(txid(),[any_log_payload()]),dict:dict(key(),[#clocksi_payload{}])}.
-spec handle_commit(txid(), #commit_log_payload{}, [{non_neg_integer(),#log_record{}}], key(), snapshot_time() | undefined, dict(),dict()) -> {dict(),dict()}.
handle_commit(TxId, OpPayload, T, Key, Transaction, Ops, CommittedOpsDict) ->
    #commit_log_payload{commit_time = {DcId, TxCommitTime}, causal_dependencies = SnapshotTime} = OpPayload,
    case dict:find(TxId, Ops) of
        {ok, OpsList} ->
            MinSnapshotTime = case Transaction of
                                  undefined ->
                                      undefined;
                                  _ ->
                                      Transaction#transaction.snapshot_vc
                              end,
	    NewCommittedOpsDict = 
		lists:foldl(fun(#update_log_payload{key = KeyInternal, type = Type, op = Op}, Acc) ->
				    case ((MinSnapshotTime == undefined) orelse
									   (not vectorclock:gt(SnapshotTime, MinSnapshotTime))) of
					true ->
					    CommittedDownstreamOp =
						#operation_payload{
						   key = KeyInternal,
						   type = Type,
						   op_param = Op,
                            snapshot_vc = SnapshotTime,
                            dependency_vc = SnapshotTime, %% todo: clean this physics patch
						   dc_and_commit_time = {DcId, TxCommitTime},
						   txid = TxId},
					    dict:append(KeyInternal, CommittedDownstreamOp, Acc);
					false ->
					    Acc
				    end
			    end, CommittedOpsDict, OpsList),
	    filter_terms_for_key(T, Key, Transaction, dict:erase(TxId,Ops),
				 NewCommittedOpsDict);
	error ->
	    filter_terms_for_key(T, Key, Transaction, Ops, CommittedOpsDict)
    end.

handle_handoff_command(?FOLD_REQ{foldfun=FoldFun, acc0=Acc0}, _Sender,
                       #state{logs_map=Map}=State) ->
    F = fun({Key, LogRecord}, Acc) -> FoldFun(Key, LogRecord, Acc) end,
    Acc = join_logs(dict:to_list(Map), F, Acc0),
    {reply, Acc, State};

handle_handoff_command({get_all, _logId}, _Sender, State) ->
    {reply, {error, not_ready}, State}.

handoff_starting(_TargetNode, State) ->
    {true, State}.

handoff_cancelled(State) ->
    {ok, State}.

handoff_finished(_TargetNode, State) ->
    {ok, State}.

handle_handoff_data(Data, #state{partition=Partition, logs_map=Map}=State) ->
    {LogId, LogRecord} = binary_to_term(Data),
    case get_log_from_map(Map, Partition, LogId) of
        {ok, Log} ->
            %% Optimistic handling; crash otherwise.
            {ok, _OpId} = insert_log_record(Log, LogId, LogRecord),
            ok = disk_log:sync(Log),
            {reply, ok, State};
        {error, Reason} ->
            {reply, {error, Reason}, State}
    end.

encode_handoff_item(Key, Operation) ->
    term_to_binary({Key, Operation}).

is_empty(State=#state{logs_map=Map}) ->
    LogIds = dict:fetch_keys(Map),
    case no_elements(LogIds, Map) of
        true ->
            {true, State};
        false ->
            {false, State}
    end.

delete(State) ->
    {ok, State}.

handle_info({sync, Log, LogId},
            #state{senders_awaiting_ack=SendersAwaitingAck0}=State) ->
    case dict:find(LogId, SendersAwaitingAck0) of
        {ok, Senders} ->
            _ = case dets:sync(Log) of
                ok ->
                    [riak_core_vnode:reply(Sender, {ok, OpId}) || {Sender, OpId} <- Senders];
                {error, Reason} ->
                    [riak_core_vnode:reply(Sender, {error, Reason}) || {Sender, _OpId} <- Senders]
            end,
            ok;
        _ ->
            ok
    end,
    SendersAwaitingAck = dict:erase(LogId, SendersAwaitingAck0),
    {ok, State#state{senders_awaiting_ack=SendersAwaitingAck}}.

handle_coverage(_Req, _KeySpaces, _Sender, State) ->
    {stop, not_implemented, State}.

handle_exit(_Pid, _Reason, State) ->
    {noreply, State}.

terminate(_Reason, _State) ->
    ok.

%%====================%%
%% Internal Functions %%
%%====================%%

%% @doc no_elements: checks whether any of the logs contains any data
%%      Input:  LogIds: Each logId is a preflist that represents one log
%%              Map: the dictionary that relates the preflist with the
%%              actual log
%%      Return: true if all logs are empty. false if at least one log
%%              contains data.
%%
-spec no_elements([log_id()], dict()) -> boolean().
no_elements([], _Map) ->
    true;
no_elements([LogId|Rest], Map) ->
    case dict:find(LogId, Map) of
        {ok, Log} -> 
            case disk_log:chunk(Log, start) of
                eof ->
                    no_elements(Rest, Map);
                _ ->
                    false
            end;
        error ->
            {error, no_log_for_preflist}
    end.

%% @doc open_logs: open one log per partition in which the vnode is primary
%%      Input:  LogFile: Partition concat with the atom log
%%                      Preflists: A list with the preflist in which
%%                                 the vnode is involved
%%                      Initial: Initial log identifier. Non negative
%%                               integer. Consecutive ids for the logs.
%%                      Map: The ongoing map of preflist->log. dict()
%%                           type.
%%      Return:         LogsMap: Maps the  preflist and actual name of
%%                               the log in the system. dict() type.
%%                      MaxVector: The version vector time of the last
%%                               operation appended to the logs
-spec open_logs(string(), [preflist()], dict(), cache_id(), vectorclock()) -> {dict(),vectorclock()} | {error, reason()}.
open_logs(_LogFile, [], Map, _ClockTable, MaxVector) ->
    {Map,MaxVector};
open_logs(LogFile, [Next|Rest], Map, ClockTable, MaxVector)->
    PartitionList = log_utilities:remove_node_from_preflist(Next),
    PreflistString = string:join(
                       lists:map(fun erlang:integer_to_list/1, PartitionList), "-"),
    LogId = LogFile ++ "--" ++ PreflistString,
    LogPath = filename:join(
                app_helper:get_env(riak_core, platform_data_dir), LogId),
    case disk_log:open([{name, LogPath}]) of
        {ok, Log} ->
	    {eof, NewMaxVector} = get_last_op_from_log(Log, start, ClockTable, MaxVector),
            lager:debug("Opened log ~p, last op ids are ~p, max vector is ~p", [Log, ets:tab2list(ClockTable), dict:to_list(NewMaxVector)]),
            Map2 = dict:store(PartitionList, Log, Map),
            open_logs(LogFile, Rest, Map2, ClockTable, MaxVector);
        {repaired, Log, _, _} ->
	    {eof, NewMaxVector} = get_last_op_from_log(Log, start, ClockTable, MaxVector),
            lager:debug("Repaired log ~p, last op ids are ~p, max vector is ~p", [Log, ets:tab2list(ClockTable), dict:to_list(NewMaxVector)]),
            Map2 = dict:store(PartitionList, Log, Map),
            open_logs(LogFile, Rest, Map2, ClockTable, NewMaxVector);
        {error, Reason} ->
            {error, Reason}
    end.

%% @doc get_log_from_map: abstracts the get function of a key-value store
%%              currently using dict
%%      Input:  Map:  dict that representes the map
%%              LogId:  identifies the log.
%%      Return: The actual name of the log
%%
-spec get_log_from_map(dict(), partition(), log_id()) ->
                              {ok, log()} | {error, no_log_for_preflist}.
get_log_from_map(Map, _Partition, LogId) ->
    case dict:find(LogId, Map) of
        {ok, Log} ->
           {ok, Log};
        error ->
            {error, no_log_for_preflist}
    end.

%% @doc join_logs: Recursive fold of all the logs stored in the vnode
%%      Input:  Logs: A list of pairs {Preflist, Log}
%%                      F: Function to apply when floding the log (dets)
%%                      Acc: Folded data
%%      Return: Folded data of all the logs.
%%
-spec join_logs([{preflist(), log()}], fun(), term()) -> term().
join_logs([], _F, Acc) ->
    Acc;
join_logs([{_Preflist, Log}|T], F, Acc) ->
    JointAcc = fold_log(Log, start, F, Acc),
    join_logs(T, F, JointAcc).

fold_log(Log, Continuation, F, Acc) ->
    case  disk_log:chunk(Log,Continuation) of 
        eof ->
            Acc;
        {Next,Ops} ->
            NewAcc = lists:foldl(F, Acc, Ops),
            fold_log(Log, Next, F, NewAcc)
    end.


%% @doc insert_log_record: Inserts an operation into the log only if the
%%      OpId is not already in the log
%%      Input:
%%          Log: The identifier log the log where the operation will be
%%               inserted
%%          LogId: Log identifier to which the operation belongs.
%%          OpId: Id of the operation to insert
%%          Payload: The payload of the operation to insert
%%      Return: {ok, OpId} | {error, Reason}
%%
-spec insert_log_record(log(), log_id(), #log_record{}) -> {ok, #op_number{}} | {error, reason()}.
insert_log_record(Log, LogId, LogRecord) ->
    Result = disk_log:log(Log, {LogId, LogRecord}),
    case Result of
        ok ->
            {ok, LogRecord#log_record.op_number};
        {error, Reason} ->
            {error, Reason}
    end.

%% @doc preflist_member: Returns true if the Partition identifier is
%%              part of the Preflist
%%      Input:  Partition: The partition identifier to check
%%              Preflist: A list of pairs {Partition, Node}
%%      Return: true | false
%%
-spec preflist_member(partition(), preflist()) -> boolean().
preflist_member(Partition,Preflist) ->
    lists:any(fun({P, _}) -> P =:= Partition end, Preflist).

-spec get_op_id(cache_id(), {log_id(),dcid()} | {log_id(),bucket(),dcid()}) -> #op_number{}.
get_op_id(ClockTable,{LogId,DCID}) ->
    case ets:lookup(ClockTable,{LogId,DCID}) of
	[] ->
	    #op_number{node = {node(), DCID}, global = 0, local = 0};
	[{{LogId,DCID}, Val2}] ->
	    Val2
    end;
get_op_id(ClockTable,{LogId,Bucket,DCID}) ->
    case ets:lookup(ClockTable,{LogId,Bucket,DCID}) of
	[] ->
	    #op_number{node = {node(), DCID}, global = 0, local = 0};
	[{{LogId,Bucket,DCID}, Val2}] ->
	    Val2
    end.

-ifdef(TEST).

%% @doc Testing get_log_from_map works in both situations, when the key
%%      is in the map and when the key is not in the map
get_log_from_map_test() ->
    Dict = dict:new(),
    Dict2 = dict:store([antidote1, c], value1, Dict),
    Dict3 = dict:store([antidote2, c], value2, Dict2),
    Dict4 = dict:store([antidote3, c], value3, Dict3),
    Dict5 = dict:store([antidote4, c], value4, Dict4),
    ?assertEqual({ok, value3}, get_log_from_map(Dict5, undefined,
            [antidote3,c])),
    ?assertEqual({error, no_log_for_preflist}, get_log_from_map(Dict5,
            undefined, [antidote5, c])).

%% @doc Testing that preflist_member returns true when there is a
%%      match.
preflist_member_true_test() ->
    Preflist = [{partition1, node},{partition2, node},{partition3, node}],
    ?assertEqual(true, preflist_member(partition1, Preflist)).

%% @doc Testing that preflist_member returns false when there is no
%%      match.
preflist_member_false_test() ->
    Preflist = [{partition1, node},{partition2, node},{partition3, node}],
    ?assertEqual(false, preflist_member(partition5, Preflist)).

-endif.<|MERGE_RESOLUTION|>--- conflicted
+++ resolved
@@ -123,12 +123,11 @@
                                         ?LOGGING_MASTER).
 
 %% @doc Sends an `append' asyncrhonous command to the Logs in `Preflist'
-<<<<<<< HEAD
--spec asyn_append(preflist(), key(), #log_operation{}) -> ok.
-asyn_append(Preflist, Log, LogOperation) ->
+-spec asyn_append(preflist(), key(), #log_operation{}, pid()) -> ok.
+asyn_append(Preflist, Log, LogOperation, Sender) ->
     riak_core_vnode_master:command(Preflist,
                                    {append, Log, LogOperation},
-                                   {fsm, undefined, self(), ?SYNC_LOG},
+                                   {fsm, undefined, self(), false, Sender},
                                    ?LOGGING_MASTER).
 
 %% @doc synchronous append operation payload
@@ -136,17 +135,6 @@
 append(IndexNode, LogId, LogOperation) ->
     riak_core_vnode_master:sync_command(IndexNode,
                                         {append, LogId, LogOperation, false},
-=======
--spec asyn_append(preflist(), key(), term(), pid()) -> ok.
-asyn_append(Preflist, Log, Payload, Sender) ->
-    riak_core_vnode_master:command(Preflist, {append, Log, Payload, false, Sender}, ?LOGGING_MASTER).
-%%    lager:info("log asyn_append returning ~p...",[Something]).
-
-%% @doc synchronous append operation
--spec append(index_node(), key(), term()) -> {ok, op_id()} | {error, term()}.
-append(IndexNode, LogId, Payload) ->
-    riak_core_vnode_master:sync_command(IndexNode,    {append, LogId, Payload, false},
->>>>>>> 34baeac5
                                         ?LOGGING_MASTER,
                                         infinity).
 
@@ -362,14 +350,13 @@
 %%              OpId: Unique operation id
 %%      Output: {ok, {vnode_id, op_id}} | {error, Reason}
 %%
-<<<<<<< HEAD
 %% -spec handle_command({append, log_id(), #log_operation{}, boolean()}, pid(), #state{}) ->
 %%                      {reply, {ok, #op_number{}} #state{}} | {reply, error(), #state{}}.
-handle_command({append, LogId, LogOperation, Sync}, _Sender,
+handle_command({append, LogId, LogOperation, Sync}, Sender,
                #state{logs_map=Map,
                       op_id_table=OpIdTable,
                       partition=Partition}=State) ->
-    case get_log_from_map(Map, Partition, LogId) of
+	{Reply, NewState}=case get_log_from_map(Map, Partition, LogId) of
         {ok, Log} ->
 	    MyDCID = dc_meta_data_utilities:get_my_dc_id(),
 	    %% all operations update the per log, operation id
@@ -400,56 +387,27 @@
 			true ->
 			    case disk_log:sync(Log) of
 				ok ->
-				    {reply, {ok, OpId}, State};
+				    {{ok, OpId}, State};
 				{error, Reason} ->
-				    {reply, {error, Reason}, State}
+				    {{error, Reason}, State}
 			    end;
 			false ->
-			    {reply, {ok, OpId}, State}
+			    {{ok, OpId}, State}
 		    end;
-=======
-handle_command({append, LogId, Payload, Sync}, Sender, State)->
-    handle_command({append, LogId, Payload, Sync, ignore}, Sender, State);
-
-
-handle_command({append, LogId, Payload, Sync, Sender}, _S,
-  #state{logs_map = Map,
-      clock = Clock,
-      partition = Partition} = State) ->
-    OpId = generate_op_id(Clock),
-    {NewClock, _Node} = OpId,
-    {Reply, NewState} = case get_log_from_map(Map, Partition, LogId) of
-                {ok, Log} ->
-                    Operation = #operation{op_number = OpId, payload = Payload},
-                    case insert_operation(Log, LogId, Operation) of
-                        {ok, OpId} ->
-                            inter_dc_log_sender_vnode:send(Partition, Operation),
-                            case Sync of
-                                true ->
-                                    case disk_log:sync(Log) of
-                                        ok ->
-
-                                            {{ok, OpId}, State#state{clock = NewClock}};
-                                        {error, Reason} ->
-                                            {{error, Reason}, State}
-                                    end;
-                                false ->
-                                    {{ok, OpId}, State#state{clock = NewClock}}
-                            end;
-                        {error, Reason} ->
-                            {{error, Reason}, State}
-                    end;
->>>>>>> 34baeac5
                 {error, Reason} ->
                     {{error, Reason}, State}
-            end,
-    case Sender of
-        ignore ->
-            {reply, Reply, NewState};
-        _ ->
-            gen_fsm:send_event(Sender, Reply),
-            {noreply, NewState}
-    end;
+            end;
+        {error, Reason} ->
+            {{error, Reason}, State}
+    end,
+	case Sender of
+		ignore ->
+			{reply, Reply, NewState};
+		_ ->
+			gen_fsm:send_event(Sender, Reply),
+			{noreply, NewState}
+	end;
+
 
 %% Currently this should be only used for external operations
 %% That already have their operation id numbers assigned
@@ -770,7 +728,7 @@
                                   _ ->
                                       Transaction#transaction.snapshot_vc
                               end,
-	    NewCommittedOpsDict = 
+	    NewCommittedOpsDict =
 		lists:foldl(fun(#update_log_payload{key = KeyInternal, type = Type, op = Op}, Acc) ->
 				    case ((MinSnapshotTime == undefined) orelse
 									   (not vectorclock:gt(SnapshotTime, MinSnapshotTime))) of
