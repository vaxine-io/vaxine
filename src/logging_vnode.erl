--- conflicted
+++ resolved
@@ -73,11 +73,7 @@
     Preflist = riak_core_ring:preflist(DocIdx, Ring),
     {Primaries, _} = lists:split(?N, Preflist),
     Primaries.
-<<<<<<< HEAD
-    
-=======
-
->>>>>>> c79ed15c
+
 %% @doc Opens the persistent copy of the Log.
 %%	The name of the Log in disk is a combination of the the word `log' and
 %%	the partition identifier.
