%% -------------------------------------------------------------------
%%
%% Copyright (c) 2014 SyncFree Consortium.  All Rights Reserved.
%%
%% This file is provided to you under the Apache License,
%% Version 2.0 (the "License"); you may not use this file
%% except in compliance with the License.  You may obtain
%% a copy of the License at
%%
%%   http://www.apache.org/licenses/LICENSE-2.0
%%
%% Unless required by applicable law or agreed to in writing,
%% software distributed under the License is distributed on an
%% "AS IS" BASIS, WITHOUT WARRANTIES OR CONDITIONS OF ANY
%% KIND, either express or implied.  See the License for the
%% specific language governing permissions and limitations
%% under the License.
%%
%% -------------------------------------------------------------------
-module(logging_vnode).

-behaviour(riak_core_vnode).

-include("antidote.hrl").
-include_lib("riak_core/include/riak_core_vnode.hrl").

%% Expected time to wait until the inter_dc_log_sender_vnode is started
-define(LOG_SENDER_STARTUP_WAIT, 1000).

-ifdef(TEST).
-include_lib("eunit/include/eunit.hrl").
-endif.

%% API
-export([start_vnode/1,
	 is_sync_log/0,
	 set_sync_log/1,
	 set_sync_log_internal/1,
         asyn_read/2,
	 get_stable_time/1,
         read/2,
         asyn_append/3,
         append/3,
         append_commit/3,
         append_group/4,
         asyn_append_group/4,
         asyn_read_from/3,
         read_from/3,
<<<<<<< HEAD
         get_up_to_time/5,
         get_from_time/5,
=======
         get/5,
>>>>>>> 7ca8f6d9
	 get_all/4,
	 request_bucket_op_id/4,
	 request_op_id/3]).

-export([init/1,
         terminate/2,
         handle_command/3,
         is_empty/1,
         delete/1,
         handle_handoff_command/3,
         handoff_starting/2,
         handoff_cancelled/1,
         handoff_finished/2,
         handle_handoff_data/2,
         encode_handoff_item/2,
         handle_coverage/4,
         handle_info/2,
         handle_exit/3]).

-ignore_xref([start_vnode/1]).

-record(state, {partition :: partition_id(),
		logs_map :: dict(),
		op_id_table :: cache_id(),
		recovered_vector :: vectorclock(),
		senders_awaiting_ack :: dict(),
		last_read :: term()}).

%% API
-spec start_vnode(integer()) -> any().
start_vnode(I) ->
    riak_core_vnode_master:get_vnode_pid(I, ?MODULE).

%% @doc Sends a `threshold read' asynchronous command to the Logs in
%%      `Preflist' From is the operation id form which the caller wants to
%%      retrieve the operations.  The operations are retrieved in inserted
%%      order and the From operation is also included.
-spec asyn_read_from(preflist(), key(), op_id()) -> ok.
asyn_read_from(Preflist, Log, From) ->
    riak_core_vnode_master:command(Preflist,
                                   {read_from, Log, From},
                                   {fsm, undefined, self()},
                                   ?LOGGING_MASTER).

%% @doc synchronous read_from operation
-spec read_from({partition(), node()}, log_id(), op_id()) -> {ok, [term()]} | {error, term()}.
read_from(Node, LogId, From) ->
    riak_core_vnode_master:sync_command(Node,
                                        {read_from, LogId, From},
					?LOGGING_MASTER).

%% @doc Sends a `read' asynchronous command to the Logs in `Preflist'
-spec asyn_read(preflist(), key()) -> ok.
asyn_read(Preflist, Log) ->
    riak_core_vnode_master:command(Preflist,
                                   {read, Log},
                                   {fsm, undefined, self()},
                                   ?LOGGING_MASTER).

%% @doc Sends a `get_stable_time' synchronous command to `Node'
-spec get_stable_time({partition(), node()}) -> ok.
get_stable_time(Node) ->
    riak_core_vnode_master:command(Node,
				   {get_stable_time},
				   ?LOGGING_MASTER).

%% @doc Sends a `read' synchronous command to the Logs in `Node'
-spec read({partition(), node()}, key()) -> {error, term()} | {ok, [term()]}.
read(Node, Log) ->
    riak_core_vnode_master:sync_command(Node,
                                        {read, Log},
                                        ?LOGGING_MASTER).

%% @doc Sends an `append' asyncrhonous command to the Logs in `Preflist'
-spec asyn_append(preflist(), key(), payload()) -> ok.
asyn_append(Preflist, Log, Payload) ->
    riak_core_vnode_master:command(Preflist,
                                   {append, Log, Payload},
                                   {fsm, undefined, self(), ?SYNC_LOG},
                                   ?LOGGING_MASTER).

%% @doc synchronous append operation payload
-spec append(index_node(), key(), payload()) -> {ok, op_id()} | {error, term()}.
append(IndexNode, LogId, Payload) ->
    riak_core_vnode_master:sync_command(IndexNode,
                                        {append, LogId, Payload, false},
                                        ?LOGGING_MASTER,
                                        infinity).

%% @doc synchronous append operation payload
%% If enabled in antidote.hrl will ensure item is written to disk
-spec append_commit(index_node(), key(), #log_record{}) -> {ok, op_id()} | {error, term()}.
append_commit(IndexNode, LogId, Payload) ->
    riak_core_vnode_master:sync_command(IndexNode,
                                        {append, LogId, Payload, is_sync_log()},
                                        ?LOGGING_MASTER,
                                        infinity).

%% @doc synchronous append list of operations (note an operations is a payload with an operation number)
%% The IsLocal flag indicates if the operations in the transaction were handled by the local or remote DC.
-spec append_group(index_node(), key(), [#operation{}], boolean()) -> {ok, op_id()} | {error, term()}.
append_group(IndexNode, LogId, OperationList, IsLocal) ->
    riak_core_vnode_master:sync_command(IndexNode,
<<<<<<< HEAD
                                        {append_group, LogId, OperationList, IsLocal},
=======
                                        {append_group, LogId, OperationList, IsLocal, is_sync_log()},
>>>>>>> 7ca8f6d9
                                        ?LOGGING_MASTER,
                                        infinity).

%% @doc asynchronous append list of operations
-spec asyn_append_group(index_node(), key(), [#operation{}], boolean()) -> ok.
asyn_append_group(IndexNode, LogId, PayloadList, IsLocal) ->
    riak_core_vnode_master:command(IndexNode,
				   {append_group, LogId, PayloadList, IsLocal, is_sync_log()},
				   ?LOGGING_MASTER,
				   infinity).

%% @doc given the MaxSnapshotTime and the type, this method fetchs from the log the
%% desired operations smaller than the time so a new snapshot can be created.
-spec get_up_to_time(index_node(), key(), vectorclock(), term(), key()) ->
		 {number(), list(), snapshot(), vectorclock(), false} | {error, term()}.
get_up_to_time(IndexNode, LogId, MaxSnapshotTime, Type, Key) ->
    riak_core_vnode_master:sync_command(IndexNode,
					{get, LogId, undefined, MaxSnapshotTime, Type, Key},
					?LOGGING_MASTER,
					infinity).

%% @doc given the MinSnapshotTime and the type, this method fetchs from the log the
%% desired operations after the time so a new snapshot can be created.
-spec get_from_time(index_node(), key(), vectorclock(), term(), key()) ->
		 {number(), list(), snapshot(), vectorclock(), false} | {error, term()}.
get_from_time(IndexNode, LogId, MinSnapshotTime, Type, Key) ->
    riak_core_vnode_master:sync_command(IndexNode,
					{get, LogId, MinSnapshotTime, undefined, Type, Key},
					?LOGGING_MASTER,
					infinity).

%% @doc Given the logid and position in the log (given by continuation) and a dict
%% of non_commited operations up to this position returns
%% a tuple with three elements
%% the first is a dict with all operations that had been committed until the next chunk in the log
%% the second contains those without commit operations
%% the third is the location of the next chunk
%% Otherwise if the end of the file is reached it returns a tuple
%% where the first elelment is 'eof' and the second is a dict of commited operations
-spec get_all(index_node(), log_id(), start | disk_log:continuation(), dict()) ->
		     {disk_log:continuation(), dict(), dict()} | {eof, dict()} | {error, term()}.
get_all(IndexNode, LogId, Continuation, PrevOps) ->
    riak_core_vnode_master:sync_command(IndexNode, {get_all, LogId, Continuation, PrevOps},
					?LOGGING_MASTER,
					infinity).

%% @doc Gets the last id of operations stored in the log for the given DCID
-spec request_op_id(index_node(), dcid(), partition()) -> {ok, non_neg_integer()}.
request_op_id(IndexNode, DCID, Partition) ->
    riak_core_vnode_master:sync_command(IndexNode, {get_op_id, {[Partition],DCID}},
					?LOGGING_MASTER,
					infinity).

%% @doc Gets the last id of operations stored in the log for the given bucket from the given DCID
-spec request_bucket_op_id(index_node(), dcid(), bucket(), partition()) -> {ok, non_neg_integer()}.
request_bucket_op_id(IndexNode, DCID, Bucket, Partition) ->
    riak_core_vnode_master:sync_command(IndexNode, {get_op_id, {[Partition],Bucket,DCID}},
					?LOGGING_MASTER,
					infinity).
<<<<<<< HEAD
=======

%% @doc Returns true if syncrounous logging is enabled
%%      False otherwise.
%%      Uses environment variable "sync_log" set in antidote.app.src
-spec is_sync_log() -> boolean().
is_sync_log() ->
    application:get_env(antidote,sync_log,false).

%% @doc Takes as input a boolean to set whether or not items will
%%      be logged synchronously at this DC (sends a broadcast to update
%%      the environment variable "sync_log" to all nodes).
%%      If true, items will be logged synchronously
%%      If false, items will be logged asynchronously
-spec set_sync_log(boolean()) -> ok.
set_sync_log(Value) ->
    Nodes = dc_utilities:get_my_dc_nodes(),
    %% Update the environment varible on all nodes in the DC
    lists:foreach(fun(Node) -> 
			  ok = rpc:call(Node, logging_vnode, set_sync_log_internal, [Value])
		  end, Nodes).

%% @doc internal function to set syncrounous logging environment variable.
-spec set_sync_log_internal(boolean()) -> ok.
set_sync_log_internal(Value) ->
    lager:info("setting sync log ~p at ~p", [Value,node()]),
    application:set_env(antidote,sync_log,Value).
>>>>>>> 7ca8f6d9

%% @doc Opens the persistent copy of the Log.
%%      The name of the Log in disk is a combination of the the word
%%      `log' and the partition identifier.
init([Partition]) ->
    LogFile = integer_to_list(Partition),
    {ok, Ring} = riak_core_ring_manager:get_my_ring(),
    GrossPreflists = riak_core_ring:all_preflists(Ring, ?N),
    OpIdTable = ets:new(op_id_table, [set]),
    Preflists = lists:filter(fun(X) -> preflist_member(Partition, X) end, GrossPreflists),
    lager:info("Opening logs for partition ~w", [Partition]),
    case open_logs(LogFile, Preflists, dict:new(), OpIdTable, vectorclock:new()) of
        {error, Reason} ->
	    lager:error("ERROR: opening logs for partition ~w, reason ~w", [Partition, Reason]),
            {error, Reason};
        {Map,MaxVector} ->
	    lager:info("Done opening logs for partition ~w", [Partition]),
            {ok, #state{partition=Partition,
                        logs_map=Map,
                        op_id_table=OpIdTable,
			recovered_vector=MaxVector,
                        senders_awaiting_ack=dict:new(),
                        last_read=start}}
    end.

handle_command({hello}, _Sender, State) ->
  {reply, ok, State};

<<<<<<< HEAD
handle_command({get_op_id, Key}, _Sender, State=#state{op_id_table = OpIdTable}) ->
    OpId = get_op_id(OpIdTable,Key),
=======
handle_command({get_op_id, DCID, Partition}, _Sender, State=#state{op_id_table = OpIdTable}) ->
    OpId = get_op_id(OpIdTable,{[Partition],DCID}),
>>>>>>> 7ca8f6d9
    #op_number{local = Local, global = _Global} = OpId,
    {reply, {ok, Local}, State};

%% Let the log sender know the last log id that was sent so the receiving DCs
%% don't think they are getting old messages
handle_command({start_timer, undefined}, Sender, State) ->
    handle_command({start_timer, Sender}, Sender, State);
handle_command({start_timer, Sender}, _, State = #state{partition=Partition, op_id_table=OpIdTable, recovered_vector=MaxVector}) ->
    MyDCID = dc_meta_data_utilities:get_my_dc_id(),
    OpId = get_op_id(OpIdTable,{[Partition],MyDCID}),
    IsReady = try
<<<<<<< HEAD
		  lager:info("The op Id ~w, partition ~w", [OpId, Partition]),
=======
>>>>>>> 7ca8f6d9
		  ok = inter_dc_dep_vnode:set_dependency_clock(Partition, MaxVector),
		  ok = inter_dc_log_sender_vnode:update_last_log_id(Partition, OpId),
		  ok = inter_dc_log_sender_vnode:start_timer(Partition),
		  true
	      catch
		  _:Reason ->
		      lager:info("Error updating inter_dc_log_sender_vnode last sent log id: ~w, will retry", [Reason]),
		      false
	      end,
    case IsReady of
	true ->
	    riak_core_vnode:reply(Sender, ok);
	false ->
	    riak_core_vnode:send_command_after(?LOG_SENDER_STARTUP_WAIT, {start_timer, Sender})
    end,
    {noreply, State};

%% @doc Read command: Returns the phyiscal time of the 
%%      clocksi vnode for which no transactions will commit with smaller time
%%      Output: {ok, Time}
handle_command({send_min_prepared, Time}, _Sender,
               #state{partition=Partition}=State) ->
    ok = inter_dc_log_sender_vnode:send_stable_time(Partition, Time),
    {noreply, State};

%% @doc Read command: Returns the operations logged for Key
%%          Input: The id of the log to be read
%%      Output: {ok, {vnode_id, Operations}} | {error, Reason}
handle_command({read, LogId}, _Sender,
               #state{partition=Partition, logs_map=Map}=State) ->
    case get_log_from_map(Map, Partition, LogId) of
        {ok, Log} ->
           {Continuation, Ops} = 
                case disk_log:chunk(Log, start) of
                    {C, O} -> {C,O};
                    {C, O, _} -> {C,O};
                    eof -> {eof, []}
                end,
            case Continuation of
                error -> {reply, {error, Ops}, State};
                eof -> {reply, {ok, Ops}, State#state{last_read=start}};
                _ -> {reply, {ok, Ops}, State#state{last_read=Continuation}}
            end;
        {error, Reason} ->
            {reply, {error, Reason}, State}
    end;

%% @doc Threshold read command: Returns the operations logged for Key
%%      from a specified op_id-based threshold.
%%
%%      Input:  From: the oldest op_id to return
%%              LogId: Identifies the log to be read
%%      Output: {vnode_id, Operations} | {error, Reason}
%%
handle_command({read_from, LogId, _From}, _Sender,
               #state{partition=Partition, logs_map=Map, last_read=Lastread}=State) ->
    case get_log_from_map(Map, Partition, LogId) of
        {ok, Log} ->
            ok = disk_log:sync(Log),
            {Continuation, Ops} = 
                case disk_log:chunk(Log, Lastread) of
                    {error, Reason} -> {error, Reason};
                    {C, O} -> {C,O};
                    {C, O, _} -> {C,O};
                    eof -> {eof, []}
                end,
            case Continuation of
                error -> {reply, {error, Ops}, State};
                eof -> {reply, {ok, Ops}, State};
                _ -> {reply, {ok, Ops}, State#state{last_read=Continuation}}
            end;
        {error, Reason} ->
            {reply, {error, Reason}, State}
    end;

%% @doc Append command: Appends a new op to the Log of Key
%%      Input:  LogId: Indetifies which log the operation has to be
%%              appended to.
%%              Payload of the operation
%%              OpId: Unique operation id
%%      Output: {ok, {vnode_id, op_id}} | {error, Reason}
%%
handle_command({append, LogId, Payload, Sync}, _Sender,
               #state{logs_map=Map,
                      op_id_table=OpIdTable,
                      partition=Partition}=State) ->
    case get_log_from_map(Map, Partition, LogId) of
        {ok, Log} ->
	    MyDCID = dc_meta_data_utilities:get_my_dc_id(),
	    %% all operations update the per log, operation id
	    OpId = get_op_id(OpIdTable, {LogId, MyDCID}),
	    #op_number{local = Local, global = Global} = OpId,
	    NewOpId = OpId#op_number{local =  Local + 1, global = Global + 1},
	    true = update_ets_op_id({LogId,MyDCID},NewOpId,OpIdTable),
	    %% non commit operations update the bucket id number to keep track
	    %% of the number of updates per bucket
	    NewBucketOpId = 
		case Payload#log_record.op_type of
		    update ->
			Bucket = (Payload#log_record.log_payload)#update_log_payload.bucket,
			BOpId = get_op_id(OpIdTable, {LogId,Bucket,MyDCID}),
			#op_number{local = BLocal, global = BGlobal} = BOpId,
			NewBOpId = BOpId#op_number{local = BLocal + 1, global = BGlobal + 1},
			true = update_ets_op_id({LogId,Bucket,MyDCID},NewBOpId,OpIdTable),
			NewBOpId;
		    _ ->
			NewOpId
		end,		    
            Operation = #operation{op_number = NewOpId, bucket_op_number = NewBucketOpId, log_record = Payload},
            case insert_operation(Log, LogId, Operation) of
                {ok, NewOpId} ->
		    inter_dc_log_sender_vnode:send(Partition, Operation),
		    case Sync of
			true ->
			    case disk_log:sync(Log) of
				ok ->
				    {reply, {ok, OpId}, State};
				{error, Reason} ->
				    {reply, {error, Reason}, State}
			    end;
			false ->
			    {reply, {ok, OpId}, State}
		    end;
                {error, Reason} ->
                    {reply, {error, Reason}, State}
            end;
        {error, Reason} ->
            {reply, {error, Reason}, State}
    end;

%% Currently this should be only used for external operations
%% That already have their operation id numbers assigned
%% That is why IsLocal is hard coded to false
%% Might want to support appending groups of local operations in the future
%% for efficency
<<<<<<< HEAD
handle_command({append_group, LogId, OperationList, _IsLocal = false}, _Sender,
=======
handle_command({append_group, LogId, OperationList, _IsLocal = false, Sync}, _Sender,
>>>>>>> 7ca8f6d9
               #state{logs_map=Map,
                      op_id_table=OpIdTable,
                      partition=Partition}=State) ->
    MyDCID = dc_meta_data_utilities:get_my_dc_id(),
<<<<<<< HEAD
    {ErrorList, SuccList} =
	lists:foldl(fun(Operation, {AccErr, AccSucc}) ->
=======
    {ErrorList, SuccList, UpdatedLogs} =
	lists:foldl(fun(Operation, {AccErr, AccSucc, UpdatedLogs}) ->
>>>>>>> 7ca8f6d9
			    case get_log_from_map(Map, Partition, LogId) of
				{ok, Log} ->
				    %% Generate the new operation ID
				    %% This is only stored in memory to count the total number
				    %% of operations, since the input operations should
				    %% have already been assigned an op id number since
				    %% they are coming from an external DC
				    OpId = get_op_id(OpIdTable, {LogId, MyDCID}),
				    #op_number{local = _Local, global = Global} = OpId,
				    NewOpId = OpId#op_number{global = Global + 1},
				    %% Should assign the opid as follows if this function starts being
				    %% used for operations generated locally
				    %% NewOpId = 
				    %% 	case IsLocal of
				    %% 	    true ->
				    %% 		OpId#op_number{local =  Local + 1, global = Global + 1};
				    %% 	    false ->
				    %% 		OpId#op_number{global = Global + 1}
				    %% 	end,
				    true = update_ets_op_id({LogId,MyDCID},NewOpId,OpIdTable),
				    LogRecord = Operation#operation.log_record,
				    case LogRecord#log_record.op_type of
					update ->
					    Bucket = (LogRecord#log_record.log_payload)#update_log_payload.bucket,
					    BOpId = get_op_id(OpIdTable, {LogId,Bucket,MyDCID}),
					    #op_number{local = _BLocal, global = BGlobal} = BOpId,
					    NewBOpId = BOpId#op_number{global = BGlobal + 1},
					    true = update_ets_op_id({LogId,Bucket,MyDCID},NewBOpId,OpIdTable);
					_ ->
					    true
				    end,
				    ExternalOpNum = Operation#operation.op_number,
				    case insert_operation(Log, LogId, Operation) of
					{ok, ExternalOpNum} ->
					    %% Would need to uncomment this is local ops are sent to this function
					    %% case IsLocal of
					    %% 	true -> inter_dc_log_sender_vnode:send(Partition, Operation);
					    %% 	false -> ok
					    %% end,
<<<<<<< HEAD
					    {AccErr, AccSucc ++ [NewOpId]};
					{error, Reason} ->
					    {AccErr ++ [{reply, {error, Reason}, State}], AccSucc}
				    end;
				{error, Reason} ->
				    {AccErr ++ [{reply, {error, Reason}, State}], AccSucc}
			    end
		    end, {[],[]}, OperationList),
=======
					    {AccErr, AccSucc ++ [NewOpId], ordsets:add_element(Log,UpdatedLogs)};
					{error, Reason} ->
					    {AccErr ++ [{reply, {error, Reason}, State}], AccSucc, UpdatedLogs}
				    end;
				{error, Reason} ->
				    {AccErr ++ [{reply, {error, Reason}, State}], AccSucc, UpdatedLogs}
			    end
		    end, {[],[], ordsets:new()}, OperationList),
    %% Sync the updated logs if necessary
    case Sync of
	true ->
	    ordsets:fold(fun(Log,_Acc) ->
				 ok = disk_log:sync(Log)
			 end, ok, UpdatedLogs);
	false ->
	    ok
    end,
>>>>>>> 7ca8f6d9
    case ErrorList of
	[] ->
	    [SuccId|_T] = SuccList,
	    {reply, {ok, SuccId}, State};
	[Error|_T] ->
	    %%Error
	    {reply, Error, State}
    end;

<<<<<<< HEAD
handle_command({get, LogId, MinSnapshotTime, MaxSnapshotTime, Type, Key}, _Sender,
=======
handle_command({get, LogId, MinSnapshotTime, Type, Key}, _Sender,
>>>>>>> 7ca8f6d9
    #state{logs_map = Map, partition = Partition} = State) ->
    case get_log_from_map(Map, Partition, LogId) of
        {ok, Log} ->
            case get_ops_from_log(Log, {key, Key}, start, MinSnapshotTime, MaxSnapshotTime, dict:new(), dict:new(), load_all) of
                {error, Reason} ->
                    {reply, {error, Reason}, State};
                {eof, CommittedOpsForKeyDict} ->
		    CommittedOpsForKey =
			case dict:find(Key, CommittedOpsForKeyDict) of
			    {ok, Val} ->
				Val;
			    error ->
				[]
			end,
                    {reply, {length(CommittedOpsForKey), CommittedOpsForKey, {0,clocksi_materializer:new(Type)},
			     vectorclock:new(), false}, State}
            end;
        {error, Reason} ->
            {reply, {error, Reason}, State}
    end;

%% This will reply with all downstream operations that have
%% been stored in the log given by LogId
%% The resut is a dict, with a list of ops per key
handle_command({get_all, LogId, Continuation, Ops}, _Sender,
	       #state{logs_map = Map, partition = Partition} = State) ->
    case get_log_from_map(Map, Partition, LogId) of
        {ok, Log} ->
	    case get_ops_from_log(Log, undefined, Continuation, undefined, undefined, Ops, dict:new(), load_per_chunk) of
                {error, Reason} ->
                    {reply, {error, Reason}, State};
                CommittedOpsForKeyDict ->
		    {reply, CommittedOpsForKeyDict, State}
            end;
        {error, Reason} ->
            {reply, {error, Reason}, State}
    end;

handle_command(_Message, _Sender, State) ->
    {noreply, State}.

reverse_and_add_op_id([],_Id,Acc) ->
    Acc;
reverse_and_add_op_id([Next|Rest],Id,Acc) ->
    reverse_and_add_op_id(Rest,Id+1,[{Id,Next}|Acc]).

%% Gets the id of the last operation that was put in the log
%% and the maximum vectorclock of the commited transactions stored in the log
-spec get_last_op_from_log(log_id(), disk_log:continuation() | start, cache_id(), vectorclock()) -> {eof, vectorclock()} | {error, term()}.
get_last_op_from_log(Log, Continuation, ClockTable, PrevMaxVector) ->
    case disk_log:chunk(Log, Continuation) of
	eof ->
	    {eof, PrevMaxVector};
	{error, Reason} ->
	    {error, Reason};
	{NewContinuation, NewTerms} ->
	    NewMaxVector = get_max_op_numbers(NewTerms,ClockTable,PrevMaxVector),
	    get_last_op_from_log(Log, NewContinuation,ClockTable,NewMaxVector);
	{NewContinuation, NewTerms, BadBytes} ->
            case BadBytes > 0 of
                true -> {error, bad_bytes};
                false ->
		    NewMaxVector = get_max_op_numbers(NewTerms,ClockTable,PrevMaxVector),
		    get_last_op_from_log(Log,NewContinuation,ClockTable,NewMaxVector)
	    end
    end.

-spec get_max_op_numbers([{log_id(),#operation{}}],cache_id(),vectorclock()) -> vectorclock().
get_max_op_numbers([],_ClockTable,MaxVector) ->
    MaxVector;
get_max_op_numbers([{LogId, #operation{op_number = NewOp, bucket_op_number = NewBucketOp, log_record = Payload}}|Rest],ClockTable,PrevMaxVector) ->
    #log_record{op_type = OpType,
		log_payload = LogPayload
	       } = Payload,
    #op_number{node = {_,DCID}} = NewBucketOp,
    NewMaxVector =
	case OpType of
	    commit ->
		#commit_log_payload{commit_time = {DCID, TxCommitTime}} = LogPayload,
		vectorclock:set_clock_of_dc(DCID, TxCommitTime, PrevMaxVector);
	    update ->
		%% Update the per bucket opid count
		Bucket = LogPayload#update_log_payload.bucket,
		true = update_ets_op_id({LogId,Bucket,DCID},NewBucketOp,ClockTable),
		PrevMaxVector;
	    _ ->
		PrevMaxVector
	end,
    %% Update the total opid count
    true = update_ets_op_id({LogId,DCID},NewOp,ClockTable),
    get_max_op_numbers(Rest,ClockTable,NewMaxVector).

-spec update_ets_op_id({log_id(),dcid()} | {log_id(),bucket(),dcid()}, #op_number{}, cache_id()) -> true.
update_ets_op_id(Key,NewOp,ClockTable) ->
    #op_number{local = Num, global = GlobalNum} = NewOp,
    case ets:lookup(ClockTable,Key) of
	[] ->
	    ets:insert(ClockTable,{Key,NewOp});
	[{Key,#op_number{local = OldNum, global = OldGlobal}}] ->
	    case ((Num > OldNum) or (GlobalNum > OldGlobal)) of
		true ->
		    ets:insert(ClockTable,{Key,NewOp});
		false ->
		    true
	    end
    end.

%% @doc This method successively calls disk_log:chunk so all the log is read.
%% With each valid chunk, filter_terms_for_key is called.
get_ops_from_log(Log, Key, Continuation, MinSnapshotTime, MaxSnapshotTime, Ops, CommittedOpsDict, LoadAll) ->
    case disk_log:chunk(Log, Continuation) of
        eof ->
	    {eof, finish_op_load(CommittedOpsDict)};
        {error, Reason} ->
            {error, Reason};
        {NewContinuation, NewTerms} ->
            {NewOps, NewCommittedOps} = filter_terms_for_key(NewTerms, Key, MinSnapshotTime, MaxSnapshotTime, Ops, CommittedOpsDict),
	    case LoadAll of
		load_all ->
		    get_ops_from_log(Log, Key, NewContinuation, MinSnapshotTime, MaxSnapshotTime, NewOps, NewCommittedOps, LoadAll);
		load_per_chunk ->
		    {NewContinuation, NewOps, finish_op_load(NewCommittedOps)}
	    end;
        {NewContinuation, NewTerms, BadBytes} ->
            case BadBytes > 0 of
                true -> {error, bad_bytes};
                false ->
		    {NewOps, NewCommittedOps} = filter_terms_for_key(NewTerms, Key, MinSnapshotTime, MaxSnapshotTime, Ops, CommittedOpsDict),
		    case LoadAll of
			load_all ->
			    get_ops_from_log(Log, Key, NewContinuation, MinSnapshotTime, MaxSnapshotTime, NewOps, NewCommittedOps, LoadAll);
			load_per_chunk ->
			    {NewContinuation, NewOps, finish_op_load(NewCommittedOps)}
		    end
            end
    end.

-spec finish_op_load(dict:dict(key(),clocksi_payload())) -> dict:dict(key(),{non_neg_integer(),clocksi_payload()}).
finish_op_load(CommittedOpsDict) ->
    dict:fold(fun(Key1, CommittedOps, Acc) ->
		      dict:store(Key1, reverse_and_add_op_id(CommittedOps,0,[]), Acc)
	      end, dict:new(), CommittedOpsDict).

%% @doc Given a list of log_records, this method filters the ones corresponding to Key.
%% If key is undefined then is returns all records for all keys
%% It returns a dict corresponding to all the ops matching Key and
%% a list of the commited operations for that key which have a smaller commit time than MinSnapshotTime.
filter_terms_for_key([], _Key, _MinSnapshotTime, _MaxSnapshotTime, Ops, CommittedOpsDict) ->
    {Ops, CommittedOpsDict};
<<<<<<< HEAD
filter_terms_for_key([{_,#operation{log_record = LogRecord}}|T], Key, MinSnapshotTime, MaxSnapshotTime, Ops, CommittedOpsDict) ->
=======
filter_terms_for_key([{_,#operation{log_record = LogRecord}}|T], Key, MinSnapshotTime, Ops, CommittedOpsDict) ->
>>>>>>> 7ca8f6d9
    #log_record{tx_id = TxId, op_type = OpType, log_payload = OpPayload} = LogRecord,
    case OpType of
        update ->
            handle_update(TxId, OpPayload, T, Key, MinSnapshotTime, MaxSnapshotTime, Ops, CommittedOpsDict);
        commit ->
            handle_commit(TxId, OpPayload, T, Key, MinSnapshotTime, MaxSnapshotTime, Ops, CommittedOpsDict);
        _ ->
            filter_terms_for_key(T, Key, MinSnapshotTime, MaxSnapshotTime, Ops, CommittedOpsDict)
    end.

<<<<<<< HEAD
handle_update(TxId, OpPayload,  T, Key, MinSnapshotTime, MaxSnapshotTime, Ops, CommittedOpsDict) ->
=======
handle_update(TxId, OpPayload,  T, Key, MinSnapshotTime, Ops, CommittedOpsDict) ->
>>>>>>> 7ca8f6d9
    #update_log_payload{key = Key1} = OpPayload,
    case (Key == {key, Key1}) or (Key == undefined) of
        true ->
            filter_terms_for_key(T, Key, MinSnapshotTime, MaxSnapshotTime,
                dict:append(TxId, OpPayload, Ops), CommittedOpsDict);
        false ->
            filter_terms_for_key(T, Key, MinSnapshotTime, MaxSnapshotTime, Ops, CommittedOpsDict)
    end.

<<<<<<< HEAD
handle_commit(TxId, OpPayload, T, Key, MinSnapshotTime, MaxSnapshotTime, Ops, CommittedOpsDict) ->
=======
handle_commit(TxId, OpPayload, T, Key, MinSnapshotTime, Ops, CommittedOpsDict) ->
>>>>>>> 7ca8f6d9
    #commit_log_payload{commit_time = {DcId, TxCommitTime}, snapshot_time = SnapshotTime} = OpPayload,
    case dict:find(TxId, Ops) of
        {ok, OpsList} ->
	    NewCommittedOpsDict = 
		lists:foldl(fun(#update_log_payload{key = KeyInternal, type = Type, op = Op}, Acc) ->
<<<<<<< HEAD
				    case (check_min_time(SnapshotTime,MinSnapshotTime) andalso
					  check_max_time(SnapshotTime,MaxSnapshotTime)) of
=======
				    case ((MinSnapshotTime == undefined) orelse
									   (not vectorclock:gt(SnapshotTime, MinSnapshotTime))) of
>>>>>>> 7ca8f6d9
					true ->
					    CommittedDownstreamOp =
						#clocksi_payload{
						   key = KeyInternal,
						   type = Type,
						   op_param = Op,
						   snapshot_time = SnapshotTime,
						   commit_time = {DcId, TxCommitTime},
						   txid = TxId},
					    dict:append(KeyInternal, CommittedDownstreamOp, Acc);
					false ->
					    Acc
				    end
			    end, CommittedOpsDict, OpsList),
	    filter_terms_for_key(T, Key, MinSnapshotTime, MaxSnapshotTime, dict:erase(TxId,Ops),
				 NewCommittedOpsDict);
	error ->
	    filter_terms_for_key(T, Key, MinSnapshotTime, MaxSnapshotTime, Ops, CommittedOpsDict)
    end.

check_min_time(SnapshotTime, MinSnapshotTime) ->
    ((MinSnapshotTime == undefined) orelse (vectorclock:ge(SnapshotTime, MinSnapshotTime))).

check_max_time(SnapshotTime, MaxSnapshotTime) ->
    ((MaxSnapshotTime == undefined) orelse (vectorclock:le(SnapshotTime, MaxSnapshotTime))).

handle_handoff_command(?FOLD_REQ{foldfun=FoldFun, acc0=Acc0}, _Sender,
                       #state{logs_map=Map}=State) ->
    F = fun({Key, Operation}, Acc) -> FoldFun(Key, Operation, Acc) end,
    Acc = join_logs(dict:to_list(Map), F, Acc0),
    {reply, Acc, State};

handle_handoff_command({get_all, _logId}, _Sender, State) ->
    {reply, {error, not_ready}, State}.

handoff_starting(_TargetNode, State) ->
    {true, State}.

handoff_cancelled(State) ->
    {ok, State}.

handoff_finished(_TargetNode, State) ->
    {ok, State}.

handle_handoff_data(Data, #state{partition=Partition, logs_map=Map}=State) ->
    {LogId, Operation} = binary_to_term(Data),
    case get_log_from_map(Map, Partition, LogId) of
        {ok, Log} ->
            %% Optimistic handling; crash otherwise.
            {ok, _OpId} = insert_operation(Log, LogId, Operation),
            ok = disk_log:sync(Log),
            {reply, ok, State};
        {error, Reason} ->
            {reply, {error, Reason}, State}
    end.

encode_handoff_item(Key, Operation) ->
    term_to_binary({Key, Operation}).

is_empty(State=#state{logs_map=Map}) ->
    LogIds = dict:fetch_keys(Map),
    case no_elements(LogIds, Map) of
        true ->
            {true, State};
        false ->
            {false, State}
    end.

delete(State) ->
    {ok, State}.

handle_info({sync, Log, LogId},
            #state{senders_awaiting_ack=SendersAwaitingAck0}=State) ->
    case dict:find(LogId, SendersAwaitingAck0) of
        {ok, Senders} ->
            _ = case dets:sync(Log) of
                ok ->
                    [riak_core_vnode:reply(Sender, {ok, OpId}) || {Sender, OpId} <- Senders];
                {error, Reason} ->
                    [riak_core_vnode:reply(Sender, {error, Reason}) || {Sender, _OpId} <- Senders]
            end,
            ok;
        _ ->
            ok
    end,
    SendersAwaitingAck = dict:erase(LogId, SendersAwaitingAck0),
    {ok, State#state{senders_awaiting_ack=SendersAwaitingAck}}.

handle_coverage(_Req, _KeySpaces, _Sender, State) ->
    {stop, not_implemented, State}.

handle_exit(_Pid, _Reason, State) ->
    {noreply, State}.

terminate(_Reason, _State) ->
    ok.

%%====================%%
%% Internal Functions %%
%%====================%%

%% @doc no_elements: checks whether any of the logs contains any data
%%      Input:  LogIds: Each logId is a preflist that represents one log
%%              Map: the dictionary that relates the preflist with the
%%              actual log
%%      Return: true if all logs are empty. false if at least one log
%%              contains data.
%%
-spec no_elements([log_id()], dict()) -> boolean().
no_elements([], _Map) ->
    true;
no_elements([LogId|Rest], Map) ->
    case dict:find(LogId, Map) of
        {ok, Log} -> 
            case disk_log:chunk(Log, start) of
                eof ->
                    no_elements(Rest, Map);
                _ ->
                    false
            end;
        error ->
            {error, no_log_for_preflist}
    end.

%% @doc open_logs: open one log per partition in which the vnode is primary
%%      Input:  LogFile: Partition concat with the atom log
%%                      Preflists: A list with the preflist in which
%%                                 the vnode is involved
%%                      Initial: Initial log identifier. Non negative
%%                               integer. Consecutive ids for the logs.
%%                      Map: The ongoing map of preflist->log. dict()
%%                           type.
%%      Return:         LogsMap: Maps the  preflist and actual name of
%%                               the log in the system. dict() type.
%%
-spec open_logs(string(), [preflist()], dict(), cache_id(), vectorclock()) -> {dict(),vectorclock()} | {error, reason()}.
open_logs(_LogFile, [], Map, _ClockTable, MaxVector) ->
    {Map,MaxVector};
open_logs(LogFile, [Next|Rest], Map, ClockTable, MaxVector)->
    PartitionList = log_utilities:remove_node_from_preflist(Next),
    PreflistString = string:join(
                       lists:map(fun erlang:integer_to_list/1, PartitionList), "-"),
    LogId = LogFile ++ "--" ++ PreflistString,
    LogPath = filename:join(
                app_helper:get_env(riak_core, platform_data_dir), LogId),
    case disk_log:open([{name, LogPath}]) of
        {ok, Log} ->
            Map2 = dict:store(PartitionList, Log, Map),
            open_logs(LogFile, Rest, Map2, ClockTable, MaxVector);
        {repaired, Log, _, _} ->
	    {eof, NewMaxVector} = get_last_op_from_log(Log, start, ClockTable, MaxVector),
            lager:info("Repaired log ~p, last op ids are ~p, max vector is ~p", [Log, ets:tab2list(ClockTable), dict:to_list(NewMaxVector)]),
            Map2 = dict:store(PartitionList, Log, Map),
            open_logs(LogFile, Rest, Map2, ClockTable, NewMaxVector);
        {error, Reason} ->
            {error, Reason}
    end.

%% @doc get_log_from_map: abstracts the get function of a key-value store
%%              currently using dict
%%      Input:  Map:  dict that representes the map
%%              LogId:  identifies the log.
%%      Return: The actual name of the log
%%
-spec get_log_from_map(dict(), partition(), log_id()) ->
                              {ok, log()} | {error, no_log_for_preflist}.
get_log_from_map(Map, _Partition, LogId) ->
    case dict:find(LogId, Map) of
        {ok, Log} ->
           {ok, Log};
        error ->
            {error, no_log_for_preflist}
    end.

%% @doc join_logs: Recursive fold of all the logs stored in the vnode
%%      Input:  Logs: A list of pairs {Preflist, Log}
%%                      F: Function to apply when floding the log (dets)
%%                      Acc: Folded data
%%      Return: Folded data of all the logs.
%%
-spec join_logs([{preflist(), log()}], fun(), term()) -> term().
join_logs([], _F, Acc) ->
    Acc;
join_logs([{_Preflist, Log}|T], F, Acc) ->
    JointAcc = fold_log(Log, start, F, Acc),
    join_logs(T, F, JointAcc).

fold_log(Log, Continuation, F, Acc) ->
    case  disk_log:chunk(Log,Continuation) of 
        eof ->
            Acc;
        {Next,Ops} ->
            NewAcc = lists:foldl(F, Acc, Ops),
            fold_log(Log, Next, F, NewAcc)
    end.


%% @doc insert_operation: Inserts an operation into the log only if the
%%      OpId is not already in the log
%%      Input:
%%          Log: The identifier log the log where the operation will be
%%               inserted
%%          LogId: Log identifier to which the operation belongs.
%%          OpId: Id of the operation to insert
%%          Payload: The payload of the operation to insert
%%      Return: {ok, OpId} | {error, Reason}
%%
-spec insert_operation(log(), log_id(), operation()) -> {ok, #op_number{}} | {error, reason()}.
insert_operation(Log, LogId, Operation) ->
    Result = disk_log:log(Log, {LogId, Operation}),
    case Result of
        ok ->
            {ok, Operation#operation.op_number};
        {error, Reason} ->
            {error, Reason}
    end.

%% @doc preflist_member: Returns true if the Partition identifier is
%%              part of the Preflist
%%      Input:  Partition: The partition identifier to check
%%              Preflist: A list of pairs {Partition, Node}
%%      Return: true | false
%%
-spec preflist_member(partition(), preflist()) -> boolean().
preflist_member(Partition,Preflist) ->
    lists:any(fun({P, _}) -> P =:= Partition end, Preflist).

-spec get_op_id(cache_id(), {log_id(),dcid()} | {log_id(),bucket(),dcid()}) -> #op_number{}.
get_op_id(ClockTable,{LogId,DCID}) ->
    case ets:lookup(ClockTable,{LogId,DCID}) of
	[] ->
	    #op_number{node = {node(), DCID}, global = 0, local = 0};
	[{{LogId,DCID}, Val2}] ->
	    Val2
    end;
get_op_id(ClockTable,{LogId,Bucket,DCID}) ->
    case ets:lookup(ClockTable,{LogId,Bucket,DCID}) of
	[] ->
	    #op_number{node = {node(), DCID}, global = 0, local = 0};
	[{{LogId,Bucket,DCID}, Val2}] ->
	    Val2
    end.

-ifdef(TEST).

%% @doc Testing get_log_from_map works in both situations, when the key
%%      is in the map and when the key is not in the map
get_log_from_map_test() ->
    Dict = dict:new(),
    Dict2 = dict:store([antidote1, c], value1, Dict),
    Dict3 = dict:store([antidote2, c], value2, Dict2),
    Dict4 = dict:store([antidote3, c], value3, Dict3),
    Dict5 = dict:store([antidote4, c], value4, Dict4),
    ?assertEqual({ok, value3}, get_log_from_map(Dict5, undefined,
            [antidote3,c])),
    ?assertEqual({error, no_log_for_preflist}, get_log_from_map(Dict5,
            undefined, [antidote5, c])).

%% @doc Testing that preflist_member returns true when there is a
%%      match.
preflist_member_true_test() ->
    Preflist = [{partition1, node},{partition2, node},{partition3, node}],
    ?assertEqual(true, preflist_member(partition1, Preflist)).

%% @doc Testing that preflist_member returns false when there is no
%%      match.
preflist_member_false_test() ->
    Preflist = [{partition1, node},{partition2, node},{partition3, node}],
    ?assertEqual(false, preflist_member(partition5, Preflist)).

-endif.<|MERGE_RESOLUTION|>--- conflicted
+++ resolved
@@ -46,12 +46,8 @@
          asyn_append_group/4,
          asyn_read_from/3,
          read_from/3,
-<<<<<<< HEAD
          get_up_to_time/5,
          get_from_time/5,
-=======
-         get/5,
->>>>>>> 7ca8f6d9
 	 get_all/4,
 	 request_bucket_op_id/4,
 	 request_op_id/3]).
@@ -155,11 +151,7 @@
 -spec append_group(index_node(), key(), [#operation{}], boolean()) -> {ok, op_id()} | {error, term()}.
 append_group(IndexNode, LogId, OperationList, IsLocal) ->
     riak_core_vnode_master:sync_command(IndexNode,
-<<<<<<< HEAD
-                                        {append_group, LogId, OperationList, IsLocal},
-=======
                                         {append_group, LogId, OperationList, IsLocal, is_sync_log()},
->>>>>>> 7ca8f6d9
                                         ?LOGGING_MASTER,
                                         infinity).
 
@@ -219,8 +211,6 @@
     riak_core_vnode_master:sync_command(IndexNode, {get_op_id, {[Partition],Bucket,DCID}},
 					?LOGGING_MASTER,
 					infinity).
-<<<<<<< HEAD
-=======
 
 %% @doc Returns true if syncrounous logging is enabled
 %%      False otherwise.
@@ -247,7 +237,6 @@
 set_sync_log_internal(Value) ->
     lager:info("setting sync log ~p at ~p", [Value,node()]),
     application:set_env(antidote,sync_log,Value).
->>>>>>> 7ca8f6d9
 
 %% @doc Opens the persistent copy of the Log.
 %%      The name of the Log in disk is a combination of the the word
@@ -276,13 +265,8 @@
 handle_command({hello}, _Sender, State) ->
   {reply, ok, State};
 
-<<<<<<< HEAD
-handle_command({get_op_id, Key}, _Sender, State=#state{op_id_table = OpIdTable}) ->
-    OpId = get_op_id(OpIdTable,Key),
-=======
 handle_command({get_op_id, DCID, Partition}, _Sender, State=#state{op_id_table = OpIdTable}) ->
     OpId = get_op_id(OpIdTable,{[Partition],DCID}),
->>>>>>> 7ca8f6d9
     #op_number{local = Local, global = _Global} = OpId,
     {reply, {ok, Local}, State};
 
@@ -294,10 +278,6 @@
     MyDCID = dc_meta_data_utilities:get_my_dc_id(),
     OpId = get_op_id(OpIdTable,{[Partition],MyDCID}),
     IsReady = try
-<<<<<<< HEAD
-		  lager:info("The op Id ~w, partition ~w", [OpId, Partition]),
-=======
->>>>>>> 7ca8f6d9
 		  ok = inter_dc_dep_vnode:set_dependency_clock(Partition, MaxVector),
 		  ok = inter_dc_log_sender_vnode:update_last_log_id(Partition, OpId),
 		  ok = inter_dc_log_sender_vnode:start_timer(Partition),
@@ -433,22 +413,13 @@
 %% That is why IsLocal is hard coded to false
 %% Might want to support appending groups of local operations in the future
 %% for efficency
-<<<<<<< HEAD
-handle_command({append_group, LogId, OperationList, _IsLocal = false}, _Sender,
-=======
 handle_command({append_group, LogId, OperationList, _IsLocal = false, Sync}, _Sender,
->>>>>>> 7ca8f6d9
                #state{logs_map=Map,
                       op_id_table=OpIdTable,
                       partition=Partition}=State) ->
     MyDCID = dc_meta_data_utilities:get_my_dc_id(),
-<<<<<<< HEAD
-    {ErrorList, SuccList} =
-	lists:foldl(fun(Operation, {AccErr, AccSucc}) ->
-=======
     {ErrorList, SuccList, UpdatedLogs} =
 	lists:foldl(fun(Operation, {AccErr, AccSucc, UpdatedLogs}) ->
->>>>>>> 7ca8f6d9
 			    case get_log_from_map(Map, Partition, LogId) of
 				{ok, Log} ->
 				    %% Generate the new operation ID
@@ -488,16 +459,6 @@
 					    %% 	true -> inter_dc_log_sender_vnode:send(Partition, Operation);
 					    %% 	false -> ok
 					    %% end,
-<<<<<<< HEAD
-					    {AccErr, AccSucc ++ [NewOpId]};
-					{error, Reason} ->
-					    {AccErr ++ [{reply, {error, Reason}, State}], AccSucc}
-				    end;
-				{error, Reason} ->
-				    {AccErr ++ [{reply, {error, Reason}, State}], AccSucc}
-			    end
-		    end, {[],[]}, OperationList),
-=======
 					    {AccErr, AccSucc ++ [NewOpId], ordsets:add_element(Log,UpdatedLogs)};
 					{error, Reason} ->
 					    {AccErr ++ [{reply, {error, Reason}, State}], AccSucc, UpdatedLogs}
@@ -515,7 +476,6 @@
 	false ->
 	    ok
     end,
->>>>>>> 7ca8f6d9
     case ErrorList of
 	[] ->
 	    [SuccId|_T] = SuccList,
@@ -525,11 +485,7 @@
 	    {reply, Error, State}
     end;
 
-<<<<<<< HEAD
 handle_command({get, LogId, MinSnapshotTime, MaxSnapshotTime, Type, Key}, _Sender,
-=======
-handle_command({get, LogId, MinSnapshotTime, Type, Key}, _Sender,
->>>>>>> 7ca8f6d9
     #state{logs_map = Map, partition = Partition} = State) ->
     case get_log_from_map(Map, Partition, LogId) of
         {ok, Log} ->
@@ -679,11 +635,7 @@
 %% a list of the commited operations for that key which have a smaller commit time than MinSnapshotTime.
 filter_terms_for_key([], _Key, _MinSnapshotTime, _MaxSnapshotTime, Ops, CommittedOpsDict) ->
     {Ops, CommittedOpsDict};
-<<<<<<< HEAD
 filter_terms_for_key([{_,#operation{log_record = LogRecord}}|T], Key, MinSnapshotTime, MaxSnapshotTime, Ops, CommittedOpsDict) ->
-=======
-filter_terms_for_key([{_,#operation{log_record = LogRecord}}|T], Key, MinSnapshotTime, Ops, CommittedOpsDict) ->
->>>>>>> 7ca8f6d9
     #log_record{tx_id = TxId, op_type = OpType, log_payload = OpPayload} = LogRecord,
     case OpType of
         update ->
@@ -694,11 +646,7 @@
             filter_terms_for_key(T, Key, MinSnapshotTime, MaxSnapshotTime, Ops, CommittedOpsDict)
     end.
 
-<<<<<<< HEAD
 handle_update(TxId, OpPayload,  T, Key, MinSnapshotTime, MaxSnapshotTime, Ops, CommittedOpsDict) ->
-=======
-handle_update(TxId, OpPayload,  T, Key, MinSnapshotTime, Ops, CommittedOpsDict) ->
->>>>>>> 7ca8f6d9
     #update_log_payload{key = Key1} = OpPayload,
     case (Key == {key, Key1}) or (Key == undefined) of
         true ->
@@ -708,23 +656,14 @@
             filter_terms_for_key(T, Key, MinSnapshotTime, MaxSnapshotTime, Ops, CommittedOpsDict)
     end.
 
-<<<<<<< HEAD
 handle_commit(TxId, OpPayload, T, Key, MinSnapshotTime, MaxSnapshotTime, Ops, CommittedOpsDict) ->
-=======
-handle_commit(TxId, OpPayload, T, Key, MinSnapshotTime, Ops, CommittedOpsDict) ->
->>>>>>> 7ca8f6d9
     #commit_log_payload{commit_time = {DcId, TxCommitTime}, snapshot_time = SnapshotTime} = OpPayload,
     case dict:find(TxId, Ops) of
         {ok, OpsList} ->
 	    NewCommittedOpsDict = 
 		lists:foldl(fun(#update_log_payload{key = KeyInternal, type = Type, op = Op}, Acc) ->
-<<<<<<< HEAD
 				    case (check_min_time(SnapshotTime,MinSnapshotTime) andalso
 					  check_max_time(SnapshotTime,MaxSnapshotTime)) of
-=======
-				    case ((MinSnapshotTime == undefined) orelse
-									   (not vectorclock:gt(SnapshotTime, MinSnapshotTime))) of
->>>>>>> 7ca8f6d9
 					true ->
 					    CommittedDownstreamOp =
 						#clocksi_payload{
