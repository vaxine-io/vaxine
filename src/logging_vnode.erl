--- conflicted
+++ resolved
@@ -42,22 +42,12 @@
 start_vnode(I) ->
     riak_core_vnode_master:get_vnode_pid(I, ?MODULE).
 
-<<<<<<< HEAD
-%% @doc Sends a `threshold read' asyncrhonous command to the Logs in `Preflist'
+%% @doc Sends a `threshold read' asynchronous command to the Logs in `Preflist'
 %%	From is the operation id form which the caller wants to retrieve the operations.
 %%	The operations are retrieved in inserted order and the From operation is also included.
--spec threshold_read(preflist(), key(), node()) -> term().
+-spec threshold_read(preflist(), key(), op_id()) -> term().
 threshold_read(Preflist, Log, From) ->
     riak_core_vnode_master:command(Preflist, {threshold_read, Log, From}, {fsm, undefined, self()},?LOGGINGMASTER).
-=======
-%% @doc Sends a `threshold read' asynchronous command to the Logs in `Preflist'
-%%      From is the operation id form which the caller wants to retrieve the operations.
-%%      The operations are retrieved in inserted order and the From operation is also included.
--spec threshold_read(preflist(), key(), op_id()) -> term().
-threshold_read(Preflist, Key, From) ->
-    Primaries = get_primaries_preflist(Key),
-    riak_core_vnode_master:command(Preflist, {threshold_read, Key, From, Primaries}, {fsm, undefined, self()},?LOGGINGMASTER).
->>>>>>> 5f7fe3ae
 
 %% @doc Sends a `read' asynchronous command to the Logs in `Preflist' 
 -spec dread(preflist(), key()) -> term().
@@ -108,17 +98,10 @@
     end.
 
 %% @doc Read command: Returns the operations logged for Key
-<<<<<<< HEAD
 %%	    Input: The id of the log to be read
 %%      Output: {ok, {vnode_id, Operations}} | {error, Reason}
-handle_command({read, LogId}, _Sender, #log_state{partition=Partition, logs_map=Map}=State) ->
+handle_command({read, LogId}, _Sender, #state{partition=Partition, logs_map=Map}=State) ->
     case get_log_from_map(Map, LogId) of
-=======
-%%     Input: Key of the object to read
-%%     Output: {vnode_id, Operations} | {error, Reason}
-handle_command({read, Key, Preflist}, _Sender, #state{partition=Partition, logs_map=Map}=State) ->
-    case get_log_from_map(Map, Preflist) of
->>>>>>> 5f7fe3ae
         {ok, Log} ->
             case get_log(Log, LogId) of
                 [] ->
@@ -133,19 +116,11 @@
     end;
 
 %% @doc Threshold read command: Returns the operations logged for Key from a specified op_id-based threshold
-<<<<<<< HEAD
 %%	    Input:  From: the oldest op_id to return
 %%              LogId: Identifies the log to be read
 %%	    Output: {vnode_id, Operations} | {error, Reason}
-handle_command({threshold_read, LogId, From}, _Sender, #log_state{partition=Partition, logs_map=Map}=State) ->
+handle_command({threshold_read, LogId, From}, _Sender, #state{partition=Partition, logs_map=Map}=State) ->
     case get_log_from_map(Map, LogId) of
-=======
-%%      Input:  Key of the object to read
-%%              From: the oldest op_id to return
-%%      Output: {vnode_id, Operations} | {error, Reason}
-handle_command({threshold_read, Key, From, Preflist}, _Sender, #state{partition=Partition, logs_map=Map}=State) ->
-    case get_log_from_map(Map, Preflist) of
->>>>>>> 5f7fe3ae
         {ok, Log} ->
             case get_log(Log, LogId) of
                 [] ->
@@ -161,27 +136,15 @@
     end;
 
 %% @doc Repair command: Appends the Ops to the Log
-<<<<<<< HEAD
 %%      Input:  LogId: Indetifies which log the operations have to be appended to.
 %%	            Ops: Operations to append
 %%	    Output: ok | {error, Reason}
-handle_command({append_list, LogId, Ops}, _Sender, #log_state{logs_map=Map}=State) ->	
+handle_command({append_list, LogId, Ops}, _Sender, #state{logs_map=Map}=State) ->	
     Result = case get_log_from_map(Map, LogId) of
         {ok, Log} ->
             F = fun(Operation, Acc) ->
                     #operation{op_number=OpId, payload=Payload} = Operation,
                     case insert_operation(Log, LogId, OpId, Payload) of
-=======
-%%      Input: Ops: Operations to append
-%%      Output: ok | {error, Reason}
-handle_command({append_list, Ops}, _Sender, #state{logs_map=Map}=State) ->      
-    F = fun(Elem, Acc) ->
-            {Key, #operation{op_number=OpId, payload=Payload}} = Elem,
-            Preflist = get_primaries_preflist(Key),
-            case get_log_from_map(Map, Preflist) of
-                {ok, Log} ->
-                    case insert_operation(Log, Key, OpId, Payload) of
->>>>>>> 5f7fe3ae
                         {ok, _}->
                             Acc;
                         {error, Reason} ->
@@ -195,23 +158,13 @@
     {reply, Result, State};
 
 %% @doc Append command: Appends a new op to the Log of Key
-<<<<<<< HEAD
 %%	    Input:	LogId: Indetifies which log the operation has to be appended to. 
 %%		        Payload of the operation
 %%		        OpId: Unique operation id
 %%	    Output: {ok, {vnode_id, op_id}} | {error, Reason}
 handle_command({append, LogId, OpId, Payload}, _Sender,
-               #log_state{logs_map=Map, partition = Partition}=State) ->
+               #state{logs_map=Map, partition = Partition}=State) ->
     case get_log_from_map(Map, LogId) of
-=======
-%%      Input:  Key of the object
-%%              Payload of the operation
-%%              OpId: Unique operation id               
-%%      Output: {ok, op_id} | {error, Reason}
-handle_command({append, Key, Payload, OpId, Preflist}, _Sender,
-               #state{logs_map=Map, partition = Partition}=State) ->
-    case get_log_from_map(Map, Preflist) of
->>>>>>> 5f7fe3ae
         {ok, Log} ->
             case insert_operation(Log, LogId, OpId, Payload) of
                 {ok, OpId} ->
@@ -244,17 +197,10 @@
 handoff_finished(_TargetNode, State) ->
     {ok, State}.
 
-<<<<<<< HEAD
-handle_handoff_data(Data, #log_state{logs_map=Map}=State) ->
+handle_handoff_data(Data, #state{logs_map=Map}=State) ->
 
     {LogId, #operation{op_number=OpId, payload=Payload}} = binary_to_term(Data),
     case get_log_from_map(Map, LogId) of
-=======
-handle_handoff_data(Data, #state{logs_map=Map}=State) ->
-    {Key, #operation{op_number=OpId, payload=Payload}} = binary_to_term(Data),
-    Preflist = get_primaries_preflist(Key),
-    case get_log_from_map(Map, Preflist) of
->>>>>>> 5f7fe3ae
         {ok, Log} ->
             {ok, _OpId} = insert_operation(Log, LogId, OpId, Payload),
             {reply, ok, State};
@@ -265,15 +211,9 @@
 encode_handoff_item(Key, Operation) ->
     term_to_binary({Key, Operation}).
 
-<<<<<<< HEAD
-is_empty(State=#log_state{logs_map=Map}) ->
+is_empty(State=#state{logs_map=Map}) ->
     LogIds = dict:fetch_keys(Map),
     case no_elements(LogIds, Map) of
-=======
-is_empty(State=#state{logs_map=Map}) ->
-    Preflists = dict:fetch_keys(Map),
-    case no_elements(Preflists, Map) of
->>>>>>> 5f7fe3ae
         true ->
             {true, State};
         false ->
