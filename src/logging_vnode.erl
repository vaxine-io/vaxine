%% -------------------------------------------------------------------
%%
%% Copyright (c) 2014 SyncFree Consortium.  All Rights Reserved.
%%
%% This file is provided to you under the Apache License,
%% Version 2.0 (the "License"); you may not use this file
%% except in compliance with the License.  You may obtain
%% a copy of the License at
%%
%%   http://www.apache.org/licenses/LICENSE-2.0
%%
%% Unless required by applicable law or agreed to in writing,
%% software distributed under the License is distributed on an
%% "AS IS" BASIS, WITHOUT WARRANTIES OR CONDITIONS OF ANY
%% KIND, either express or implied.  See the License for the
%% specific language governing permissions and limitations
%% under the License.
%%
%% -------------------------------------------------------------------
-module(logging_vnode).

-behaviour(riak_core_vnode).

-include("antidote.hrl").
-include_lib("riak_core/include/riak_core_vnode.hrl").

%% Expected time to wait until the inter_dc_log_sender_vnode is started
-define(LOG_SENDER_STARTUP_WAIT, 1000).

-ifdef(TEST).
-include_lib("eunit/include/eunit.hrl").
-endif.

%% API
-export([start_vnode/1,
	 is_sync_log/0,
	 set_sync_log/1,
	 set_sync_log_internal/1,
         asyn_read/2,
	 get_stable_time/1,
         read/2,
         asyn_append/3,
         append/3,
         append_commit/3,
         append_group/4,
         asyn_append_group/4,
         asyn_read_from/3,
         read_from/3,
         get/5,
	 get_all/4,
	 request_bucket_op_id/4,
	 request_op_id/3]).

-export([init/1,
         terminate/2,
         handle_command/3,
         is_empty/1,
         delete/1,
         handle_handoff_command/3,
         handoff_starting/2,
         handoff_cancelled/1,
         handoff_finished/2,
         handle_handoff_data/2,
         encode_handoff_item/2,
         handle_coverage/4,
         handle_info/2,
         handle_exit/3]).

-ignore_xref([start_vnode/1]).

-record(state, {partition :: partition_id(),
		logs_map :: dict(),
		op_id_table :: cache_id(),
		recovered_vector :: vectorclock(),
		senders_awaiting_ack :: dict(),
		last_read :: term()}).

%% API
-spec start_vnode(integer()) -> any().
start_vnode(I) ->
    riak_core_vnode_master:get_vnode_pid(I, ?MODULE).

%% @doc Sends a `threshold read' asynchronous command to the Logs in
%%      `Preflist' From is the operation id form which the caller wants to
%%      retrieve the operations.  The operations are retrieved in inserted
%%      order and the From operation is also included.
-spec asyn_read_from(preflist(), key(), op_id()) -> ok.
asyn_read_from(Preflist, Log, From) ->
    riak_core_vnode_master:command(Preflist,
                                   {read_from, Log, From},
                                   {fsm, undefined, self()},
                                   ?LOGGING_MASTER).

%% @doc synchronous read_from operation
-spec read_from({partition(), node()}, log_id(), op_id()) -> {ok, [term()]} | {error, term()}.
read_from(Node, LogId, From) ->
    riak_core_vnode_master:sync_command(Node,
                                        {read_from, LogId, From},
					?LOGGING_MASTER).

%% @doc Sends a `read' asynchronous command to the Logs in `Preflist'
-spec asyn_read(preflist(), key()) -> ok.
asyn_read(Preflist, Log) ->
    riak_core_vnode_master:command(Preflist,
                                   {read, Log},
                                   {fsm, undefined, self()},
                                   ?LOGGING_MASTER).

%% @doc Sends a `get_stable_time' synchronous command to `Node'
-spec get_stable_time({partition(), node()}) -> ok.
get_stable_time(Node) ->
    riak_core_vnode_master:command(Node,
				   {get_stable_time},
				   ?LOGGING_MASTER).

%% @doc Sends a `read' synchronous command to the Logs in `Node'
-spec read({partition(), node()}, key()) -> {error, term()} | {ok, [term()]}.
read(Node, Log) ->
    riak_core_vnode_master:sync_command(Node,
                                        {read, Log},
                                        ?LOGGING_MASTER).

%% @doc Sends an `append' asyncrhonous command to the Logs in `Preflist'
-spec asyn_append(preflist(), key(), payload()) -> ok.
asyn_append(Preflist, Log, Payload) ->
    riak_core_vnode_master:command(Preflist,
                                   {append, Log, Payload},
                                   {fsm, undefined, self(), ?SYNC_LOG},
                                   ?LOGGING_MASTER).

%% @doc synchronous append operation payload
-spec append(index_node(), key(), payload()) -> {ok, op_id()} | {error, term()}.
append(IndexNode, LogId, Payload) ->
    riak_core_vnode_master:sync_command(IndexNode,
                                        {append, LogId, Payload, false},
                                        ?LOGGING_MASTER,
                                        infinity).

%% @doc synchronous append operation payload
%% If enabled in antidote.hrl will ensure item is written to disk
-spec append_commit(index_node(), key(), #log_record{}) -> {ok, op_id()} | {error, term()}.
append_commit(IndexNode, LogId, Payload) ->
    riak_core_vnode_master:sync_command(IndexNode,
                                        {append, LogId, Payload, is_sync_log()},
                                        ?LOGGING_MASTER,
                                        infinity).

%% @doc synchronous append list of operations (note an operations is a payload with an operation number)
%% The IsLocal flag indicates if the operations in the transaction were handled by the local or remote DC.
-spec append_group(index_node(), key(), [#operation{}], boolean()) -> {ok, op_id()} | {error, term()}.
append_group(IndexNode, LogId, OperationList, IsLocal) ->
    riak_core_vnode_master:sync_command(IndexNode,
                                        {append_group, LogId, OperationList, IsLocal, is_sync_log()},
                                        ?LOGGING_MASTER,
                                        infinity).

%% @doc asynchronous append list of operations
-spec asyn_append_group(index_node(), key(), [#operation{}], boolean()) -> ok.
asyn_append_group(IndexNode, LogId, PayloadList, IsLocal) ->
    riak_core_vnode_master:command(IndexNode,
				   {append_group, LogId, PayloadList, IsLocal, is_sync_log()},
				   ?LOGGING_MASTER,
				   infinity).

%% @doc given the MinSnapshotTime and the type, this method fetchs from the log the
%% desired operations so a new snapshot can be created.
-spec get(index_node(), key(), vectorclock(), term(), key()) ->
		 {number(), list(), snapshot(), vectorclock(), false} | {error, term()}.
get(IndexNode, LogId, MinSnapshotTime, Type, Key) ->
    riak_core_vnode_master:sync_command(IndexNode,
					{get, LogId, MinSnapshotTime, Type, Key},
					?LOGGING_MASTER,
					infinity).

%% @doc Given the logid and position in the log (given by continuation) and a dict
%% of non_commited operations up to this position returns
%% a tuple with three elements
%% the first is a dict with all operations that had been committed until the next chunk in the log
%% the second contains those without commit operations
%% the third is the location of the next chunk
%% Otherwise if the end of the file is reached it returns a tuple
%% where the first elelment is 'eof' and the second is a dict of commited operations
-spec get_all(index_node(), log_id(), start | disk_log:continuation(), dict()) ->
		     {disk_log:continuation(), dict(), dict()} | {eof, dict()} | {error, term()}.
get_all(IndexNode, LogId, Continuation, PrevOps) ->
    riak_core_vnode_master:sync_command(IndexNode, {get_all, LogId, Continuation, PrevOps},
					?LOGGING_MASTER,
					infinity).

%% @doc Gets the last id of operations stored in the log for the given DCID
-spec request_op_id(index_node(), dcid(), partition()) -> {ok, non_neg_integer()}.
request_op_id(IndexNode, DCID, Partition) ->
    riak_core_vnode_master:sync_command(IndexNode, {get_op_id, {[Partition],DCID}},
					?LOGGING_MASTER,
					infinity).

%% @doc Gets the last id of operations stored in the log for the given bucket from the given DCID
-spec request_bucket_op_id(index_node(), dcid(), bucket(), partition()) -> {ok, non_neg_integer()}.
request_bucket_op_id(IndexNode, DCID, Bucket, Partition) ->
    riak_core_vnode_master:sync_command(IndexNode, {get_op_id, {[Partition],Bucket,DCID}},
					?LOGGING_MASTER,
					infinity).

%% @doc Returns true if syncrounous logging is enabled
%%      False otherwise.
%%      Uses environment variable "sync_log" set in antidote.app.src
-spec is_sync_log() -> boolean().
is_sync_log() ->
    application:get_env(antidote,sync_log,false).

%% @doc Takes as input a boolean to set whether or not items will
%%      be logged synchronously at this DC (sends a broadcast to update
%%      the environment variable "sync_log" to all nodes).
%%      If true, items will be logged synchronously
%%      If false, items will be logged asynchronously
-spec set_sync_log(boolean()) -> ok.
set_sync_log(Value) ->
    Nodes = dc_utilities:get_my_dc_nodes(),
    %% Update the environment varible on all nodes in the DC
    lists:foreach(fun(Node) -> 
			  ok = rpc:call(Node, logging_vnode, set_sync_log_internal, [Value])
		  end, Nodes).

%% @doc internal function to set syncrounous logging environment variable.
-spec set_sync_log_internal(boolean()) -> ok.
set_sync_log_internal(Value) ->
    lager:info("setting sync log ~p at ~p", [Value,node()]),
    application:set_env(antidote,sync_log,Value).

%% @doc Opens the persistent copy of the Log.
%%      The name of the Log in disk is a combination of the the word
%%      `log' and the partition identifier.
init([Partition]) ->
    LogFile = integer_to_list(Partition),
    {ok, Ring} = riak_core_ring_manager:get_my_ring(),
    GrossPreflists = riak_core_ring:all_preflists(Ring, ?N),
    OpIdTable = ets:new(op_id_table, [set]),
    Preflists = lists:filter(fun(X) -> preflist_member(Partition, X) end, GrossPreflists),
    lager:info("Opening logs for partition ~w", [Partition]),
    case open_logs(LogFile, Preflists, dict:new(), OpIdTable, vectorclock:new()) of
        {error, Reason} ->
	    lager:error("ERROR: opening logs for partition ~w, reason ~w", [Partition, Reason]),
            {error, Reason};
        {Map,MaxVector} ->
	    lager:info("Done opening logs for partition ~w", [Partition]),
            {ok, #state{partition=Partition,
                        logs_map=Map,
                        op_id_table=OpIdTable,
			recovered_vector=MaxVector,
                        senders_awaiting_ack=dict:new(),
                        last_read=start}}
    end.

handle_command({hello}, _Sender, State) ->
  {reply, ok, State};

<<<<<<< HEAD
handle_command({get_op_id, DCID, Partition}, _Sender, State=#state{op_id_table = OpIdTable}) ->
    OpId = get_op_id(OpIdTable,{[Partition],DCID}),
=======
handle_command({get_op_id, Key}, _Sender, State=#state{op_id_table = OpIdTable}) ->
    OpId = get_op_id(OpIdTable,Key),
>>>>>>> d48bb96b
    #op_number{local = Local, global = _Global} = OpId,
    {reply, {ok, Local}, State};

%% Let the log sender know the last log id that was sent so the receiving DCs
%% don't think they are getting old messages
handle_command({start_timer, undefined}, Sender, State) ->
    handle_command({start_timer, Sender}, Sender, State);
handle_command({start_timer, Sender}, _, State = #state{partition=Partition, op_id_table=OpIdTable, recovered_vector=MaxVector}) ->
    MyDCID = dc_meta_data_utilities:get_my_dc_id(),
    OpId = get_op_id(OpIdTable,{[Partition],MyDCID}),
    IsReady = try
		  ok = inter_dc_dep_vnode:set_dependency_clock(Partition, MaxVector),
		  ok = inter_dc_log_sender_vnode:update_last_log_id(Partition, OpId),
		  ok = inter_dc_log_sender_vnode:start_timer(Partition),
		  true
	      catch
		  _:Reason ->
		      lager:info("Error updating inter_dc_log_sender_vnode last sent log id: ~w, will retry", [Reason]),
		      false
	      end,
    case IsReady of
	true ->
	    riak_core_vnode:reply(Sender, ok);
	false ->
	    riak_core_vnode:send_command_after(?LOG_SENDER_STARTUP_WAIT, {start_timer, Sender})
    end,
    {noreply, State};

%% @doc Read command: Returns the phyiscal time of the 
%%      clocksi vnode for which no transactions will commit with smaller time
%%      Output: {ok, Time}
handle_command({send_min_prepared, Time}, _Sender,
               #state{partition=Partition}=State) ->
    ok = inter_dc_log_sender_vnode:send_stable_time(Partition, Time),
    {noreply, State};

%% @doc Read command: Returns the operations logged for Key
%%          Input: The id of the log to be read
%%      Output: {ok, {vnode_id, Operations}} | {error, Reason}
handle_command({read, LogId}, _Sender,
               #state{partition=Partition, logs_map=Map}=State) ->
    case get_log_from_map(Map, Partition, LogId) of
        {ok, Log} ->
           {Continuation, Ops} = 
                case disk_log:chunk(Log, start) of
                    {C, O} -> {C,O};
                    {C, O, _} -> {C,O};
                    eof -> {eof, []}
                end,
            case Continuation of
                error -> {reply, {error, Ops}, State};
                eof -> {reply, {ok, Ops}, State#state{last_read=start}};
                _ -> {reply, {ok, Ops}, State#state{last_read=Continuation}}
            end;
        {error, Reason} ->
            {reply, {error, Reason}, State}
    end;

%% @doc Threshold read command: Returns the operations logged for Key
%%      from a specified op_id-based threshold.
%%
%%      Input:  From: the oldest op_id to return
%%              LogId: Identifies the log to be read
%%      Output: {vnode_id, Operations} | {error, Reason}
%%
handle_command({read_from, LogId, _From}, _Sender,
               #state{partition=Partition, logs_map=Map, last_read=Lastread}=State) ->
    case get_log_from_map(Map, Partition, LogId) of
        {ok, Log} ->
            ok = disk_log:sync(Log),
            {Continuation, Ops} = 
                case disk_log:chunk(Log, Lastread) of
                    {error, Reason} -> {error, Reason};
                    {C, O} -> {C,O};
                    {C, O, _} -> {C,O};
                    eof -> {eof, []}
                end,
            case Continuation of
                error -> {reply, {error, Ops}, State};
                eof -> {reply, {ok, Ops}, State};
                _ -> {reply, {ok, Ops}, State#state{last_read=Continuation}}
            end;
        {error, Reason} ->
            {reply, {error, Reason}, State}
    end;

%% @doc Append command: Appends a new op to the Log of Key
%%      Input:  LogId: Indetifies which log the operation has to be
%%              appended to.
%%              Payload of the operation
%%              OpId: Unique operation id
%%      Output: {ok, {vnode_id, op_id}} | {error, Reason}
%%
handle_command({append, LogId, Payload, Sync}, _Sender,
               #state{logs_map=Map,
                      op_id_table=OpIdTable,
                      partition=Partition}=State) ->
    case get_log_from_map(Map, Partition, LogId) of
        {ok, Log} ->
	    MyDCID = dc_meta_data_utilities:get_my_dc_id(),
	    %% all operations update the per log, operation id
	    OpId = get_op_id(OpIdTable, {LogId, MyDCID}),
	    #op_number{local = Local, global = Global} = OpId,
	    NewOpId = OpId#op_number{local =  Local + 1, global = Global + 1},
	    true = update_ets_op_id({LogId,MyDCID},NewOpId,OpIdTable),
	    %% non commit operations update the bucket id number to keep track
	    %% of the number of updates per bucket
	    NewBucketOpId = 
		case Payload#log_record.op_type of
		    update ->
			Bucket = (Payload#log_record.log_payload)#update_log_payload.bucket,
			BOpId = get_op_id(OpIdTable, {LogId,Bucket,MyDCID}),
			#op_number{local = BLocal, global = BGlobal} = BOpId,
			NewBOpId = BOpId#op_number{local = BLocal + 1, global = BGlobal + 1},
			true = update_ets_op_id({LogId,Bucket,MyDCID},NewBOpId,OpIdTable),
			NewBOpId;
		    _ ->
			NewOpId
		end,		    
            Operation = #operation{op_number = NewOpId, bucket_op_number = NewBucketOpId, log_record = Payload},
            case insert_operation(Log, LogId, Operation) of
                {ok, NewOpId} ->
		    inter_dc_log_sender_vnode:send(Partition, Operation),
		    case Sync of
			true ->
			    case disk_log:sync(Log) of
				ok ->
				    {reply, {ok, OpId}, State};
				{error, Reason} ->
				    {reply, {error, Reason}, State}
			    end;
			false ->
			    {reply, {ok, OpId}, State}
		    end;
                {error, Reason} ->
                    {reply, {error, Reason}, State}
            end;
        {error, Reason} ->
            {reply, {error, Reason}, State}
    end;

%% Currently this should be only used for external operations
%% That already have their operation id numbers assigned
%% That is why IsLocal is hard coded to false
%% Might want to support appending groups of local operations in the future
%% for efficency
handle_command({append_group, LogId, OperationList, _IsLocal = false, Sync}, _Sender,
               #state{logs_map=Map,
                      op_id_table=OpIdTable,
                      partition=Partition}=State) ->
    MyDCID = dc_meta_data_utilities:get_my_dc_id(),
    {ErrorList, SuccList, UpdatedLogs} =
	lists:foldl(fun(Operation, {AccErr, AccSucc, UpdatedLogs}) ->
			    case get_log_from_map(Map, Partition, LogId) of
				{ok, Log} ->
				    %% Generate the new operation ID
				    %% This is only stored in memory to count the total number
				    %% of operations, since the input operations should
				    %% have already been assigned an op id number since
				    %% they are coming from an external DC
				    OpId = get_op_id(OpIdTable, {LogId, MyDCID}),
				    #op_number{local = _Local, global = Global} = OpId,
				    NewOpId = OpId#op_number{global = Global + 1},
				    %% Should assign the opid as follows if this function starts being
				    %% used for operations generated locally
				    %% NewOpId = 
				    %% 	case IsLocal of
				    %% 	    true ->
				    %% 		OpId#op_number{local =  Local + 1, global = Global + 1};
				    %% 	    false ->
				    %% 		OpId#op_number{global = Global + 1}
				    %% 	end,
				    true = update_ets_op_id({LogId,MyDCID},NewOpId,OpIdTable),
				    LogRecord = Operation#operation.log_record,
				    case LogRecord#log_record.op_type of
					update ->
					    Bucket = (LogRecord#log_record.log_payload)#update_log_payload.bucket,
					    BOpId = get_op_id(OpIdTable, {LogId,Bucket,MyDCID}),
					    #op_number{local = _BLocal, global = BGlobal} = BOpId,
					    NewBOpId = BOpId#op_number{global = BGlobal + 1},
					    true = update_ets_op_id({LogId,Bucket,MyDCID},NewBOpId,OpIdTable);
					_ ->
					    true
				    end,
				    ExternalOpNum = Operation#operation.op_number,
				    case insert_operation(Log, LogId, Operation) of
					{ok, ExternalOpNum} ->
					    %% Would need to uncomment this is local ops are sent to this function
					    %% case IsLocal of
					    %% 	true -> inter_dc_log_sender_vnode:send(Partition, Operation);
					    %% 	false -> ok
					    %% end,
					    {AccErr, AccSucc ++ [NewOpId], ordsets:add_element(Log,UpdatedLogs)};
					{error, Reason} ->
					    {AccErr ++ [{reply, {error, Reason}, State}], AccSucc, UpdatedLogs}
				    end;
				{error, Reason} ->
				    {AccErr ++ [{reply, {error, Reason}, State}], AccSucc, UpdatedLogs}
			    end
		    end, {[],[], ordsets:new()}, OperationList),
    %% Sync the updated logs if necessary
    case Sync of
	true ->
	    ordsets:fold(fun(Log,_Acc) ->
				 ok = disk_log:sync(Log)
			 end, ok, UpdatedLogs);
	false ->
	    ok
    end,
    case ErrorList of
	[] ->
	    [SuccId|_T] = SuccList,
	    {reply, {ok, SuccId}, State};
	[Error|_T] ->
	    %%Error
	    {reply, Error, State}
    end;

handle_command({get, LogId, MinSnapshotTime, Type, Key}, _Sender,
    #state{logs_map = Map, partition = Partition} = State) ->
    case get_log_from_map(Map, Partition, LogId) of
        {ok, Log} ->
            case get_ops_from_log(Log, {key, Key}, start, MinSnapshotTime, dict:new(), dict:new(), load_all) of
                {error, Reason} ->
                    {reply, {error, Reason}, State};
                {eof, CommittedOpsForKeyDict} ->
		    CommittedOpsForKey =
			case dict:find(Key, CommittedOpsForKeyDict) of
			    {ok, Val} ->
				Val;
			    error ->
				[]
			end,
                    {reply, {length(CommittedOpsForKey), CommittedOpsForKey, {0,clocksi_materializer:new(Type)},
			     vectorclock:new(), false}, State}
            end;
        {error, Reason} ->
            {reply, {error, Reason}, State}
    end;

%% This will reply with all downstream operations that have
%% been stored in the log given by LogId
%% The resut is a dict, with a list of ops per key
handle_command({get_all, LogId, Continuation, Ops}, _Sender,
	       #state{logs_map = Map, partition = Partition} = State) ->
    case get_log_from_map(Map, Partition, LogId) of
        {ok, Log} ->
	    case get_ops_from_log(Log, undefined, Continuation, undefined, Ops, dict:new(), load_per_chunk) of
                {error, Reason} ->
                    {reply, {error, Reason}, State};
                CommittedOpsForKeyDict ->
		    {reply, CommittedOpsForKeyDict, State}
            end;
        {error, Reason} ->
            {reply, {error, Reason}, State}
    end;

handle_command(_Message, _Sender, State) ->
    {noreply, State}.

reverse_and_add_op_id([],_Id,Acc) ->
    Acc;
reverse_and_add_op_id([Next|Rest],Id,Acc) ->
    reverse_and_add_op_id(Rest,Id+1,[{Id,Next}|Acc]).

%% Gets the id of the last operation that was put in the log
%% and the maximum vectorclock of the commited transactions stored in the log
-spec get_last_op_from_log(log_id(), disk_log:continuation() | start, cache_id(), vectorclock()) -> {eof, vectorclock()} | {error, term()}.
get_last_op_from_log(Log, Continuation, ClockTable, PrevMaxVector) ->
    case disk_log:chunk(Log, Continuation) of
	eof ->
	    {eof, PrevMaxVector};
	{error, Reason} ->
	    {error, Reason};
	{NewContinuation, NewTerms} ->
	    NewMaxVector = get_max_op_numbers(NewTerms,ClockTable,PrevMaxVector),
	    get_last_op_from_log(Log, NewContinuation,ClockTable,NewMaxVector);
	{NewContinuation, NewTerms, BadBytes} ->
            case BadBytes > 0 of
                true -> {error, bad_bytes};
                false ->
		    NewMaxVector = get_max_op_numbers(NewTerms,ClockTable,PrevMaxVector),
		    get_last_op_from_log(Log,NewContinuation,ClockTable,NewMaxVector)
	    end
    end.

-spec get_max_op_numbers([{log_id(),#operation{}}],cache_id(),vectorclock()) -> vectorclock().
get_max_op_numbers([],_ClockTable,MaxVector) ->
    MaxVector;
get_max_op_numbers([{LogId, #operation{op_number = NewOp, bucket_op_number = NewBucketOp, log_record = Payload}}|Rest],ClockTable,PrevMaxVector) ->
    #log_record{op_type = OpType,
		log_payload = LogPayload
	       } = Payload,
    #op_number{node = {_,DCID}} = NewBucketOp,
    NewMaxVector =
	case OpType of
	    commit ->
		#commit_log_payload{commit_time = {DCID, TxCommitTime}} = LogPayload,
		vectorclock:set_clock_of_dc(DCID, TxCommitTime, PrevMaxVector);
	    update ->
		%% Update the per bucket opid count
		Bucket = LogPayload#update_log_payload.bucket,
		true = update_ets_op_id({LogId,Bucket,DCID},NewBucketOp,ClockTable),
		PrevMaxVector;
	    _ ->
		PrevMaxVector
	end,
    %% Update the total opid count
    true = update_ets_op_id({LogId,DCID},NewOp,ClockTable),
    get_max_op_numbers(Rest,ClockTable,NewMaxVector).

-spec update_ets_op_id({log_id(),dcid()} | {log_id(),bucket(),dcid()}, #op_number{}, cache_id()) -> true.
update_ets_op_id(Key,NewOp,ClockTable) ->
    #op_number{local = Num, global = GlobalNum} = NewOp,
    case ets:lookup(ClockTable,Key) of
	[] ->
	    ets:insert(ClockTable,{Key,NewOp});
	[{Key,#op_number{local = OldNum, global = OldGlobal}}] ->
	    case ((Num > OldNum) or (GlobalNum > OldGlobal)) of
		true ->
		    ets:insert(ClockTable,{Key,NewOp});
		false ->
		    true
	    end
    end.

%% @doc This method successively calls disk_log:chunk so all the log is read.
%% With each valid chunk, filter_terms_for_key is called.
get_ops_from_log(Log, Key, Continuation, MinSnapshotTime, Ops, CommittedOpsDict, LoadAll) ->
    case disk_log:chunk(Log, Continuation) of
        eof ->
	    {eof, finish_op_load(CommittedOpsDict)};
        {error, Reason} ->
            {error, Reason};
        {NewContinuation, NewTerms} ->
            {NewOps, NewCommittedOps} = filter_terms_for_key(NewTerms, Key, MinSnapshotTime, Ops, CommittedOpsDict),
	    case LoadAll of
		load_all ->
		    get_ops_from_log(Log, Key, NewContinuation, MinSnapshotTime, NewOps, NewCommittedOps, LoadAll);
		load_per_chunk ->
		    {NewContinuation, NewOps, finish_op_load(NewCommittedOps)}
	    end;
        {NewContinuation, NewTerms, BadBytes} ->
            case BadBytes > 0 of
                true -> {error, bad_bytes};
                false ->
		    {NewOps, NewCommittedOps} = filter_terms_for_key(NewTerms, Key, MinSnapshotTime, Ops, CommittedOpsDict),
		    case LoadAll of
			load_all ->
			    get_ops_from_log(Log, Key, NewContinuation, MinSnapshotTime, NewOps, NewCommittedOps, LoadAll);
			load_per_chunk ->
			    {NewContinuation, NewOps, finish_op_load(NewCommittedOps)}
		    end
            end
    end.

finish_op_load(CommittedOpsDict) ->
    dict:fold(fun(Key1, CommittedOps, Acc) ->
		      dict:store(Key1, reverse_and_add_op_id(CommittedOps,0,[]), Acc)
	      end, dict:new(), CommittedOpsDict).

%% @doc Given a list of log_records, this method filters the ones corresponding to Key.
%% If key is undefined then is returns all records for all keys
%% It returns a dict corresponding to all the ops matching Key and
%% a list of the commited operations for that key which have a smaller commit time than MinSnapshotTime.
filter_terms_for_key([], _Key, _MinSnapshotTime, Ops, CommittedOpsDict) ->
    {Ops, CommittedOpsDict};
filter_terms_for_key([{_,#operation{log_record = LogRecord}}|T], Key, MinSnapshotTime, Ops, CommittedOpsDict) ->
    #log_record{tx_id = TxId, op_type = OpType, log_payload = OpPayload} = LogRecord,
    case OpType of
        update ->
            handle_update(TxId, OpPayload, T, Key, MinSnapshotTime, Ops, CommittedOpsDict);
        commit ->
            handle_commit(TxId, OpPayload, T, Key, MinSnapshotTime, Ops, CommittedOpsDict);
        _ ->
            filter_terms_for_key(T, Key, MinSnapshotTime, Ops, CommittedOpsDict)
    end.

handle_update(TxId, OpPayload,  T, Key, MinSnapshotTime, Ops, CommittedOpsDict) ->
    #update_log_payload{key = Key1} = OpPayload,
    case (Key == {key, Key1}) or (Key == undefined) of
        true ->
            filter_terms_for_key(T, Key, MinSnapshotTime,
                dict:append(TxId, OpPayload, Ops), CommittedOpsDict);
        false ->
            filter_terms_for_key(T, Key, MinSnapshotTime, Ops, CommittedOpsDict)
    end.

handle_commit(TxId, OpPayload, T, Key, MinSnapshotTime, Ops, CommittedOpsDict) ->
    #commit_log_payload{commit_time = {DcId, TxCommitTime}, snapshot_time = SnapshotTime} = OpPayload,
    case dict:find(TxId, Ops) of
        {ok, OpsList} ->
	    NewCommittedOpsDict = 
		lists:foldl(fun(#update_log_payload{key = KeyInternal, type = Type, op = Op}, Acc) ->
				    case ((MinSnapshotTime == undefined) orelse
									   (not vectorclock:gt(SnapshotTime, MinSnapshotTime))) of
					true ->
					    CommittedDownstreamOp =
						#clocksi_payload{
						   key = KeyInternal,
						   type = Type,
						   op_param = Op,
						   snapshot_time = SnapshotTime,
						   commit_time = {DcId, TxCommitTime},
						   txid = TxId},
					    dict:append(KeyInternal, CommittedDownstreamOp, Acc);
					false ->
					    Acc
				    end
			    end, CommittedOpsDict, OpsList),
	    filter_terms_for_key(T, Key, MinSnapshotTime, dict:erase(TxId,Ops),
				 NewCommittedOpsDict);
	error ->
	    filter_terms_for_key(T, Key, MinSnapshotTime, Ops, CommittedOpsDict)
    end.

handle_handoff_command(?FOLD_REQ{foldfun=FoldFun, acc0=Acc0}, _Sender,
                       #state{logs_map=Map}=State) ->
    F = fun({Key, Operation}, Acc) -> FoldFun(Key, Operation, Acc) end,
    Acc = join_logs(dict:to_list(Map), F, Acc0),
    {reply, Acc, State};

handle_handoff_command({get_all, _logId}, _Sender, State) ->
    {reply, {error, not_ready}, State}.

handoff_starting(_TargetNode, State) ->
    {true, State}.

handoff_cancelled(State) ->
    {ok, State}.

handoff_finished(_TargetNode, State) ->
    {ok, State}.

handle_handoff_data(Data, #state{partition=Partition, logs_map=Map}=State) ->
    {LogId, Operation} = binary_to_term(Data),
    case get_log_from_map(Map, Partition, LogId) of
        {ok, Log} ->
            %% Optimistic handling; crash otherwise.
            {ok, _OpId} = insert_operation(Log, LogId, Operation),
            ok = disk_log:sync(Log),
            {reply, ok, State};
        {error, Reason} ->
            {reply, {error, Reason}, State}
    end.

encode_handoff_item(Key, Operation) ->
    term_to_binary({Key, Operation}).

is_empty(State=#state{logs_map=Map}) ->
    LogIds = dict:fetch_keys(Map),
    case no_elements(LogIds, Map) of
        true ->
            {true, State};
        false ->
            {false, State}
    end.

delete(State) ->
    {ok, State}.

handle_info({sync, Log, LogId},
            #state{senders_awaiting_ack=SendersAwaitingAck0}=State) ->
    case dict:find(LogId, SendersAwaitingAck0) of
        {ok, Senders} ->
            _ = case dets:sync(Log) of
                ok ->
                    [riak_core_vnode:reply(Sender, {ok, OpId}) || {Sender, OpId} <- Senders];
                {error, Reason} ->
                    [riak_core_vnode:reply(Sender, {error, Reason}) || {Sender, _OpId} <- Senders]
            end,
            ok;
        _ ->
            ok
    end,
    SendersAwaitingAck = dict:erase(LogId, SendersAwaitingAck0),
    {ok, State#state{senders_awaiting_ack=SendersAwaitingAck}}.

handle_coverage(_Req, _KeySpaces, _Sender, State) ->
    {stop, not_implemented, State}.

handle_exit(_Pid, _Reason, State) ->
    {noreply, State}.

terminate(_Reason, _State) ->
    ok.

%%====================%%
%% Internal Functions %%
%%====================%%

%% @doc no_elements: checks whether any of the logs contains any data
%%      Input:  LogIds: Each logId is a preflist that represents one log
%%              Map: the dictionary that relates the preflist with the
%%              actual log
%%      Return: true if all logs are empty. false if at least one log
%%              contains data.
%%
-spec no_elements([log_id()], dict()) -> boolean().
no_elements([], _Map) ->
    true;
no_elements([LogId|Rest], Map) ->
    case dict:find(LogId, Map) of
        {ok, Log} -> 
            case disk_log:chunk(Log, start) of
                eof ->
                    no_elements(Rest, Map);
                _ ->
                    false
            end;
        error ->
            {error, no_log_for_preflist}
    end.

%% @doc open_logs: open one log per partition in which the vnode is primary
%%      Input:  LogFile: Partition concat with the atom log
%%                      Preflists: A list with the preflist in which
%%                                 the vnode is involved
%%                      Initial: Initial log identifier. Non negative
%%                               integer. Consecutive ids for the logs.
%%                      Map: The ongoing map of preflist->log. dict()
%%                           type.
%%      Return:         LogsMap: Maps the  preflist and actual name of
%%                               the log in the system. dict() type.
%%
-spec open_logs(string(), [preflist()], dict(), cache_id(), vectorclock()) -> {dict(),vectorclock()} | {error, reason()}.
open_logs(_LogFile, [], Map, _ClockTable, MaxVector) ->
    {Map,MaxVector};
open_logs(LogFile, [Next|Rest], Map, ClockTable, MaxVector)->
    PartitionList = log_utilities:remove_node_from_preflist(Next),
    PreflistString = string:join(
                       lists:map(fun erlang:integer_to_list/1, PartitionList), "-"),
    LogId = LogFile ++ "--" ++ PreflistString,
    LogPath = filename:join(
                app_helper:get_env(riak_core, platform_data_dir), LogId),
    case disk_log:open([{name, LogPath}]) of
        {ok, Log} ->
            Map2 = dict:store(PartitionList, Log, Map),
            open_logs(LogFile, Rest, Map2, ClockTable, MaxVector);
        {repaired, Log, _, _} ->
	    {eof, NewMaxVector} = get_last_op_from_log(Log, start, ClockTable, MaxVector),
            lager:info("Repaired log ~p, last op ids are ~p, max vector is ~p", [Log, ets:tab2list(ClockTable), dict:to_list(NewMaxVector)]),
            Map2 = dict:store(PartitionList, Log, Map),
            open_logs(LogFile, Rest, Map2, ClockTable, NewMaxVector);
        {error, Reason} ->
            {error, Reason}
    end.

%% @doc get_log_from_map: abstracts the get function of a key-value store
%%              currently using dict
%%      Input:  Map:  dict that representes the map
%%              LogId:  identifies the log.
%%      Return: The actual name of the log
%%
-spec get_log_from_map(dict(), partition(), log_id()) ->
                              {ok, log()} | {error, no_log_for_preflist}.
get_log_from_map(Map, _Partition, LogId) ->
    case dict:find(LogId, Map) of
        {ok, Log} ->
           {ok, Log};
        error ->
            {error, no_log_for_preflist}
    end.

%% @doc join_logs: Recursive fold of all the logs stored in the vnode
%%      Input:  Logs: A list of pairs {Preflist, Log}
%%                      F: Function to apply when floding the log (dets)
%%                      Acc: Folded data
%%      Return: Folded data of all the logs.
%%
-spec join_logs([{preflist(), log()}], fun(), term()) -> term().
join_logs([], _F, Acc) ->
    Acc;
join_logs([{_Preflist, Log}|T], F, Acc) ->
    JointAcc = fold_log(Log, start, F, Acc),
    join_logs(T, F, JointAcc).

fold_log(Log, Continuation, F, Acc) ->
    case  disk_log:chunk(Log,Continuation) of 
        eof ->
            Acc;
        {Next,Ops} ->
            NewAcc = lists:foldl(F, Acc, Ops),
            fold_log(Log, Next, F, NewAcc)
    end.


%% @doc insert_operation: Inserts an operation into the log only if the
%%      OpId is not already in the log
%%      Input:
%%          Log: The identifier log the log where the operation will be
%%               inserted
%%          LogId: Log identifier to which the operation belongs.
%%          OpId: Id of the operation to insert
%%          Payload: The payload of the operation to insert
%%      Return: {ok, OpId} | {error, Reason}
%%
-spec insert_operation(log(), log_id(), operation()) -> {ok, #op_number{}} | {error, reason()}.
insert_operation(Log, LogId, Operation) ->
    Result = disk_log:log(Log, {LogId, Operation}),
    case Result of
        ok ->
            {ok, Operation#operation.op_number};
        {error, Reason} ->
            {error, Reason}
    end.

%% @doc preflist_member: Returns true if the Partition identifier is
%%              part of the Preflist
%%      Input:  Partition: The partition identifier to check
%%              Preflist: A list of pairs {Partition, Node}
%%      Return: true | false
%%
-spec preflist_member(partition(), preflist()) -> boolean().
preflist_member(Partition,Preflist) ->
    lists:any(fun({P, _}) -> P =:= Partition end, Preflist).

-spec get_op_id(cache_id(), {log_id(),dcid()} | {log_id(),bucket(),dcid()}) -> #op_number{}.
get_op_id(ClockTable,{LogId,DCID}) ->
    case ets:lookup(ClockTable,{LogId,DCID}) of
	[] ->
	    #op_number{node = {node(), DCID}, global = 0, local = 0};
	[{{LogId,DCID}, Val2}] ->
	    Val2
    end;
get_op_id(ClockTable,{LogId,Bucket,DCID}) ->
    case ets:lookup(ClockTable,{LogId,Bucket,DCID}) of
	[] ->
	    #op_number{node = {node(), DCID}, global = 0, local = 0};
	[{{LogId,Bucket,DCID}, Val2}] ->
	    Val2
    end.

-ifdef(TEST).

%% @doc Testing get_log_from_map works in both situations, when the key
%%      is in the map and when the key is not in the map
get_log_from_map_test() ->
    Dict = dict:new(),
    Dict2 = dict:store([antidote1, c], value1, Dict),
    Dict3 = dict:store([antidote2, c], value2, Dict2),
    Dict4 = dict:store([antidote3, c], value3, Dict3),
    Dict5 = dict:store([antidote4, c], value4, Dict4),
    ?assertEqual({ok, value3}, get_log_from_map(Dict5, undefined,
            [antidote3,c])),
    ?assertEqual({error, no_log_for_preflist}, get_log_from_map(Dict5,
            undefined, [antidote5, c])).

%% @doc Testing that preflist_member returns true when there is a
%%      match.
preflist_member_true_test() ->
    Preflist = [{partition1, node},{partition2, node},{partition3, node}],
    ?assertEqual(true, preflist_member(partition1, Preflist)).

%% @doc Testing that preflist_member returns false when there is no
%%      match.
preflist_member_false_test() ->
    Preflist = [{partition1, node},{partition2, node},{partition3, node}],
    ?assertEqual(false, preflist_member(partition5, Preflist)).

-endif.<|MERGE_RESOLUTION|>--- conflicted
+++ resolved
@@ -254,13 +254,8 @@
 handle_command({hello}, _Sender, State) ->
   {reply, ok, State};
 
-<<<<<<< HEAD
 handle_command({get_op_id, DCID, Partition}, _Sender, State=#state{op_id_table = OpIdTable}) ->
     OpId = get_op_id(OpIdTable,{[Partition],DCID}),
-=======
-handle_command({get_op_id, Key}, _Sender, State=#state{op_id_table = OpIdTable}) ->
-    OpId = get_op_id(OpIdTable,Key),
->>>>>>> d48bb96b
     #op_number{local = Local, global = _Global} = OpId,
     {reply, {ok, Local}, State};
 
@@ -617,6 +612,7 @@
             end
     end.
 
+-spec finish_op_load(dict:dict(key(),clocksi_payload())) -> dict:dict(key(),{non_neg_integer(),clocksi_payload()}).
 finish_op_load(CommittedOpsDict) ->
     dict:fold(fun(Key1, CommittedOps, Acc) ->
 		      dict:store(Key1, reverse_and_add_op_id(CommittedOps,0,[]), Acc)
