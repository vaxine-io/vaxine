%% -------------------------------------------------------------------
%%
%% Copyright (c) 2014 SyncFree Consortium.  All Rights Reserved.
%%
%% This file is provided to you under the Apache License,
%% Version 2.0 (the "License"); you may not use this file
%% except in compliance with the License.  You may obtain
%% a copy of the License at
%%
%%   http://www.apache.org/licenses/LICENSE-2.0
%%
%% Unless required by applicable law or agreed to in writing,
%% software distributed under the License is distributed on an
%% "AS IS" BASIS, WITHOUT WARRANTIES OR CONDITIONS OF ANY
%% KIND, either express or implied.  See the License for the
%% specific language governing permissions and limitations
%% under the License.
%%
%% -------------------------------------------------------------------
-module(logging_vnode).

-behaviour(riak_core_vnode).

-include("antidote.hrl").
-include_lib("riak_core/include/riak_core_vnode.hrl").

%% Expected time to wait until the inter_dc_log_sender_vnode is started
-define(LOG_SENDER_STARTUP_WAIT, 1000).

-ifdef(TEST).
-include_lib("eunit/include/eunit.hrl").
-endif.

%% API
-export([start_vnode/1,
	 is_sync_log/0,
	 set_sync_log/1,
         asyn_read/2,
	 get_stable_time/1,
         read/2,
         asyn_append/3,
         append/3,
         append_commit/3,
         append_group/4,
         asyn_append_group/4,
         asyn_read_from/3,
         read_from/3,
         get_up_to_time/5,
         get_from_time/5,
	 get_range/6,
	 get_all/4,
	 request_commit_op_id/3,
	 request_bucket_op_id/4,
	 request_op_id/3]).

-export([init/1,
         terminate/2,
         handle_command/3,
         is_empty/1,
         delete/1,
         handle_handoff_command/3,
         handoff_starting/2,
         handoff_cancelled/1,
         handoff_finished/2,
         handle_handoff_data/2,
         encode_handoff_item/2,
         handle_coverage/4,
         handle_info/2,
         handle_exit/3]).

-ignore_xref([start_vnode/1]).

-record(state, {partition :: partition_id(),
<<<<<<< HEAD
		logs_map :: dict(),
		op_id_table :: cache_id(), %% Stores the count of ops appended to each log
		op_id_commit_table :: cache_id(), %% Stores the two last commit ids appended to the log
		op_id_table_partial :: cache_id(), %% Store op count for number of ops sent to each DC (for partial replication)
=======
		logs_map :: dict:dict(),
		op_id_table :: cache_id(),  %% Stores the count of ops appended to each log
>>>>>>> ff0b2ae3
		recovered_vector :: vectorclock(),  %% This is loaded on start, storing the version vector
	                                            %% of the last operation appended to this log, this value
		                                    %% is sent to the interdc dependcy module, so it knows up to
                                                    %% what time updates from other DCs have been receieved (after crash and restart)
		senders_awaiting_ack :: dict:dict(),
		last_read :: term()}).

%% API
-spec start_vnode(integer()) -> any().
start_vnode(I) ->
    riak_core_vnode_master:get_vnode_pid(I, ?MODULE).

%% @doc Sends a `threshold read' asynchronous command to the Logs in
%%      `Preflist' From is the operation id form which the caller wants to
%%      retrieve the operations.  The operations are retrieved in inserted
%%      order and the From operation is also included.
-spec asyn_read_from(preflist(), key(), op_id()) -> ok.
asyn_read_from(Preflist, Log, From) ->
    riak_core_vnode_master:command(Preflist,
                                   {read_from, Log, From},
                                   {fsm, undefined, self()},
                                   ?LOGGING_MASTER).

%% @doc synchronous read_from operation
-spec read_from({partition(), node()}, log_id(), op_id()) -> {ok, [term()]} | {error, term()}.
read_from(Node, LogId, From) ->
    riak_core_vnode_master:sync_command(Node,
                                        {read_from, LogId, From},
					?LOGGING_MASTER).

%% @doc Sends a `read' asynchronous command to the Logs in `Preflist'
-spec asyn_read(preflist(), key()) -> ok.
asyn_read(Preflist, Log) ->
    riak_core_vnode_master:command(Preflist,
                                   {read, Log},
                                   {fsm, undefined, self()},
                                   ?LOGGING_MASTER).

%% @doc Sends a `get_stable_time' synchronous command to `Node'
-spec get_stable_time({partition(), node()}) -> ok.
get_stable_time(Node) ->
    riak_core_vnode_master:command(Node,
				   {get_stable_time},
				   ?LOGGING_MASTER).

%% @doc Sends a `read' synchronous command to the Logs in `Node'
-spec read({partition(), node()}, key()) -> {error, term()} | {ok, [term()]}.
read(Node, Log) ->
    riak_core_vnode_master:sync_command(Node,
                                        {read, Log},
                                        ?LOGGING_MASTER).

%% @doc Sends an `append' asyncrhonous command to the Logs in `Preflist'
-spec asyn_append(preflist(), key(), #log_operation{}) -> ok.
asyn_append(Preflist, Log, LogOperation) ->
    riak_core_vnode_master:command(Preflist,
                                   {append, Log, LogOperation},
                                   {fsm, undefined, self(), ?SYNC_LOG},
                                   ?LOGGING_MASTER).

%% @doc synchronous append operation payload
-spec append(index_node(), key(), #log_operation{}) -> {ok, op_id()} | {error, term()}.
append(IndexNode, LogId, LogOperation) ->
    riak_core_vnode_master:sync_command(IndexNode,
                                        {append, LogId, LogOperation, false},
                                        ?LOGGING_MASTER,
                                        infinity).

%% @doc synchronous append operation payload
%% If enabled in antidote.hrl will ensure item is written to disk
-spec append_commit(index_node(), key(), #log_operation{}) -> {ok, op_id()} | {error, term()}.
append_commit(IndexNode, LogId, Payload) ->
    riak_core_vnode_master:sync_command(IndexNode,
                                        {append, LogId, Payload, is_sync_log()},
                                        ?LOGGING_MASTER,
                                        infinity).

%% @doc synchronous append list of log records (note a log record is a payload (log_operation) with an operation number)
%% The IsLocal flag indicates if the operations in the transaction were handled by the local or remote DC.
-spec append_group(index_node(), key(), [#log_record{}], boolean()) -> {ok, op_id()} | {error, term()}.
append_group(IndexNode, LogId, LogRecordList, IsLocal) ->
    riak_core_vnode_master:sync_command(IndexNode,
                                        {append_group, LogId, LogRecordList, IsLocal, is_sync_log()},
                                        ?LOGGING_MASTER,
                                        infinity).

%% @doc asynchronous append list of operations
-spec asyn_append_group(index_node(), key(), [#log_record{}], boolean()) -> ok.
asyn_append_group(IndexNode, LogId, LogRecordList, IsLocal) ->
    riak_core_vnode_master:command(IndexNode,
				   {append_group, LogId, LogRecordList, IsLocal, is_sync_log()},
				   ?LOGGING_MASTER,
				   infinity).

%% @doc given the MaxSnapshotTime and the type, this method fetchs from the log the
%% desired operations smaller than the time so a new snapshot can be created.
-spec get_up_to_time(index_node(), key(), vectorclock(), type(), key()) ->
		 {number(), list(), snapshot(), vectorclock(), false} | {error, reason()}.
get_up_to_time(IndexNode, LogId, MaxSnapshotTime, Type, Key) ->
    riak_core_vnode_master:sync_command(IndexNode,
					{get, LogId, undefined, MaxSnapshotTime, Type, Key},
					?LOGGING_MASTER,
					infinity).

%% @doc given the MinSnapshotTime and the type, this method fetchs from the log the
%% desired operations so a new snapshot can be created.
%% It returns a #log_get_response{} record which is defined in antidote.hrl
-spec get_from_time(index_node(), key(), vectorclock(), type(), key()) ->
		 #snapshot_get_response{} | {error, reason()}.
get_from_time(IndexNode, LogId, MinSnapshotTime, Type, Key) ->
    riak_core_vnode_master:sync_command(IndexNode,
					{get, LogId, MinSnapshotTime, undefined, Type, Key},
					?LOGGING_MASTER,
					infinity).

%% @doc given the MinSnapshotTime, MaxSnapshotTime and the type, this method fetchs from the log the
%% desired operations so a new snapshot can be created.
%% It returns a #log_get_response{} record which is defined in antidote.hrl
-spec get_range(index_node(), key(), vectorclock(), vectorclock(), type(), key()) ->
		 #snapshot_get_response{} | {error, reason()}.
get_range(IndexNode, LogId, MinSnapshotTime, MaxSnapshotTime, Type, Key) ->
    riak_core_vnode_master:sync_command(IndexNode,
					{get, LogId, MinSnapshotTime, MaxSnapshotTime, Type, Key},
					?LOGGING_MASTER,
					infinity).


%% @doc Given the logid and position in the log (given by continuation) and a dict
%% of non_commited operations up to this position returns
%% a tuple with three elements
%% the first is a dict with all operations that had been committed until the next chunk in the log
%% the second contains those without commit operations
%% the third is the location of the next chunk
%% Otherwise if the end of the file is reached it returns a tuple
%% where the first elelment is 'eof' and the second is a dict of commited operations
-spec get_all(index_node(), log_id(), start | disk_log:continuation(), dict:dict()) ->
		     {disk_log:continuation(), dict:dict(), dict:dict()} | {eof, dict:dict()} | {error, term()}.
get_all(IndexNode, LogId, Continuation, PrevOps) ->
    riak_core_vnode_master:sync_command(IndexNode, {get_all, LogId, Continuation, PrevOps},
					?LOGGING_MASTER,
					infinity).

%% @doc Gets the last id of operations stored in the log for the given DCID
-spec request_op_id(index_node(), dcid(), partition()) -> {ok, non_neg_integer()}.
request_op_id(IndexNode, DCID, Partition) ->
    riak_core_vnode_master:sync_command(IndexNode, {get_op_id,DCID,Partition},
					?LOGGING_MASTER,
					infinity).

%% @doc Gets the last id of operations and last two commit operations stored in the log for this DC
-spec request_commit_op_id(index_node(), dcid(), partition()) -> {ok, non_neg_integer(), {non_neg_integer(), non_neg_integer()}}.
request_commit_op_id(IndexNode, DCID, Partition) ->
    riak_core_vnode_master:sync_command(IndexNode, {get_commit_op_id,DCID,Partition},
					?LOGGING_MASTER,
					infinity).


%% @doc Gets the last id of operations stored in the log for the given bucket from the given DCID
-spec request_bucket_op_id(index_node(), dcid(), bucket(), partition()) -> {ok, non_neg_integer()}.
request_bucket_op_id(IndexNode, DCID, Bucket, Partition) ->
    riak_core_vnode_master:sync_command(IndexNode, {get_op_id,DCID,Bucket,Partition},
					?LOGGING_MASTER,
					infinity).

%% @doc Returns true if syncrounous logging is enabled
%%      False otherwise.
%%      Uses environment variable "sync_log" set in antidote.app.src
-spec is_sync_log() -> boolean().
is_sync_log() ->
    dc_meta_data_utilities:get_env_meta_data(sync_log,false).

%% @doc Takes as input a boolean to set whether or not items will
%%      be logged synchronously at this DC (sends a broadcast to update
%%      the environment variable "sync_log" to all nodes).
%%      If true, items will be logged synchronously
%%      If false, items will be logged asynchronously
-spec set_sync_log(boolean()) -> ok.
set_sync_log(Value) ->
    dc_meta_data_utilities:store_env_meta_data(sync_log,Value).

%% @doc Opens the persistent copy of the Log.
%%      The name of the Log in disk is a combination of the the word
%%      `log' and the partition identifier.
init([Partition]) ->
    LogFile = integer_to_list(Partition),
    {ok, Ring} = riak_core_ring_manager:get_my_ring(),
    GrossPreflists = riak_core_ring:all_preflists(Ring, ?N),
    OpIdTable = ets:new(op_id_table, [set]),
    OpIdCommitTable = ets:new(op_id_commit_table, [set]),
    OpIdTablePartial = ets:new(op_id_table_partial, [set]),
    Preflists = lists:filter(fun(X) -> preflist_member(Partition, X) end, GrossPreflists),
    lager:debug("Opening logs for partition ~w", [Partition]),
    case open_logs(LogFile, Preflists, dict:new(), OpIdTable, OpIdCommitTable, OpIdTablePartial, vectorclock:new()) of
        {error, Reason} ->
	    lager:error("ERROR: opening logs for partition ~w, reason ~w", [Partition, Reason]),
            {error, Reason};
        {Map,MaxVector} ->
            {ok, #state{partition=Partition,
                        logs_map=Map,
			op_id_table_partial = OpIdTablePartial,
                        op_id_table=OpIdTable,
			op_id_commit_table=OpIdCommitTable,
			recovered_vector=MaxVector,
                        senders_awaiting_ack=dict:new(),
                        last_read=start}}
    end.

%% Used to check if the vnode is up
handle_command({hello}, _Sender, State) ->
  {reply, ok, State};

%% handle_command({get_op_id_all_dcs, Partition
%% 		DCOpIds = get_op_id_all_dcs(OpIdTablePartial, [Partition], ?IS_PARTIAL()),

handle_command({get_commit_op_id, DCID, Partition}, _Sender, State=#state{op_id_table = OpIdTable, op_id_commit_table = OpIdCommitTable}) ->
    %% MyDCID = dc_meta_data_utilities:get_my_dc_id(),
    OpId = get_op_id(OpIdTable,{[Partition],DCID}),
    {CommitId1,CommitId2} = get_commit_op_id(OpIdCommitTable,{[Partition],DCID}),
    #op_number{local = Local} = OpId,
    #op_number{local = CommitLocal1} = CommitId1,
    #op_number{local = CommitLocal2} = CommitId2,
    {reply, {ok, Local, {CommitLocal1,CommitLocal2}}, State};

handle_command({get_op_id, DCID, Partition}, _Sender, State=#state{op_id_table = OpIdTable}) ->
    OpId = get_op_id(OpIdTable,{[Partition],DCID}),
    #op_number{local = Local, global = _Global} = OpId,
    {reply, {ok, Local}, State};

handle_command({get_op_id, DCID, Bucket, Partition}, _Sender, State=#state{op_id_table = OpIdTable}) ->
    OpId = get_op_id(OpIdTable,{[Partition],Bucket,DCID}),
    #op_number{local = Local, global = _Global} = OpId,
    {reply, {ok, Local}, State};

%% Let the log sender know the last log id that was sent so the receiving DCs
%% don't think they are getting old messages
handle_command({start_timer, undefined}, Sender, State) ->
    handle_command({start_timer, Sender}, Sender, State);
handle_command({start_timer, Sender}, _, State = #state{partition=Partition, op_id_table=OpIdTable, op_id_table_partial=OpIdTablePartial, recovered_vector=MaxVector}) ->
    MyDCID = dc_meta_data_utilities:get_my_dc_id(),
    %% First get the opid counts that you have sent to other DCs
    %% This will be sent to the log_sender_vnode so it knows how many log ids have been sent
    %% This is the opid used for full replication
    OpId = get_op_id(OpIdTable,{[Partition],MyDCID}),
    %% This is the list of {dcid(),#op_number{}} pairs for partial replication
    DCOpIds = get_op_id_all_dcs(OpIdTablePartial, [Partition], ?IS_PARTIAL()),
    IsReady = try
		  ok = inter_dc_dep_vnode:set_dependency_clock(Partition, MaxVector),
		  %% TODO: this is currently sending the last log id of all ops, but it should be sending
		  %% the last log id of the last committed trans
		  ok = inter_dc_log_sender_vnode:update_last_log_id(Partition, OpId, DCOpIds),
		  ok = inter_dc_log_sender_vnode:start_timer(Partition),
		  true
	      catch
		  _:Reason ->
		      lager:debug("Error updating inter_dc_log_sender_vnode last sent log id: ~w, will retry", [Reason]),
		      false
	      end,
    case IsReady of
	true ->
	    riak_core_vnode:reply(Sender, ok);
	false ->
	    riak_core_vnode:send_command_after(?LOG_SENDER_STARTUP_WAIT, {start_timer, Sender})
    end,
    {noreply, State};

%% @doc Read command: Returns the phyiscal time of the 
%%      clocksi vnode for which no transactions will commit with smaller time
%%      Output: {ok, Time}
handle_command({send_min_prepared, Time}, _Sender,
               #state{partition=Partition}=State) ->
    ok = inter_dc_log_sender_vnode:send_stable_time(Partition, Time),
    {noreply, State};

%% @doc Read command: Returns the operations logged for Key
%%          Input: The id of the log to be read
%%      Output: {ok, {vnode_id, Operations}} | {error, Reason}
handle_command({read, LogId}, _Sender,
               #state{partition=Partition, logs_map=Map}=State) ->
    case get_log_from_map(Map, Partition, LogId) of
        {ok, Log} ->
	    %% TODO should continue reading with the continuation??
            ok = disk_log:sync(Log),
	    {Continuation,Ops} = read_internal(Log,start,[]),
            case Continuation of
                error -> {reply, {error, Ops}, State};
                eof -> {reply, {ok, Ops}, State}
	    end;
        {error, Reason} ->
            {reply, {error, Reason}, State}
    end;

%% @doc Threshold read command: Returns the operations logged for Key
%%      from a specified op_id-based threshold.
%%
%%      Input:  From: the oldest op_id to return
%%              LogId: Identifies the log to be read
%%      Output: {vnode_id, Operations} | {error, Reason}
%%
handle_command({read_from, LogId, _From}, _Sender,
               #state{partition=Partition, logs_map=Map, last_read=Lastread}=State) ->
    case get_log_from_map(Map, Partition, LogId) of
        {ok, Log} ->
            ok = disk_log:sync(Log),
	    %% TODO should continue reading with the continuation??
            {Continuation, Ops} = 
                case disk_log:chunk(Log, Lastread) of
                    {error, Reason} -> {error, Reason};
                    {C, O} -> {C,O};
                    {C, O, _} -> {C,O};
                    eof -> {eof, []}
                end,
            case Continuation of
                error -> {reply, {error, Ops}, State};
                eof -> {reply, {ok, Ops}, State};
                _ -> {reply, {ok, Ops}, State#state{last_read=Continuation}}
            end;
        {error, Reason} ->
            {reply, {error, Reason}, State}
    end;    

%% @doc Append command: Appends a new op to the Log of Key
%%      Input:  LogId: Indetifies which log the operation has to be
%%              appended to.
%%              LogOperation of the operation
%%              OpId: Unique operation id
%%      Output: {ok, {vnode_id, op_id}} | {error, Reason}
%%
%% -spec handle_command({append, log_id(), #log_operation{}, boolean()}, pid(), #state{}) ->
%%                      {reply, {ok, #op_number{}} #state{}} | {reply, error(), #state{}}.
handle_command({append, LogId, LogOperation, Sync}, _Sender,
               #state{logs_map=Map,
                      op_id_table=OpIdTable,
		      op_id_commit_table=CommitOpIdTable,
		      op_id_table_partial=OpIdTablePartial,
                      partition=Partition}=State) ->
    case get_log_from_map(Map, Partition, LogId) of
        {ok, Log} ->
	    MyDCID = dc_meta_data_utilities:get_my_dc_id(),
	    %% all operations update the per log, operation id
	    OldOpId = get_op_id(OpIdTable, {LogId, MyDCID}),
	    #op_number{local = OldLocal, global = OldGlobal} = OldOpId,
	    NewOpId = OldOpId#op_number{local =  OldLocal + 1, global = OldGlobal + 1},
	    true = update_ets_op_id({LogId,MyDCID},NewOpId,OpIdTable),
	    {_OldBucketId, NewBucketOpId, _OldPartialOpIds, NewPartialOpIds} = 
		case LogOperation#log_operation.op_type of
		    update ->
			%% update operations update the bucket id number to keep track
			%% of the number of updates per bucket
			Bucket = (LogOperation#log_operation.log_payload)#update_log_payload.bucket,
			%% For partial rep, only update operations increment the log id for the other DCs
			{OldOtherDCOpIds,OtherDCOpIds} = get_and_update_ets_opids_partial(LogId,Bucket,OpIdTablePartial),
			BOpId = get_op_id(OpIdTable, {LogId,Bucket,MyDCID}),
			#op_number{local = OldBLocal, global = BGlobal} = BOpId,
			NewBOpId = BOpId#op_number{local = OldBLocal + 1, global = BGlobal + 1},
			true = update_ets_op_id({LogId,Bucket,MyDCID},NewBOpId,OpIdTable),
			{BOpId, NewBOpId, OldOtherDCOpIds, OtherDCOpIds};
		    commit ->
			%% Update the commit id count
			true = update_ets_commit_op_id({LogId,MyDCID},NewOpId,CommitOpIdTable),
			%% Non-update operations just keep the old id
			{NewOpId, NewOpId, [], []};
		    _ ->
<<<<<<< HEAD
			%% Non-update operations just keep the old id
			{NewOpId, NewOpId, [], []}
		end,
            LogRecord = (log_utilities:generate_empty_log_record())#log_record{op_number_dcid = NewPartialOpIds,
									       partition = Partition,
									       op_number = NewOpId,
									       bucket_op_number = NewBucketOpId,
									       log_operation = LogOperation},
=======
			NewOpId
		end,		    
            LogRecord = #log_record{
              version = log_utilities:log_record_version(),
              op_number = NewOpId,
              bucket_op_number = NewBucketOpId,
              log_operation = LogOperation},
>>>>>>> ff0b2ae3
            case insert_log_record(Log, LogId, LogRecord) of
                {ok, NewOpId} ->
		    inter_dc_log_sender_vnode:send(Partition, LogRecord),
		    case Sync of
			true ->
			    case disk_log:sync(Log) of
				ok ->
				    {reply, {ok, OldOpId}, State};
				{error, Reason} ->
				    {reply, {error, Reason}, State}
			    end;
			false ->
			    {reply, {ok, OldOpId}, State}
		    end;
                {error, Reason} ->
                    {reply, {error, Reason}, State}
            end;
        {error, Reason} ->
            {reply, {error, Reason}, State}
    end;

%% Currently this should be only used for external operations
%% That already have their operation id numbers assigned
%% That is why IsLocal is hard coded to false
%% Might want to support appending groups of local operations in the future
%% for efficency
%% -spec handle_command({append_group, log_id(), [#log_record{}], false, boolean()}, pid(), #state{}) ->
%%                      {reply, {ok, #op_number{}} #state{}} | {reply, error(), #state{}}.
handle_command({append_group, LogId, LogRecordList, _IsLocal = false, Sync}, _Sender,
               #state{logs_map=Map,
                      op_id_table=OpIdTable,
                      partition=Partition}=State) ->
    MyDCID = dc_meta_data_utilities:get_my_dc_id(),
    {ErrorList, SuccList, UpdatedLogs} =
	lists:foldl(fun(LogRecordOrg, {AccErr, AccSucc, UpdatedLogs}) ->
			    LogRecord = log_utilities:check_log_record_version(LogRecordOrg),
			    case get_log_from_map(Map, Partition, LogId) of
				{ok, Log} ->
				    %% Generate the new operation ID
				    %% This is only stored in memory to count the total number
				    %% of operations, since the input operations should
				    %% have already been assigned an op id number since
				    %% they are coming from an external DC
				    OpId = get_op_id(OpIdTable, {LogId, MyDCID}),
				    #op_number{local = _Local, global = Global} = OpId,
				    NewOpId = OpId#op_number{global = Global + 1},
				    %% Should assign the opid as follows if this function starts being
				    %% used for operations generated locally
				    %% NewOpId = 
				    %% 	case IsLocal of
				    %% 	    true ->
				    %% 		OpId#op_number{local =  Local + 1, global = Global + 1};
				    %% 	    false ->
				    %% 		OpId#op_number{global = Global + 1}
				    %% 	end,
				    true = update_ets_op_id({LogId,MyDCID},NewOpId,OpIdTable),
				    LogOperation = LogRecord#log_record.log_operation,
				    OpNumber = LogRecord#log_record.op_number,

				    %% Update the count of ops of the external DC
				    {_Node,OtherDCID} = OpNumber#op_number.node,
				    true = update_from_op_id(MyDCID,OtherDCID,LogRecord,OpIdTable),

				    case LogOperation#log_operation.op_type of
					update ->
					    Bucket = (LogOperation#log_operation.log_payload)#update_log_payload.bucket,
					    BOpId = get_op_id(OpIdTable, {LogId,Bucket,MyDCID}),
					    #op_number{local = _BLocal, global = BGlobal} = BOpId,
					    NewBOpId = BOpId#op_number{global = BGlobal + 1},
					    true = update_ets_op_id({LogId,Bucket,MyDCID},NewBOpId,OpIdTable);
					_ ->
					    true
				    end,
				    case insert_log_record(Log, LogId, LogRecord) of
					{ok, OpNumber} ->
					    %% Would need to uncomment this is local ops are sent to this function
					    %% case IsLocal of
					    %% 	true -> inter_dc_log_sender_vnode:send(Partition, Operation);
					    %% 	false -> ok
					    %% end,
					    {AccErr, AccSucc ++ [NewOpId], ordsets:add_element(Log,UpdatedLogs)};
					{error, Reason} ->
					    {AccErr ++ [{reply, {error, Reason}, State}], AccSucc, UpdatedLogs}
				    end;
				{error, Reason} ->
				    {AccErr ++ [{reply, {error, Reason}, State}], AccSucc, UpdatedLogs}
			    end
		    end, {[],[], ordsets:new()}, LogRecordList),
    %% Sync the updated logs if necessary
    case Sync of
	true ->
	    ordsets:fold(fun(Log,_Acc) ->
				 ok = disk_log:sync(Log)
			 end, ok, UpdatedLogs);
	false ->
	    ok
    end,
    case ErrorList of
	[] ->
	    [SuccId|_T] = SuccList,
	    {reply, {ok, SuccId}, State};
	[Error|_T] ->
	    %%Error
	    {reply, Error, State}
    end;

handle_command({get, LogId, MinSnapshotTime, MaxSnapshotTime, Type, Key}, _Sender,
    #state{logs_map = Map, partition = Partition} = State) ->
    case get_log_from_map(Map, Partition, LogId) of
        {ok, Log} ->
            ok = disk_log:sync(Log),
            case get_ops_from_log(Log, {key, Key}, start, MinSnapshotTime, MaxSnapshotTime, dict:new(), dict:new(), load_all) of
                {error, Reason} ->
                    {reply, {error, Reason}, State};
                {eof, CommittedOpsForKeyDict} ->
		    CommittedOpsForKey =
			case dict:find(Key, CommittedOpsForKeyDict) of
			    {ok, Val} ->
				Val;
			    error ->
				[]
			end,
		    {reply, #snapshot_get_response{number_of_ops = length(CommittedOpsForKey), ops_list = CommittedOpsForKey,
						   materialized_snapshot = #materialized_snapshot{last_op_id = 0, value = clocksi_materializer:new(Type)},
						   snapshot_time = vectorclock:new(), is_newest_snapshot = false},
		     State}
            end;
        {error, Reason} ->
            {reply, {error, Reason}, State}
    end;

%% This will reply with all downstream operations that have
%% been stored in the log given by LogId
%% The resut is a dict, with a list of ops per key
%% The following spec is only for reference
%% -spec handle_command({get_all, log_id(), disk_log:continuation() | start, dict:dict()}, term(), #state{}) ->
%% 			   {reply, {error, reason()} | dict:dict(), #state{}}.
handle_command({get_all, LogId, Continuation, Ops}, _Sender,
	       #state{logs_map = Map, partition = Partition} = State) ->
    case get_log_from_map(Map, Partition, LogId) of
        {ok, Log} ->
            ok = disk_log:sync(Log),
	    case get_ops_from_log(Log, undefined, Continuation, undefined, undefined, Ops, dict:new(), load_per_chunk) of
                {error, Reason} ->
                    {reply, {error, Reason}, State};
                CommittedOpsForKeyDict ->
		    {reply, CommittedOpsForKeyDict, State}
            end;
        {error, Reason} ->
            {reply, {error, Reason}, State}
    end;

handle_command(_Message, _Sender, State) ->
    {noreply, State}.

-spec read_internal(log_id(), disk_log:continuation() | start | eof | error, [{non_neg_integer(),clocksi_payload()}]) ->
			   {error | eof, [{non_neg_integer(),clocksi_payload()}]}.
read_internal(_Log, error, Ops) ->
    {error, Ops};
read_internal(_Log, eof, Ops) ->
    {eof, Ops};
read_internal(Log, Continuation, Ops) ->
    {NewContinuation, NewOps} = 
	case disk_log:chunk(Log, Continuation) of
	    {C, O} -> {C,O};
	    {C, O, _} -> {C,O};
	    eof -> {eof, []}
	end,
    read_internal(Log, NewContinuation, Ops ++ NewOps).

-spec reverse_and_add_op_id([clocksi_payload()],non_neg_integer(),[{non_neg_integer(),clocksi_payload()}]) ->
				   [{non_neg_integer(),clocksi_payload()}].
reverse_and_add_op_id([],_Id,Acc) ->
    Acc;
reverse_and_add_op_id([Next|Rest],Id,Acc) ->
    reverse_and_add_op_id(Rest,Id+1,[{Id,Next}|Acc]).

%% This updates the op id table that keeps track of how many updates
%% have been received from each external DC
-spec update_from_op_id(dcid(),dcid(),#log_record{},cache_id()) -> true.
update_from_op_id(MyDCID,FromDCID,#log_record{log_operation = LogOperation, partition = Partition,
					      op_number = OpNumExternal, op_number_dcid = OpNumDCID},OpIdTable) ->
    case ?IS_PARTIAL() of
	true ->
	    %% In partial replication this is stored in log_record.op_number_dcid
	    %% This is because each DC will have a different count
	    %% only update operations increment the op count
	    case LogOperation#log_operation.op_type of
		update ->
		    %% Assume static DC configuration for now
		    %%lager:info("the list ~w", [OpNumDCID]),
		    {MyDCID,OtherOpNum} = lists:keyfind(MyDCID, 1, OpNumDCID),
		    true = update_ets_op_id({[Partition],FromDCID},OtherOpNum,OpIdTable);
		_ ->
		    true
	    end;
	false ->
	    true = update_ets_op_id({[Partition],FromDCID},OpNumExternal,OpIdTable)
    end.

%% Gets the id of the last operation that was put in the log
%% and the maximum vectorclock of the commited transactions stored in the log
-spec get_last_op_from_log(log_id(), disk_log:continuation() | start, cache_id(), cache_id(), cache_id(), vectorclock()) -> {eof, vectorclock()} | {error, term()}.
get_last_op_from_log(Log, Continuation, OpIdTable, CommitOpIdTable, OpIdTablePartial, PrevMaxVector) ->
    ok = disk_log:sync(Log),
    case disk_log:chunk(Log, Continuation) of
	eof ->
	    {eof, PrevMaxVector};
	{error, Reason} ->
	    {error, Reason};
	{NewContinuation, NewTerms} ->
	    NewMaxVector = get_max_op_numbers(NewTerms,OpIdTable,CommitOpIdTable,OpIdTablePartial,PrevMaxVector),
	    get_last_op_from_log(Log, NewContinuation,OpIdTable,CommitOpIdTable,OpIdTablePartial,NewMaxVector);
	{NewContinuation, NewTerms, BadBytes} ->
            case BadBytes > 0 of
                true -> {error, bad_bytes};
                false ->
		    NewMaxVector = get_max_op_numbers(NewTerms,OpIdTable,CommitOpIdTable,OpIdTablePartial,PrevMaxVector),
		    get_last_op_from_log(Log,NewContinuation,OpIdTable,CommitOpIdTable,OpIdTablePartial,NewMaxVector)
	    end
    end.

%% This is called when the vnode starts and loads into the cache
%% the id of the last operation appened to the log, so that new ops will
%% be assigned corret ids (after crash and restart)
-spec get_max_op_numbers([{log_id(),#log_record{}}],cache_id(),cache_id(),cache_id(),vectorclock()) -> vectorclock().
get_max_op_numbers([],_OpIdTable,_CommitOpIdTable,_OpIdTablePartial,MaxVector) ->
    MaxVector;
get_max_op_numbers([{LogId,OldLogRecord}|Rest],OpIdTable,CommitOpIdTable,OpIdTablePartial,PrevMaxVector) ->
    LogRecord = log_utilities:check_log_record_version(OldLogRecord),
    #log_record{op_number = NewOp, bucket_op_number = NewBucketOp, log_operation = LogOperation}
	= LogRecord,
    #log_operation{op_type = OpType,
		   log_payload = LogPayload
		  } = LogOperation,
    #op_number{node = {_,DCID}} = NewBucketOp,
    MyDCID = dc_meta_data_utilities:get_my_dc_id(),
    NewMaxVector =
	case OpType of
	    commit ->
		case DCID == MyDCID of
		    true ->
			%% Update the commit opid count
			true = update_ets_commit_op_id({LogId,DCID},NewOp,CommitOpIdTable);
		    false -> true
		end,
		#commit_log_payload{commit_time = {DCID, TxCommitTime}} = LogPayload,
		vectorclock:set_clock_of_dc(DCID, TxCommitTime, PrevMaxVector);
	    update ->
		case DCID == MyDCID of
		    true ->
			%% Update the per bucket opid count
			Bucket = LogPayload#update_log_payload.bucket,
			true = update_ets_op_id({LogId,Bucket,DCID},NewBucketOp,OpIdTable),
			%% If this is a local operation, update the table for partial rep that tells how many ops sent to each DC
			lists:foreach(fun({OtherDCID,OtherOpID}) ->
					      true = update_ets_op_id({LogId,OtherDCID},OtherOpID, OpIdTablePartial)
				      end, LogRecord#log_record.op_number_dcid);
		    false ->
			true
		end,
		PrevMaxVector;
	    _ ->
		PrevMaxVector
	end,
    %% Update the total opid count
    case DCID == MyDCID of
	true ->
	    true = update_ets_op_id({LogId,DCID},NewOp,OpIdTable);
	false ->
	    %% Update the count of ops of the external DC
	    true = update_from_op_id(MyDCID,DCID,LogRecord,OpIdTable)
    end,
    get_max_op_numbers(Rest,OpIdTable,CommitOpIdTable,OpIdTablePartial,NewMaxVector).

%% After appeded an operation to the log, increment the op id
-spec update_ets_op_id({log_id(),dcid()} | {log_id(),bucket(),dcid()}, #op_number{}, cache_id()) -> true.
update_ets_op_id(Key,NewOp,ClockTable) ->
    #op_number{local = Num, global = GlobalNum} = NewOp,
    case ets:lookup(ClockTable,Key) of
	[] ->
	    ets:insert(ClockTable,{Key,NewOp});
	[{Key,#op_number{local = OldNum, global = OldGlobal}}] ->
	    case ((Num > OldNum) or (GlobalNum > OldGlobal)) of
		true ->
		    ets:insert(ClockTable,{Key,NewOp});
		false ->
		    true
	    end
    end.

%% After appeded a commit operation to the log, increment the op id
-spec update_ets_commit_op_id({log_id(),dcid()} | {log_id(),bucket(),dcid()}, #op_number{}, cache_id()) -> true.
update_ets_commit_op_id(Key,NewOp,ClockTable) ->
    #op_number{local = Num, global = GlobalNum} = NewOp,
    case ets:lookup(ClockTable,Key) of
	[] ->
	    ets:insert(ClockTable,{Key,{#op_number{local=0,global=0},NewOp}});
	[{Key,{OldFirst,OldSecond}}] ->
	    #op_number{local = OldNumFirst, global = OldGlobalFirst} = OldFirst,
	    #op_number{local = OldNumSecond, global = OldGlobalSecond} = OldSecond,
	    case ((Num > OldNumFirst) or (GlobalNum > OldGlobalFirst)) of
		true ->
		    case ((Num > OldNumSecond) or (GlobalNum > OldGlobalSecond)) of
			true ->
			    ets:insert(ClockTable,{Key,{OldSecond,NewOp}});
			false ->
			    ets:insert(ClockTable,{Key,{NewOp,OldSecond}})
		    end;
		false ->
		    true
	    end
    end.

%% This keeps track of how many local updates have been sent to each external DC
%% for this partition
%% Returns a tuple of two lists of {dcid(),#op_number{}} paris.  The first list is the old opids
%% the second list is the new ops ids (i.e. the old id plus 1)
-spec get_and_update_ets_opids_partial(log_id(),bucket(),cache_id()) -> {[{dcid(),#op_number{}}],[{dcid(),#op_number{}}]}.
get_and_update_ets_opids_partial(LogId,Bucket,OpIdTablePartial) ->
    IsPartial = ?IS_PARTIAL(),
    case IsPartial of
	true ->
	    DCOpIds = get_op_id_all_dcs_for_bucket(OpIdTablePartial, LogId, Bucket, IsPartial),
	    NewDCOpIds = 
		lists:map(fun({OtherDCID,OtherOpId}) ->
				  #op_number{local = OtherLocal, global = OtherGlobal} = OtherOpId,
				  OtherNewOpId = OtherOpId#op_number{local = OtherLocal + 1, global = OtherGlobal + 1},
				  true = update_ets_op_id({LogId,OtherDCID}, OtherNewOpId, OpIdTablePartial),
				  {OtherDCID,OtherNewOpId}
			  end, DCOpIds),
	    {DCOpIds,NewDCOpIds};
	false ->
	    {[],[]}
    end.

%% @doc This method successively calls disk_log:chunk so all the log is read.
%% With each valid chunk, filter_terms_for_key is called.
%% TODO: upgrade to newer erlang version so can use dict type spec
%% -spec get_ops_from_log(log_id(), key(), disk_log:continuation() | start, snapshot_time(), snapshot_time(),
%% 		       dict:dict(txid(),[any_log_payload()]), dict:dict(key(),[{non_neg_integer(),#clocksi_payload()}]), load_all | load_per_chunk) ->
%%  			      {disk_log:continuation(), dict:dict(txid(),[any_log_payload()]),dict:dict(key(),[{non_neg_integer(),#clocksi_payload()}])}
%%  				  | {error, reason()} | {eof, dict:dict(key(),[{non_neg_integer(),#clocksi_payload()}])}.
-spec get_ops_from_log(log_id(), key(), disk_log:continuation() | start, snapshot_time(), snapshot_time(), dict:dict(), dict:dict(), load_all | load_per_chunk) ->
			      {disk_log:continuation(), dict:dict(), dict:dict()}
				  | {error, reason()} | {eof, dict:dict()}.
get_ops_from_log(Log, Key, Continuation, MinSnapshotTime, MaxSnapshotTime, Ops, CommittedOpsDict, LoadAll) ->
    case disk_log:chunk(Log, Continuation) of
        eof ->
	    {eof, finish_op_load(CommittedOpsDict)};
        {error, Reason} ->
            {error, Reason};
        {NewContinuation, NewTerms} ->
            {NewOps, NewCommittedOps} = filter_terms_for_key(NewTerms, Key, MinSnapshotTime, MaxSnapshotTime, Ops, CommittedOpsDict),
	    case LoadAll of
		load_all ->
		    get_ops_from_log(Log, Key, NewContinuation, MinSnapshotTime, MaxSnapshotTime, NewOps, NewCommittedOps, LoadAll);
		load_per_chunk ->
		    {NewContinuation, NewOps, finish_op_load(NewCommittedOps)}
	    end;
        {NewContinuation, NewTerms, BadBytes} ->
            case BadBytes > 0 of
                true -> {error, bad_bytes};
                false ->
		    {NewOps, NewCommittedOps} = filter_terms_for_key(NewTerms, Key, MinSnapshotTime, MaxSnapshotTime, Ops, CommittedOpsDict),
		    case LoadAll of
			load_all ->
			    get_ops_from_log(Log, Key, NewContinuation, MinSnapshotTime, MaxSnapshotTime, NewOps, NewCommittedOps, LoadAll);
			load_per_chunk ->
			    {NewContinuation, NewOps, finish_op_load(NewCommittedOps)}
		    end
            end
    end.

%% TODO: upgrade to newer erlang version so can use dict type spec
%%-spec finish_op_load(dict:dict(key(),clocksi_payload())) -> dict:dict(key(),[{non_neg_integer(),clocksi_payload()}]).
-spec finish_op_load(dict:dict()) -> dict:dict().
finish_op_load(CommittedOpsDict) ->
    dict:fold(fun(Key1, CommittedOps, Acc) ->
		      dict:store(Key1, reverse_and_add_op_id(CommittedOps,0,[]), Acc)
	      end, dict:new(), CommittedOpsDict).

%% @doc Given a list of log_records, this method filters the ones corresponding to Key.
%% If key is undefined then is returns all records for all keys
%% It returns a dict corresponding to all the ops matching Key and
%% a list of the commited operations for that key which have a smaller commit time than MinSnapshotTime.
%% TODO: upgrade to newer erlang version so can use dict type spec
%% -spec filter_terms_for_key([{non_neg_integer(),#log_record{}}],key(),snapshot_time(), snapshot_time(),
%% 			   dict:dict(txid(),[any_log_payload()]),dict:dict(key(),[#clocksi_payload()])) ->
%% 				  {dict:dict(txid(),[any_log_payload()]),dict:dict(key(),[#clocksi_payload()])}.
-spec filter_terms_for_key([{non_neg_integer(),#log_record{}}],key(),snapshot_time(), snapshot_time(),
			   dict:dict(),dict:dict()) -> {dict:dict(),dict:dict()}.
filter_terms_for_key([], _Key, _MinSnapshotTime, _MaxSnapshotTime, Ops, CommittedOpsDict) ->
    {Ops, CommittedOpsDict};
filter_terms_for_key([{_,LogRecord}|T], Key, MinSnapshotTime, MaxSnapshotTime, Ops, CommittedOpsDict) ->
    #log_record{log_operation = LogOperation} = log_utilities:check_log_record_version(LogRecord),
    #log_operation{tx_id = TxId, op_type = OpType, log_payload = OpPayload} = LogOperation,
    case OpType of
        update ->
            handle_update(TxId, OpPayload, T, Key, MinSnapshotTime, MaxSnapshotTime, Ops, CommittedOpsDict);
        commit ->
            handle_commit(TxId, OpPayload, T, Key, MinSnapshotTime, MaxSnapshotTime, Ops, CommittedOpsDict);
        _ ->
            filter_terms_for_key(T, Key, MinSnapshotTime, MaxSnapshotTime, Ops, CommittedOpsDict)
    end.

%% TODO: upgrade to newer erlang version so can use dict type spec
%% -spec handle_update(txid(), #update_log_payload{}, [{non_neg_integer(),#operation{}}], key(), snapshot_time() | undefined,
%% 		    snapshot_time(), dict:dict(txid(),[any_log_payload()]),dict:dict(key(),[#clocksi_payload{}])) ->
%% 			   {dict:dict(txid(),[any_log_payload()]),dict:dict(key(),[#clocksi_payload{}])}.
-spec handle_update(txid(), #update_log_payload{}, [{non_neg_integer(),#log_record{}}], key(), snapshot_time() | undefined, snapshot_time(), dict:dict(),dict:dict()) -> {dict:dict(),dict:dict()}.
handle_update(TxId, OpPayload,  T, Key, MinSnapshotTime, MaxSnapshotTime, Ops, CommittedOpsDict) ->
    #update_log_payload{key = Key1} = OpPayload,
    case (Key == {key, Key1}) or (Key == undefined) of
        true ->
            filter_terms_for_key(T, Key, MinSnapshotTime, MaxSnapshotTime,
                dict:append(TxId, OpPayload, Ops), CommittedOpsDict);
        false ->
            filter_terms_for_key(T, Key, MinSnapshotTime, MaxSnapshotTime, Ops, CommittedOpsDict)
    end.

%% TODO: upgrade to newer erlang version so can use dict type spec
%% -spec handle_update(txid(), #commit_log_payload{}, [{non_neg_integer(),#operation{}}], key(), snapshot_time() | undefined,
%% 		    snapshot_time(), dict:dict(txid(),[any_log_payload()]),dict:dict(key(),[#clocksi_payload{}])) ->
%% 			   {dict:dict(txid(),[any_log_payload()]),dict:dict(key(),[#clocksi_payload{}])}.
-spec handle_commit(txid(), #commit_log_payload{}, [{non_neg_integer(),#log_record{}}], key(), snapshot_time() | undefined, snapshot_time(),
		    dict:dict(),dict:dict()) -> {dict:dict(),dict:dict()}.
handle_commit(TxId, OpPayload, T, Key, MinSnapshotTime, MaxSnapshotTime, Ops, CommittedOpsDict) ->
    #commit_log_payload{commit_time = {DcId, TxCommitTime}, snapshot_time = SnapshotTime} = OpPayload,
    case dict:find(TxId, Ops) of
        {ok, OpsList} ->
	    NewCommittedOpsDict = 
		lists:foldl(fun(#update_log_payload{key = KeyInternal, bucket = BucketInternal, type = Type, op = Op}, Acc) ->
				    case (check_min_time(SnapshotTime,MinSnapshotTime) andalso
					  check_max_time(SnapshotTime,MaxSnapshotTime)) of
					true ->
					    KeyInternal1 =
						case BucketInternal of
						    undefined -> KeyInternal;
						    Bucket -> {KeyInternal,Bucket}
						end,
					    CommittedDownstreamOp =
						#clocksi_payload{
						   key = KeyInternal1,
						   type = Type,
						   op_param = Op,
						   snapshot_time = SnapshotTime,
						   commit_time = {DcId, TxCommitTime},
						   txid = TxId},
					    dict:append(KeyInternal, CommittedDownstreamOp, Acc);
					false ->
					    Acc
				    end
			    end, CommittedOpsDict, OpsList),
	    filter_terms_for_key(T, Key, MinSnapshotTime, MaxSnapshotTime, dict:erase(TxId,Ops),
				 NewCommittedOpsDict);
	error ->
	    filter_terms_for_key(T, Key, MinSnapshotTime, MaxSnapshotTime, Ops, CommittedOpsDict)
    end.

check_min_time(SnapshotTime, MinSnapshotTime) ->
    ((MinSnapshotTime == undefined) orelse (vectorclock:ge(SnapshotTime, MinSnapshotTime))).

check_max_time(SnapshotTime, MaxSnapshotTime) ->
    ((MaxSnapshotTime == undefined) orelse (vectorclock:le(SnapshotTime, MaxSnapshotTime))).

handle_handoff_command(?FOLD_REQ{foldfun=FoldFun, acc0=Acc0}, _Sender,
                       #state{logs_map=Map}=State) ->
    F = fun({Key, LogRecord}, Acc) -> FoldFun(Key, LogRecord, Acc) end,
    Acc = join_logs(dict:to_list(Map), F, Acc0),
    {reply, Acc, State};

handle_handoff_command({get_all, _logId}, _Sender, State) ->
    {reply, {error, not_ready}, State}.

handoff_starting(_TargetNode, State) ->
    {true, State}.

handoff_cancelled(State) ->
    {ok, State}.

handoff_finished(_TargetNode, State) ->
    {ok, State}.

handle_handoff_data(Data, #state{partition=Partition, logs_map=Map}=State) ->
    {LogId, LogRecord} = binary_to_term(Data),
    case get_log_from_map(Map, Partition, LogId) of
        {ok, Log} ->
            %% Optimistic handling; crash otherwise.
            {ok, _OpId} = insert_log_record(Log, LogId, LogRecord),
            ok = disk_log:sync(Log),
            {reply, ok, State};
        {error, Reason} ->
            {reply, {error, Reason}, State}
    end.

encode_handoff_item(Key, Operation) ->
    term_to_binary({Key, Operation}).

is_empty(State=#state{logs_map=Map}) ->
    LogIds = dict:fetch_keys(Map),
    case no_elements(LogIds, Map) of
        true ->
            {true, State};
        false ->
            {false, State}
    end.

delete(State) ->
    {ok, State}.

handle_info({sync, Log, LogId},
            #state{senders_awaiting_ack=SendersAwaitingAck0}=State) ->
    case dict:find(LogId, SendersAwaitingAck0) of
        {ok, Senders} ->
            _ = case dets:sync(Log) of
                ok ->
                    [riak_core_vnode:reply(Sender, {ok, OpId}) || {Sender, OpId} <- Senders];
                {error, Reason} ->
                    [riak_core_vnode:reply(Sender, {error, Reason}) || {Sender, _OpId} <- Senders]
            end,
            ok;
        _ ->
            ok
    end,
    SendersAwaitingAck = dict:erase(LogId, SendersAwaitingAck0),
    {ok, State#state{senders_awaiting_ack=SendersAwaitingAck}}.

handle_coverage(_Req, _KeySpaces, _Sender, State) ->
    {stop, not_implemented, State}.

handle_exit(_Pid, _Reason, State) ->
    {noreply, State}.

terminate(_Reason, _State) ->
    ok.

%%====================%%
%% Internal Functions %%
%%====================%%

%% @doc no_elements: checks whether any of the logs contains any data
%%      Input:  LogIds: Each logId is a preflist that represents one log
%%              Map: the dictionary that relates the preflist with the
%%              actual log
%%      Return: true if all logs are empty. false if at least one log
%%              contains data.
%%
-spec no_elements([log_id()], dict:dict()) -> boolean().
no_elements([], _Map) ->
    true;
no_elements([LogId|Rest], Map) ->
    case dict:find(LogId, Map) of
        {ok, Log} -> 
            case disk_log:chunk(Log, start) of
                eof ->
                    no_elements(Rest, Map);
                _ ->
                    false
            end;
        error ->
            {error, no_log_for_preflist}
    end.

%% @doc open_logs: open one log per partition in which the vnode is primary
%%      Input:  LogFile: Partition concat with the atom log
%%                      Preflists: A list with the preflist in which
%%                                 the vnode is involved
%%                      Initial: Initial log identifier. Non negative
%%                               integer. Consecutive ids for the logs.
%%                      Map: The ongoing map of preflist->log. dict:dict()
%%                           type.
%%      Return:         LogsMap: Maps the  preflist and actual name of
%%                               the log in the system. dict:dict() type.
%%                      MaxVector: The version vector time of the last
%%                               operation appended to the logs
<<<<<<< HEAD
-spec open_logs(string(), [preflist()], dict(), cache_id(), cache_id(), cache_id(), vectorclock()) -> {dict(),vectorclock()} | {error, reason()}.
open_logs(_LogFile, [], Map, _OpIdTable, _CommitOpIdTable, _OpIdTablePartial, MaxVector) ->
=======
-spec open_logs(string(), [preflist()], dict:dict(), cache_id(), vectorclock()) -> {dict:dict(),vectorclock()} | {error, reason()}.
open_logs(_LogFile, [], Map, _ClockTable, MaxVector) ->
>>>>>>> ff0b2ae3
    {Map,MaxVector};
open_logs(LogFile, [Next|Rest], Map, OpIdTable, CommitOpIdTable, OpIdTablePartial, MaxVector)->
    PartitionList = log_utilities:remove_node_from_preflist(Next),
    PreflistString = string:join(
                       lists:map(fun erlang:integer_to_list/1, PartitionList), "-"),
    LogId = LogFile ++ "--" ++ PreflistString,
    LogPath = filename:join(
                app_helper:get_env(riak_core, platform_data_dir), LogId),
    case disk_log:open([{name, LogPath}]) of
        {ok, Log} ->
	    {eof, NewMaxVector} = get_last_op_from_log(Log, start, OpIdTable, CommitOpIdTable, OpIdTablePartial, MaxVector),
	    lager:debug("Opened log ~p, last op ids are ~p, max vector is ~p", [Log, ets:tab2list(OpIdTable), dict:to_list(NewMaxVector)]),
            Map2 = dict:store(PartitionList, Log, Map),
            open_logs(LogFile, Rest, Map2, OpIdTable, CommitOpIdTable, OpIdTablePartial, MaxVector);
        {repaired, Log, _, _} ->
	    {eof, NewMaxVector} = get_last_op_from_log(Log, start, OpIdTable, CommitOpIdTable, OpIdTablePartial, MaxVector),
            lager:debug("Repaired log ~p, last op ids are ~p, max vector is ~p", [Log, ets:tab2list(OpIdTable), dict:to_list(NewMaxVector)]),
            Map2 = dict:store(PartitionList, Log, Map),
            open_logs(LogFile, Rest, Map2, OpIdTable, CommitOpIdTable, OpIdTablePartial, NewMaxVector);
        {error, Reason} ->
            {error, Reason}
    end.

%% @doc get_log_from_map: abstracts the get function of a key-value store
%%              currently using dict
%%      Input:  Map:  dict that representes the map
%%              LogId:  identifies the log.
%%      Return: The actual name of the log
%%
-spec get_log_from_map(dict:dict(), partition(), log_id()) ->
                              {ok, log()} | {error, no_log_for_preflist}.
get_log_from_map(Map, _Partition, LogId) ->
    case dict:find(LogId, Map) of
        {ok, Log} ->
           {ok, Log};
        error ->
            {error, no_log_for_preflist}
    end.

%% @doc join_logs: Recursive fold of all the logs stored in the vnode
%%      Input:  Logs: A list of pairs {Preflist, Log}
%%                      F: Function to apply when floding the log (dets)
%%                      Acc: Folded data
%%      Return: Folded data of all the logs.
%%
-spec join_logs([{preflist(), log()}], fun(), term()) -> term().
join_logs([], _F, Acc) ->
    Acc;
join_logs([{_Preflist, Log}|T], F, Acc) ->
    JointAcc = fold_log(Log, start, F, Acc),
    join_logs(T, F, JointAcc).

fold_log(Log, Continuation, F, Acc) ->
    case  disk_log:chunk(Log,Continuation) of 
        eof ->
            Acc;
        {Next,Ops} ->
            NewAcc = lists:foldl(F, Acc, Ops),
            fold_log(Log, Next, F, NewAcc)
    end.


%% @doc insert_log_record: Inserts an operation into the log only if the
%%      OpId is not already in the log
%%      Input:
%%          Log: The identifier log the log where the operation will be
%%               inserted
%%          LogId: Log identifier to which the operation belongs.
%%          OpId: Id of the operation to insert
%%          Payload: The payload of the operation to insert
%%      Return: {ok, OpId} | {error, Reason}
%%
-spec insert_log_record(log(), log_id(), #log_record{}) -> {ok, #op_number{}} | {error, reason()}.
insert_log_record(Log, LogId, LogRecord) ->
    Result = disk_log:log(Log, {LogId, LogRecord}),
    case Result of
        ok ->
            {ok, LogRecord#log_record.op_number};
        {error, Reason} ->
            {error, Reason}
    end.

%% @doc preflist_member: Returns true if the Partition identifier is
%%              part of the Preflist
%%      Input:  Partition: The partition identifier to check
%%              Preflist: A list of pairs {Partition, Node}
%%      Return: true | false
%%
-spec preflist_member(partition(), preflist()) -> boolean().
preflist_member(Partition,Preflist) ->
    lists:any(fun({P, _}) -> P =:= Partition end, Preflist).

-spec get_op_id_all_dcs(cache_id(), log_id(), boolean()) -> [{dcid(),#op_number{}}].
get_op_id_all_dcs(ClockTable, LogId, IsPartial) ->
    case IsPartial of
	true ->
	    DCIDs = dc_meta_data_utilities:get_dc_ids(false),
	    lists:foldl(fun(DCID,Acc) ->
				OpNum = 
				    get_op_id(ClockTable,{LogId,DCID}),
				[{DCID,OpNum}|Acc]
			end, [], DCIDs);
	false -> []
    end.

-spec get_op_id_all_dcs_for_bucket(cache_id(), log_id(), bucket(), boolean()) -> [{dcid(),#op_number{}}].
get_op_id_all_dcs_for_bucket(ClockTable, LogId, Bucket, IsPartial) ->
    case IsPartial of
	true ->
	    RepDCIDs = partial_repli_utils:get_replica_dcs({nokey,Bucket}),
	    %% lager:info("The dcs form the op ids ~p !!!!!!",[DCIDs]),
	    lists:foldl(fun(DCID,Acc) ->
				OpNum = 
				    get_op_id(ClockTable,{LogId,DCID}),
				[{DCID,OpNum}|Acc]
			end, [], RepDCIDs)
	    %% false -> []
    end.

-spec get_commit_op_id(cache_id(), {log_id(),dcid()} | {log_id(),bucket(),dcid()}) -> {#op_number{},#op_number{}}.
get_commit_op_id(ClockTable,{LogId,DCID}) ->
    case ets:lookup(ClockTable,{LogId,DCID}) of
	[] ->
	    OpId = #op_number{node = {node(), DCID}, global = 0, local = 0},
	    {OpId,OpId};
	[{{LogId,DCID}, Val2}] ->
	    Val2
    end.

-spec get_op_id(cache_id(), {log_id(),dcid()} | {log_id(),bucket(),dcid()}) -> #op_number{}.
get_op_id(ClockTable,{LogId,DCID}) ->
    case ets:lookup(ClockTable,{LogId,DCID}) of
	[] ->
	    #op_number{node = {node(), DCID}, global = 0, local = 0};
	[{{LogId,DCID}, Val2}] ->
	    Val2
    end;
get_op_id(ClockTable,{LogId,Bucket,DCID}) ->
    case ets:lookup(ClockTable,{LogId,Bucket,DCID}) of
	[] ->
	    #op_number{node = {node(), DCID}, global = 0, local = 0};
	[{{LogId,Bucket,DCID}, Val2}] ->
	    Val2
    end.

-ifdef(TEST).

%% @doc Testing get_log_from_map works in both situations, when the key
%%      is in the map and when the key is not in the map
get_log_from_map_test() ->
    Dict = dict:new(),
    Dict2 = dict:store([antidote1, c], value1, Dict),
    Dict3 = dict:store([antidote2, c], value2, Dict2),
    Dict4 = dict:store([antidote3, c], value3, Dict3),
    Dict5 = dict:store([antidote4, c], value4, Dict4),
    ?assertEqual({ok, value3}, get_log_from_map(Dict5, undefined,
            [antidote3,c])),
    ?assertEqual({error, no_log_for_preflist}, get_log_from_map(Dict5,
            undefined, [antidote5, c])).

%% @doc Testing that preflist_member returns true when there is a
%%      match.
preflist_member_true_test() ->
    Preflist = [{partition1, node},{partition2, node},{partition3, node}],
    ?assertEqual(true, preflist_member(partition1, Preflist)).

%% @doc Testing that preflist_member returns false when there is no
%%      match.
preflist_member_false_test() ->
    Preflist = [{partition1, node},{partition2, node},{partition3, node}],
    ?assertEqual(false, preflist_member(partition5, Preflist)).

-endif.<|MERGE_RESOLUTION|>--- conflicted
+++ resolved
@@ -71,15 +71,10 @@
 -ignore_xref([start_vnode/1]).
 
 -record(state, {partition :: partition_id(),
-<<<<<<< HEAD
-		logs_map :: dict(),
+		logs_map :: dict:dict(),
 		op_id_table :: cache_id(), %% Stores the count of ops appended to each log
 		op_id_commit_table :: cache_id(), %% Stores the two last commit ids appended to the log
 		op_id_table_partial :: cache_id(), %% Store op count for number of ops sent to each DC (for partial replication)
-=======
-		logs_map :: dict:dict(),
-		op_id_table :: cache_id(),  %% Stores the count of ops appended to each log
->>>>>>> ff0b2ae3
 		recovered_vector :: vectorclock(),  %% This is loaded on start, storing the version vector
 	                                            %% of the last operation appended to this log, this value
 		                                    %% is sent to the interdc dependcy module, so it knows up to
@@ -442,24 +437,16 @@
 			%% Non-update operations just keep the old id
 			{NewOpId, NewOpId, [], []};
 		    _ ->
-<<<<<<< HEAD
 			%% Non-update operations just keep the old id
 			{NewOpId, NewOpId, [], []}
 		end,
-            LogRecord = (log_utilities:generate_empty_log_record())#log_record{op_number_dcid = NewPartialOpIds,
-									       partition = Partition,
-									       op_number = NewOpId,
-									       bucket_op_number = NewBucketOpId,
-									       log_operation = LogOperation},
-=======
-			NewOpId
-		end,		    
             LogRecord = #log_record{
-              version = log_utilities:log_record_version(),
-              op_number = NewOpId,
-              bucket_op_number = NewBucketOpId,
-              log_operation = LogOperation},
->>>>>>> ff0b2ae3
+			   version = log_utilities:log_record_version(),
+			   op_number_dcid = NewPartialOpIds,
+			   partition = Partition,
+			   op_number = NewOpId,
+			   bucket_op_number = NewBucketOpId,
+			   log_operation = LogOperation},
             case insert_log_record(Log, LogId, LogRecord) of
                 {ok, NewOpId} ->
 		    inter_dc_log_sender_vnode:send(Partition, LogRecord),
@@ -1036,13 +1023,8 @@
 %%                               the log in the system. dict:dict() type.
 %%                      MaxVector: The version vector time of the last
 %%                               operation appended to the logs
-<<<<<<< HEAD
--spec open_logs(string(), [preflist()], dict(), cache_id(), cache_id(), cache_id(), vectorclock()) -> {dict(),vectorclock()} | {error, reason()}.
+-spec open_logs(string(), [preflist()], dict:dict(), cache_id(), cache_id(), cache_id(), vectorclock()) -> {dict:dict(),vectorclock()} | {error, reason()}.
 open_logs(_LogFile, [], Map, _OpIdTable, _CommitOpIdTable, _OpIdTablePartial, MaxVector) ->
-=======
--spec open_logs(string(), [preflist()], dict:dict(), cache_id(), vectorclock()) -> {dict:dict(),vectorclock()} | {error, reason()}.
-open_logs(_LogFile, [], Map, _ClockTable, MaxVector) ->
->>>>>>> ff0b2ae3
     {Map,MaxVector};
 open_logs(LogFile, [Next|Rest], Map, OpIdTable, CommitOpIdTable, OpIdTablePartial, MaxVector)->
     PartitionList = log_utilities:remove_node_from_preflist(Next),
