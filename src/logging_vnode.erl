%% -------------------------------------------------------------------
%%
%% Copyright (c) 2014 SyncFree Consortium.  All Rights Reserved.
%%
%% This file is provided to you under the Apache License,
%% Version 2.0 (the "License"); you may not use this file
%% except in compliance with the License.  You may obtain
%% a copy of the License at
%%
%%   http://www.apache.org/licenses/LICENSE-2.0
%%
%% Unless required by applicable law or agreed to in writing,
%% software distributed under the License is distributed on an
%% "AS IS" BASIS, WITHOUT WARRANTIES OR CONDITIONS OF ANY
%% KIND, either express or implied.  See the License for the
%% specific language governing permissions and limitations
%% under the License.
%%
%% -------------------------------------------------------------------
-module(logging_vnode).

-behaviour(riak_core_vnode).

-include("floppy.hrl").
-include_lib("riak_core/include/riak_core_vnode.hrl").

-ifdef(TEST).
-include_lib("eunit/include/eunit.hrl").
-endif.

%% API
-export([start_vnode/1,
         asyn_read/2,
         read/2,
         asyn_append/3,
         append/3,
         asyn_read_from/3,
         read_from/3]).

-export([init/1,
         terminate/2,
         handle_command/3,
         is_empty/1,
         delete/1,
         handle_handoff_command/3,
         handoff_starting/2,
         handoff_cancelled/1,
         handoff_finished/2,
         handle_handoff_data/2,
         encode_handoff_item/2,
         handle_coverage/4,
         handle_info/2,
         handle_exit/3]).

-ignore_xref([start_vnode/1]).

-record(state, {partition, logs_map, clock, senders_awaiting_ack}).

%% API
-spec start_vnode(integer()) -> any().
start_vnode(I) ->
    riak_core_vnode_master:get_vnode_pid(I, ?MODULE).

%% @doc Sends a `threshold read' asynchronous command to the Logs in
%%      `Preflist' From is the operation id form which the caller wants to
%%      retrieve the operations.  The operations are retrieved in inserted
%%      order and the From operation is also included.
-spec asyn_read_from(preflist(), key(), op_id()) -> term().
asyn_read_from(Preflist, Log, From) ->
    riak_core_vnode_master:command(Preflist,
                                   {read_from, Log, From},
                                   {fsm, undefined, self()},
                                   ?LOGGING_MASTER).

%% @doc synchronous read_from operation
-spec read_from({partition(), node()}, log_id(), op_id()) -> term().
read_from(Node, LogId, From) ->
    riak_core_vnode_master:sync_command(Node,
                                        {read_from, LogId, From},
                                        ?LOGGING_MASTER).

%% @doc Sends a `read' asynchronous command to the Logs in `Preflist'
-spec asyn_read(preflist(), key()) -> term().
asyn_read(Preflist, Log) ->
    riak_core_vnode_master:command(Preflist,
                                   {read, Log},
                                   {fsm, undefined, self()},
                                   ?LOGGING_MASTER).

%% @doc Sends a `read' synchronous command to the Logs in `Node'
-spec read({partition(), node()}, key()) -> term().
read(Node, Log) ->
    riak_core_vnode_master:sync_command(Node,
                                        {read, Log},
                                        ?LOGGING_MASTER).

%% @doc Sends an `append' asyncrhonous command to the Logs in `Preflist'
asyn_append(Preflist, Log, Payload) ->
    riak_core_vnode_master:command(Preflist,
                                   {append, Log, Payload},
                                   {fsm, undefined, self()},
                                   ?LOGGING_MASTER).

%% @doc synchronous append operation
append(IndexNode, LogId, Payload) ->
    riak_core_vnode_master:sync_command(IndexNode,
                                        {append, LogId, Payload},
                                        ?LOGGING_MASTER,
                                        infinity).

%% @doc Opens the persistent copy of the Log.
%%      The name of the Log in disk is a combination of the the word
%%      `log' and the partition identifier.
init([Partition]) ->
    LogFile = integer_to_list(Partition),
    {ok, Ring} = riak_core_ring_manager:get_my_ring(),
    GrossPreflists = riak_core_ring:all_preflists(Ring, ?N),
    Preflists = lists:foldl(fun(X, Filtered) ->
                                    case preflist_member(Partition, X) of
                                        true ->
                                            lists:append(Filtered, [X]);
                                        false ->
                                            Filtered
                                    end
                            end, [], GrossPreflists),
    case open_logs(LogFile, Preflists, dict:new()) of
        {error, Reason} ->
            {error, Reason};
        Map ->
            {ok, #state{partition=Partition,
                        logs_map=Map,
                        clock=0,
                        senders_awaiting_ack=dict:new()}}
    end.

%% @doc Read command: Returns the operations logged for Key
%%          Input: The id of the log to be read
%%      Output: {ok, {vnode_id, Operations}} | {error, Reason}
handle_command({read, LogId}, _Sender,
               #state{partition=Partition, logs_map=Map}=State) ->
    case get_log_from_map(Map, Partition, LogId) of
        {ok, Log} ->
            case get_log(Log, LogId) of
                [] ->
                    {reply, {ok, []}, State};
                [H|T] ->
                    {reply, {ok, [H|T]}, State};
                {error, Reason}->
                    {reply, {error, Reason}, State}
            end;
        {error, Reason} ->
            {reply, {error, Reason}, State}
    end;

%% @doc Threshold read command: Returns the operations logged for Key
%%      from a specified op_id-based threshold.
%%
%%      Input:  From: the oldest op_id to return
%%              LogId: Identifies the log to be read
%%      Output: {vnode_id, Operations} | {error, Reason}
%%
handle_command({read_from, LogId, From}, _Sender,
               #state{partition=Partition, logs_map=Map}=State) ->
    case get_log_from_map(Map, Partition, LogId) of
        {ok, Log} ->
            case get_log(Log, LogId) of
                [] ->
                    {reply, {ok, []}, State};
                [H|T] ->
                    Operations = threshold_prune([H|T], From),
                    {reply, {ok, Operations}, State};
                {error, Reason}->
                    {reply, {error, Reason}, State}
            end;
        {error, Reason} ->
            {reply, {error, Reason}, State}
    end;

%% @doc Append command: Appends a new op to the Log of Key
%%      Input:  LogId: Indetifies which log the operation has to be
%%              appended to.
%%              Payload of the operation
%%              OpId: Unique operation id
%%      Output: {ok, {vnode_id, op_id}} | {error, Reason}
%%
handle_command({append, LogId, Payload}, Sender,
               #state{logs_map=Map,
                      clock=Clock,
                      partition=Partition,
                      senders_awaiting_ack=SendersAwaitingAck0}=State) ->
    OpId = generate_op_id(Clock),
    {NewClock, _Node} = OpId,
    case get_log_from_map(Map, Partition, LogId) of
        {ok, Log} ->
            case insert_operation(Log, LogId, OpId, Payload) of
                {ok, OpId} ->
                    case dict:find(LogId, SendersAwaitingAck0) of
                        error ->
                            Me = self(),
                            Me ! {sync, Log, LogId},
                            ok;
                        _ ->
                            ok
                    end,
                    SendersAwaitingAck = dict:append(LogId, {Sender, OpId}, SendersAwaitingAck0),
                    {noreply, State#state{senders_awaiting_ack=SendersAwaitingAck, clock=NewClock}};
                {error, Reason} ->
                    {reply, {error, Reason}, State}
            end;
        {error, Reason} ->
            {reply, {error, Reason}, State}
    end;

handle_command(_Message, _Sender, State) ->
    {noreply, State}.

handle_handoff_command(?FOLD_REQ{foldfun=FoldFun, acc0=Acc0}, _Sender,
                       #state{logs_map=Map}=State) ->
    F = fun({Key, Operation}, Acc) -> FoldFun(Key, Operation, Acc) end,
    Acc = join_logs(dict:to_list(Map), F, Acc0),
    {reply, Acc, State}.

handoff_starting(_TargetNode, State) ->
    {true, State}.

handoff_cancelled(State) ->
    {ok, State}.

handoff_finished(_TargetNode, State) ->
    {ok, State}.

handle_handoff_data(Data, #state{partition=Partition, logs_map=Map}=State) ->
    {LogId, #operation{op_number=OpId, payload=Payload}} = binary_to_term(Data),
    case get_log_from_map(Map, Partition, LogId) of
        {ok, Log} ->
            %% Optimistic handling; crash otherwise.
            {ok, _OpId} = insert_operation(Log, LogId, OpId, Payload),
            ok = dets:sync(Log),
            {reply, ok, State};
        {error, Reason} ->
            {reply, {error, Reason}, State}
    end.

encode_handoff_item(Key, Operation) ->
    term_to_binary({Key, Operation}).

is_empty(State=#state{logs_map=Map}) ->
    LogIds = dict:fetch_keys(Map),
    case no_elements(LogIds, Map) of
        true ->
            {true, State};
        false ->
            {false, State}
    end.

delete(State) ->
    {ok, State}.

handle_info({sync, Log, LogId},
            #state{senders_awaiting_ack=SendersAwaitingAck0}=State) ->
    case dict:find(LogId, SendersAwaitingAck0) of
        {ok, Senders} ->
            _ = case dets:sync(Log) of
                ok ->
                    [riak_core_vnode:reply(Sender, {ok, OpId}) || {Sender, OpId} <- Senders];
                {error, Reason} ->
                    [riak_core_vnode:reply(Sender, {error, Reason}) || {Sender, _OpId} <- Senders]
            end,
            ok;
        _ ->
            ok
    end,
    SendersAwaitingAck = dict:erase(LogId, SendersAwaitingAck0),
    {ok, State#state{senders_awaiting_ack=SendersAwaitingAck}}.

handle_coverage(_Req, _KeySpaces, _Sender, State) ->
    {stop, not_implemented, State}.

handle_exit(_Pid, _Reason, State) ->
    {noreply, State}.

terminate(_Reason, _State) ->
    ok.

%%====================%%
%% Internal Functions %%
%%====================%%

%% @doc no_elements: checks whether any of the logs contains any data
%%      Input:  LogIds: Each logId is a preflist that represents one log
%%              Map: the dictionary that relates the preflist with the
%%              actual log
%%      Return: true if all logs are empty. false if at least one log
%%              contains data.
%%
-spec no_elements([log_id()], dict()) -> boolean().
no_elements([], _Map) ->
    true;
no_elements([LogId|Rest], Map) ->
    case dict:find(LogId, Map) of
        {ok, Log} ->
            case dets:first(Log) of
                '$end_of_table' ->
                    no_elements(Rest, Map);
                _ ->
                    false
            end;
        error ->
            {error, no_log_for_preflist}
    end.

%% @doc threshold_prune: returns the operations that are not older than
%%      the specified op_id
%%      Assump: The operations are retrieved in the order of insertion
%%              If the order of insertion was Op1 -> Op2 -> Op4 -> Op3,
%%              the expected list of operations would be:
%%              [Op1, Op2, Op4, Op3]
%%      Input:  Operations: Operations to filter
%%              From: Oldest op_id to return
%%              Filtered: List of filtered operations
%%      Return: The filtered list of operations
%%
-spec threshold_prune([op()], op_id()) -> [op()].
threshold_prune([], _From) ->
    [];
threshold_prune([{_LogId, Operation}|T], From) ->
    case Operation#operation.op_number =:= From of
        true ->
            T;
        false ->
            threshold_prune(T, From)
    end.

%% @doc open_logs: open one log per partition in which the vnode is primary
%%      Input:  LogFile: Partition concat with the atom log
%%                      Preflists: A list with the preflist in which
%%                                 the vnode is involved
%%                      Initial: Initial log identifier. Non negative
%%                               integer. Consecutive ids for the logs.
%%                      Map: The ongoing map of preflist->log. dict()
%%                           type.
%%      Return:         LogsMap: Maps the  preflist and actual name of
%%                               the log in the system. dict() type.
%%
-spec open_logs(string(), [preflist()], dict()) -> dict() | {error, reason()}.
open_logs(_LogFile, [], Map) ->
    Map;
open_logs(LogFile, [Next|Rest], Map)->
    PartitionList = log_utilities:remove_node_from_preflist(Next),
    PreflistString = string:join(
                       lists:map(fun erlang:integer_to_list/1, PartitionList), "-"),
    LogId = LogFile ++ "--" ++ PreflistString,
    LogPath = filename:join(
                app_helper:get_env(riak_core, platform_data_dir), LogId),
    case dets:open_file(LogId, [{file, LogPath}, {type, bag}]) of
        {ok, Log} ->
            Map2 = dict:store(PartitionList, Log, Map),
            open_logs(LogFile, Rest, Map2);
        {error, Reason} ->
            {error, Reason}
    end.

%% @doc get_log_from_map: abstracts the get function of a key-value store
%%              currently using dict
%%      Input:  Map:  dict that representes the map
%%              LogId:  identifies the log.
%%      Return: The actual name of the log
%%
-spec get_log_from_map(dict(), partition(), log_id()) ->
                              {ok, log()} | {error, no_log_for_preflist}.
get_log_from_map(Map, _Partition, LogId) ->
    case dict:find(LogId, Map) of
        {ok, Log} ->
            lager:info("partition: ~p, log_for_preflist: ~p",
                       [Partition, LogId]),
            {ok, Log};
        error ->
<<<<<<< HEAD
            lager:error("partition: ~p, no_log_for_preflist: ~p",
                       [Partition, LogId]),
=======
>>>>>>> b58c40c1
            {error, no_log_for_preflist}
    end.

%% @doc join_logs: Recursive fold of all the logs stored in the vnode
%%      Input:  Logs: A list of pairs {Preflist, Log}
%%                      F: Function to apply when floding the log (dets)
%%                      Acc: Folded data
%%      Return: Folded data of all the logs.
%%
-spec join_logs([{preflist(), log()}], fun(), term()) -> term().
join_logs([], _F, Acc) ->
    Acc;
join_logs([{_Preflist, Log}|T], F, Acc) ->
    JointAcc = dets:foldl(F, Acc, Log),
    join_logs(T, F, JointAcc).

%% @doc insert_operation: Inserts an operation into the log only if the
%%      OpId is not already in the log
%%      Input:
%%          Log: The identifier log the log where the operation will be
%%               inserted
%%          LogId: Log identifier to which the operation belongs.
%%          OpId: Id of the operation to insert
%%          Payload: The payload of the operation to insert
%%      Return: {ok, OpId} | {error, Reason}
%%
-spec insert_operation(log(), log_id(), op_id(), payload()) ->
                              {ok, op_id()} | {error, reason()}.
insert_operation(Log, LogId, OpId, Payload) ->
    Result = dets:insert(Log, {LogId, #operation{op_number=OpId, payload=Payload}}),
    case Result of
        ok ->
            {ok, OpId};
        {error, Reason} ->
            {error, Reason}
    end.

%% @doc get_log: Looks up for the operations logged in a particular log
%%    Input:  Log: Table identifier of the log
%%            LogId: Identifier of the log
%%    Return: List of all the logged operations
%%
-spec get_log(log(), log_id()) -> [op()] | {error, atom()}.
get_log(Log, LogId) ->
    dets:lookup(Log, LogId).

%% @doc preflist_member: Returns true if the Partition identifier is
%%              part of the Preflist
%%      Input:  Partition: The partition identifier to check
%%              Preflist: A list of pairs {Partition, Node}
%%      Return: true | false
%%
-spec preflist_member(partition(), preflist()) -> boolean().
preflist_member(Partition,Preflist) ->
    lists:any(fun({P, _}) -> P =:= Partition end, Preflist).

generate_op_id(Current) ->
    {Current + 1, node()}.

-ifdef(TEST).

%% @doc Testing threshold_prune works as expected
thresholdprune_test() ->
    Operations = [{log1, #operation{op_number=op1}},
                  {log1, #operation{op_number=op2}},
                  {log1, #operation{op_number=op3}},
                  {log1, #operation{op_number=op4}},
                  {log1, #operation{op_number=op5}}],
    Filtered = threshold_prune(Operations, op2),
    ?assertEqual([{log1, #operation{op_number=op3}},
                  {log1, #operation{op_number=op4}},
                  {log1, #operation{op_number=op5}}], Filtered).

%% @doc Testing threshold_prune works even when there is no matching
%%      op_id.
thresholdprune_notmatching_test() ->
    Operations = [{log1, #operation{op_number=op1}},
                  {log1, #operation{op_number=op2}},
                  {log1, #operation{op_number=op3}},
                  {log1, #operation{op_number=op4}},
                  {log1, #operation{op_number=op5}}],
    Filtered = threshold_prune(Operations, op6),
    ?assertEqual([], Filtered).

%% @doc Testing get_log_from_map works in both situations, when the key
%%      is in the map and when the key is not in the map
get_log_from_map_test() ->
    Dict = dict:new(),
    Dict2 = dict:store([floppy1, c], value1, Dict),
    Dict3 = dict:store([floppy2, c], value2, Dict2),
    Dict4 = dict:store([floppy3, c], value3, Dict3),
    Dict5 = dict:store([floppy4, c], value4, Dict4),
    ?assertEqual({ok, value3}, get_log_from_map(Dict5, undefined, [floppy3,c])),
    ?assertEqual({error, no_log_for_preflist}, get_log_from_map(Dict5, undefined, [floppy5, c])).

%% @doc Testing that preflist_member returns true when there is a
%%      match.
preflist_member_true_test() ->
    Preflist = [{partition1, node},{partition2, node},{partition3, node}],
    ?assertEqual(true, preflist_member(partition1, Preflist)).

%% @doc Testing that preflist_member returns false when there is no
%%      match.
preflist_member_false_test() ->
    Preflist = [{partition1, node},{partition2, node},{partition3, node}],
    ?assertEqual(false, preflist_member(partition5, Preflist)).

-endif.<|MERGE_RESOLUTION|>--- conflicted
+++ resolved
@@ -371,15 +371,8 @@
 get_log_from_map(Map, _Partition, LogId) ->
     case dict:find(LogId, Map) of
         {ok, Log} ->
-            lager:info("partition: ~p, log_for_preflist: ~p",
-                       [Partition, LogId]),
-            {ok, Log};
+           {ok, Log};
         error ->
-<<<<<<< HEAD
-            lager:error("partition: ~p, no_log_for_preflist: ~p",
-                       [Partition, LogId]),
-=======
->>>>>>> b58c40c1
             {error, no_log_for_preflist}
     end.
 
