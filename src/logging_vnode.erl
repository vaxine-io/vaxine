--- conflicted
+++ resolved
@@ -147,12 +147,7 @@
                                         ?LOGGING_MASTER,
                                         infinity).
 
-<<<<<<< HEAD
-
-%% @doc synchronous append list of operations
-=======
 %% @doc synchronous append list of log records (note a log record is a payload (log_operation) with an operation number)
->>>>>>> cb5b52ac
 %% The IsLocal flag indicates if the operations in the transaction were handled by the local or remote DC.
 -spec append_group(index_node(), key(), [#log_record{}], boolean()) -> {ok, op_id()} | {error, term()}.
 append_group(IndexNode, LogId, LogRecordList, IsLocal) ->
@@ -171,16 +166,16 @@
 
 %% @doc given the MinSnapshotTime and the type, this method fetchs from the log the
 %% desired operations so a new snapshot can be created.
-<<<<<<< HEAD
+
+%% ALE PREV CODE
+%%-spec get(index_node(), key(), transaction(), term(), key()) ->
+%%		 {number(), list(), snapshot(), vectorclock(), false} | {error, term()}.
+
+get(IndexNode, LogId, Transaction, Type, Key) ->
+%% It returns a #log_get_response{} record which is defined in antidote.hrl
 -spec get(index_node(), key(), transaction(), term(), key()) ->
-		 {number(), list(), snapshot(), vectorclock(), false} | {error, term()}.
-get(IndexNode, LogId, Transaction, Type, Key) ->
-=======
-%% It returns a #log_get_response{} record which is defined in antidote.hrl
--spec get(index_node(), key(), vectorclock(), term(), key()) ->
 		 #snapshot_get_response{} | {error, term()}.
 get(IndexNode, LogId, MinSnapshotTime, Type, Key) ->
->>>>>>> cb5b52ac
     riak_core_vnode_master:sync_command(IndexNode,
 					{get, LogId, Transaction, Type, Key},
 					?LOGGING_MASTER,
@@ -258,9 +253,6 @@
 handle_command({hello}, _Sender, State) ->
   {reply, ok, State};
 
-<<<<<<< HEAD
-%% @doc Read command: Returns the phyiscal time of the
-=======
 handle_command({get_op_id, DCID, Partition}, _Sender, State=#state{op_id_table = OpIdTable}) ->
     OpId = get_op_id(OpIdTable,{[Partition],DCID}),
     #op_number{local = Local, global = _Global} = OpId,
@@ -296,8 +288,7 @@
     end,
     {noreply, State};
 
-%% @doc Read command: Returns the phyiscal time of the 
->>>>>>> cb5b52ac
+%% @doc Read command: Returns the phyiscal time of the
 %%      clocksi vnode for which no transactions will commit with smaller time
 %%      Output: {ok, Time}
 handle_command({send_min_prepared, Time}, _Sender,
@@ -336,7 +327,7 @@
         {ok, Log} ->
             ok = disk_log:sync(Log),
 	    %% TODO should continue reading with the continuation??
-            {Continuation, Ops} = 
+            {Continuation, Ops} =
                 case disk_log:chunk(Log, Lastread) of
                     {error, Reason} -> {error, Reason};
                     {C, O} -> {C,O};
@@ -375,7 +366,7 @@
 	    true = update_ets_op_id({LogId,MyDCID},NewOpId,OpIdTable),
 	    %% non commit operations update the bucket id number to keep track
 	    %% of the number of updates per bucket
-	    NewBucketOpId = 
+	    NewBucketOpId =
 		case LogOperation#log_operation.op_type of
 		    update ->
 			Bucket = (LogOperation#log_operation.log_payload)#update_log_payload.bucket,
@@ -386,7 +377,7 @@
 			NewBOpId;
 		    _ ->
 			NewOpId
-		end,		    
+		end,
             LogRecord = (log_utilities:generate_empty_log_record())#log_record{
 			  op_number = NewOpId, bucket_op_number = NewBucketOpId, log_operation = LogOperation},
             case insert_log_record(Log, LogId, LogRecord) of
@@ -437,7 +428,7 @@
 				    NewOpId = OpId#op_number{global = Global + 1},
 				    %% Should assign the opid as follows if this function starts being
 				    %% used for operations generated locally
-				    %% NewOpId = 
+				    %% NewOpId =
 				    %% 	case IsLocal of
 				    %% 	    true ->
 				    %% 		OpId#op_number{local =  Local + 1, global = Global + 1};
@@ -489,50 +480,8 @@
 	    %%Error
 	    {reply, Error, State}
     end;
-<<<<<<< HEAD
-%%
-%%handle_command({get, LogId, Transaction, Key}, _Sender,
-%%  #state{logs_map = Map, clock = _Clock, partition = Partition} = State) ->
-%%    case get_log_from_map(Map, Partition, LogId) of
-%%        {ok, Log} ->
-%%            case get_ops_from_log(Log, {key, Key}, start, Transaction, dict:new(), dict:new(), load_all) of
-%%                {error, Reason} ->
-%%                    {reply, {error, Reason}, State};
-%%                {eof, CommittedOpsForKeyDict} ->
-%%                    CommittedOpsForKey =
-%%                        case dict:find(Key, CommittedOpsForKeyDict) of
-%%                            {ok, Val} ->
-%%                                Val;
-%%                            error ->
-%%                                []
-%%                        end,
-%%                    {reply, {length(CommittedOpsForKey), CommittedOpsForKey}, State}
-%%            end;
-%%        {error, Reason} ->
-%%            {reply, {error, Reason}, State}
-%%    end;
-
 
 handle_command({get, LogId, Transaction, Type, Key}, _Sender,
-  #state{logs_map = Map, clock = _Clock, partition = Partition} = State) ->
-    case get_log_from_map(Map, Partition, LogId) of
-        {ok, Log} ->
-            case get_ops_from_log(Log, {key, Key}, start, Transaction, dict:new(), dict:new(), load_all) of
-                {error, Reason} ->
-                    {reply, {error, Reason}, State};
-                {eof, CommittedOpsForKeyDict} ->
-                    CommittedOpsForKey =
-                        case dict:find(Key, CommittedOpsForKeyDict) of
-                            {ok, Val} ->
-                                Val;
-                            error ->
-                                []
-                        end,
-                    {reply, {length(CommittedOpsForKey), CommittedOpsForKey, {0,clocksi_materializer:new(Type)},
-                        vectorclock:new(), false}, State}
-=======
-
-handle_command({get, LogId, MinSnapshotTime, Type, Key}, _Sender,
     #state{logs_map = Map, partition = Partition} = State) ->
     case get_log_from_map(Map, Partition, LogId) of
         {ok, Log} ->
@@ -552,7 +501,6 @@
 						   materialized_snapshot = #materialized_snapshot{last_op_id = 0, value = clocksi_materializer:new(Type)},
 						   snapshot_time = vectorclock:new(), is_newest_snapshot = false},
 		     State}
->>>>>>> cb5b52ac
             end;
         {error, Reason} ->
             {reply, {error, Reason}, State}
@@ -582,9 +530,6 @@
 handle_command(_Message, _Sender, State) ->
     {noreply, State}.
 
-<<<<<<< HEAD
-
-=======
 -spec read_internal(log_id(), disk_log:continuation() | start | eof | error, [{non_neg_integer(),clocksi_payload()}]) ->
 			   {error | eof, [{non_neg_integer(),clocksi_payload()}]}.
 read_internal(_Log, error, Ops) ->
@@ -592,7 +537,7 @@
 read_internal(_Log, eof, Ops) ->
     {eof, Ops};
 read_internal(Log, Continuation, Ops) ->
-    {NewContinuation, NewOps} = 
+    {NewContinuation, NewOps} =
 	case disk_log:chunk(Log, Continuation) of
 	    {C, O} -> {C,O};
 	    {C, O, _} -> {C,O};
@@ -602,18 +547,11 @@
 
 -spec reverse_and_add_op_id([clocksi_payload()],non_neg_integer(),[{non_neg_integer(),clocksi_payload()}]) ->
 				   [{non_neg_integer(),clocksi_payload()}].
->>>>>>> cb5b52ac
 reverse_and_add_op_id([],_Id,Acc) ->
     Acc;
 reverse_and_add_op_id([Next|Rest],Id,Acc) ->
     reverse_and_add_op_id(Rest,Id+1,[{Id,Next}|Acc]).
 
-<<<<<<< HEAD
-
-%% @doc This method successively calls disk_log:chunk so all the log is read.
-%% With each valid chunk, filter_terms_for_key is called.
-get_ops_from_log(Log, Key, Continuation, Transaction, Ops, CommittedOpsDict, LoadAll) ->
-=======
 %% Gets the id of the last operation that was put in the log
 %% and the maximum vectorclock of the commited transactions stored in the log
 -spec get_last_op_from_log(log_id(), disk_log:continuation() | start, cache_id(), vectorclock()) -> {eof, vectorclock()} | {error, term()}.
@@ -693,7 +631,6 @@
 			      {disk_log:continuation(), dict(), dict()}
 				  | {error, reason()} | {eof, dict()}.
 get_ops_from_log(Log, Key, Continuation, MinSnapshotTime, Ops, CommittedOpsDict, LoadAll) ->
->>>>>>> cb5b52ac
     case disk_log:chunk(Log, Continuation) of
         eof ->
 	    {eof, finish_op_load(CommittedOpsDict)};
@@ -733,24 +670,17 @@
 %% If key is undefined then is returns all records for all keys
 %% It returns a dict corresponding to all the ops matching Key and
 %% a list of the commited operations for that key which have a smaller commit time than MinSnapshotTime.
-<<<<<<< HEAD
-filter_terms_for_key([], _Key, _Transaction, Ops, CommittedOpsDict) ->
-    {Ops, CommittedOpsDict};
-filter_terms_for_key([H|T], Key, Transaction, Ops, CommittedOpsDict) ->
-    {_, {operation, _, #log_record{tx_id = TxId, op_type = OpType, op_payload = OpPayload}}} = H,
-=======
 %% TODO: upgrade to newer erlang version so can use dict type spec
 %% -spec filter_terms_for_key([{non_neg_integer(),#log_record{}}],key(),snapshot_time(),
 %% 			   dict:dict(txid(),[any_log_payload()]),dict:dict(key(),[#clocksi_payload()])) ->
 %% 				  {dict:dict(txid(),[any_log_payload()]),dict:dict(key(),[#clocksi_payload()])}.
 -spec filter_terms_for_key([{non_neg_integer(),#log_record{}}],key(),snapshot_time(),
 			   dict(),dict()) -> {dict(),dict()}.
-filter_terms_for_key([], _Key, _MinSnapshotTime, Ops, CommittedOpsDict) ->
+filter_terms_for_key([], _Key, _Transaction, Ops, CommittedOpsDict) ->
     {Ops, CommittedOpsDict};
-filter_terms_for_key([{_,LogRecord}|T], Key, MinSnapshotTime, Ops, CommittedOpsDict) ->
+filter_terms_for_key([{_,LogRecord}|T], Key, _Transaction, Ops, CommittedOpsDict) ->
     #log_record{log_operation = LogOperation} = log_utilities:check_log_record_version(LogRecord),
     #log_operation{tx_id = TxId, op_type = OpType, log_payload = OpPayload} = LogOperation,
->>>>>>> cb5b52ac
     case OpType of
         update ->
             handle_update(TxId, OpPayload, T, Key, Transaction, Ops, CommittedOpsDict);
@@ -760,18 +690,13 @@
             filter_terms_for_key(T, Key, Transaction, Ops, CommittedOpsDict)
     end.
 
-<<<<<<< HEAD
-handle_update(TxId, OpPayload,  T, Key, Transaction, Ops, CommittedOpsDict) ->
-    {Key1, _, _} = OpPayload,
-=======
 %% TODO: upgrade to newer erlang version so can use dict type spec
 %% -spec handle_update(txid(), #update_log_payload{}, [{non_neg_integer(),#operation{}}], key(), snapshot_time() | undefined,
 %% 		    dict:dict(txid(),[any_log_payload()]),dict:dict(key(),[#clocksi_payload{}])) ->
 %% 			   {dict:dict(txid(),[any_log_payload()]),dict:dict(key(),[#clocksi_payload{}])}.
 -spec handle_update(txid(), #update_log_payload{}, [{non_neg_integer(),#log_record{}}], key(), snapshot_time() | undefined, dict(),dict()) -> {dict(),dict()}.
-handle_update(TxId, OpPayload,  T, Key, MinSnapshotTime, Ops, CommittedOpsDict) ->
+handle_update(TxId, OpPayload,  T, Key, Transaction, Ops, CommittedOpsDict) ->
     #update_log_payload{key = Key1} = OpPayload,
->>>>>>> cb5b52ac
     case (Key == {key, Key1}) or (Key == undefined) of
         true ->
             filter_terms_for_key(T, Key, Transaction,
@@ -780,9 +705,13 @@
             filter_terms_for_key(T, Key, Transaction, Ops, CommittedOpsDict)
     end.
 
-<<<<<<< HEAD
+%% TODO: upgrade to newer erlang version so can use dict type spec
+%% -spec handle_update(txid(), #commit_log_payload{}, [{non_neg_integer(),#operation{}}], key(), snapshot_time() | undefined,
+%% 		    dict:dict(txid(),[any_log_payload()]),dict:dict(key(),[#clocksi_payload{}])) ->
+%% 			   {dict:dict(txid(),[any_log_payload()]),dict:dict(key(),[#clocksi_payload{}])}.
+-spec handle_commit(txid(), #commit_log_payload{}, [{non_neg_integer(),#log_record{}}], key(), snapshot_time() | undefined, dict(),dict()) -> {dict(),dict()}.
 handle_commit(TxId, OpPayload, T, Key, Transaction, Ops, CommittedOpsDict) ->
-    {{DcId, TxCommitTime}, SnapshotTime} = OpPayload,
+    #commit_log_payload{commit_time = {DcId, TxCommitTime}, snapshot_time = SnapshotTime} = OpPayload,
     case dict:find(TxId, Ops) of
         {ok, OpsList} ->
             MinSnapshotTime = case Transaction of
@@ -791,21 +720,8 @@
                                   _ ->
                                       Transaction#transaction.snapshot_vc
                               end,
-	    NewCommittedOpsDict =
-		lists:foldl(fun({KeyInternal, Type, Op}, Acc) ->
-=======
-%% TODO: upgrade to newer erlang version so can use dict type spec
-%% -spec handle_update(txid(), #commit_log_payload{}, [{non_neg_integer(),#operation{}}], key(), snapshot_time() | undefined,
-%% 		    dict:dict(txid(),[any_log_payload()]),dict:dict(key(),[#clocksi_payload{}])) ->
-%% 			   {dict:dict(txid(),[any_log_payload()]),dict:dict(key(),[#clocksi_payload{}])}.
--spec handle_commit(txid(), #commit_log_payload{}, [{non_neg_integer(),#log_record{}}], key(), snapshot_time() | undefined, dict(),dict()) -> {dict(),dict()}.
-handle_commit(TxId, OpPayload, T, Key, MinSnapshotTime, Ops, CommittedOpsDict) ->
-    #commit_log_payload{commit_time = {DcId, TxCommitTime}, snapshot_time = SnapshotTime} = OpPayload,
-    case dict:find(TxId, Ops) of
-        {ok, OpsList} ->
 	    NewCommittedOpsDict = 
 		lists:foldl(fun(#update_log_payload{key = KeyInternal, type = Type, op = Op}, Acc) ->
->>>>>>> cb5b52ac
 				    case ((MinSnapshotTime == undefined) orelse
 									   (not vectorclock:gt(SnapshotTime, MinSnapshotTime))) of
 					true ->
