--- conflicted
+++ resolved
@@ -132,20 +132,10 @@
 %% @doc Repair command: Appends the Ops to the Log
 %%	Input: Ops: Operations to append
 %%	Output: ok | {error, Reason}
-<<<<<<< HEAD
-handle_command({append_list, Ops}, _Sender, #state{logs_map=Map}=State) ->
-
-    F = fun(Elem, Acc) ->
-            {Key, #operation{op_number=OpId, payload=Payload}} = Elem,
-            DocIdx = riak_core_util:chash_key({?BUCKET,
-                                       term_to_binary(Key)}),
-            Preflist = riak_core_apl:get_primary_apl(DocIdx, ?N, replication),
-=======
 handle_command({append_list, Ops}, _Sender, #state{logs_map=Map}=State) ->	
     F = fun(Elem, Acc) ->
             {Key, #operation{op_number=OpId, payload=Payload}} = Elem,
             Preflist = get_primaries_preflist(Key),
->>>>>>> fa2e0a7d
             case get_log_from_map(Map, Preflist) of
                 {ok, Log} ->
                     case insert_operation(Log, Key, OpId, Payload) of
@@ -156,11 +146,7 @@
                     end;        
                 {error, Reason} ->
                     [{error, Reason}|Acc]
-<<<<<<< HEAD
-            end	
-=======
             end 
->>>>>>> fa2e0a7d
         end,
     
     Result = lists:foldl(F, [], Ops),
