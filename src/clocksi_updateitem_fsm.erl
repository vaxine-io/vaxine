--- conflicted
+++ resolved
@@ -58,11 +58,7 @@
 check_clock(timeout, SD0=#state{vclock=Vclock}) ->
     DcId = dc_utilities:get_my_dc_id(),
     {ok, T_TS} = vectorclock:get_clock_of_dc(DcId, Vclock),
-<<<<<<< HEAD
     Time = vectorclock:now_microsec(erlang:now()),
-=======
-    Time = clocksi_vnode:now_microsec(erlang:now()),
->>>>>>> dafbc505
     Newclock = dict:erase(DcId, Vclock),
     case T_TS > Time of
         true ->
@@ -95,8 +91,4 @@
 
 %%%===================================================================
 %%% Internal Functions
-%%%===================================================================
-<<<<<<< HEAD
-
-=======
->>>>>>> dafbc505
+%%%===================================================================