--- conflicted
+++ resolved
@@ -334,7 +334,7 @@
     internal_read(Key, Type, MinSnapshotTime, TxId, false, State).
 
 internal_read(Key, Type, MinSnapshotTime, TxId, ShouldGc, State = #mat_state{snapshot_cache = SnapshotCache, ops_cache = OpsCache}) ->
-    %% First look for any existing snapshots in the cache that is compatible with 
+    %% First look for any existing snapshots in the cache that is compatible with
     %% Result is a tuple where on success:
     %%     1st element is the snapshot of type #materialized_snapshot{}
     %%     2nd element is the commit time of the snapshost or igore if it is a new (empty) snapshot
@@ -365,7 +365,7 @@
     %% Otherwise operations are taken from the in-memory cache (any snapshot in the cache
     %% will have any more recent operations also in the cache so no need to go to the log)
     %% The value returned is of type #snapshot_get_response{}
-    SnapshotGetResp = 
+    SnapshotGetResp =
 	case Result of
 	    {error, no_snapshot} ->
 		LogId = log_utilities:get_logid_from_key(Key),
@@ -660,13 +660,8 @@
     SnapshotCache = ets:new(snapshot_cache, [set]),
     Key = mycount,
     DC1 = 1,
-<<<<<<< HEAD
     Type = antidote_crdt_counter,
-=======
-    Type = riak_dt_gcounter,
     MatState = #mat_state{ops_cache = OpsCache, snapshot_cache = SnapshotCache},
-
->>>>>>> 6b0300a2
 
     %% Make 1000 updates to grow the list, whithout generating a snapshot to perform the gc
     {ok, Res0} = internal_read(Key, Type, vectorclock:from_list([{DC1,2}]),ignore, MatState),
@@ -675,7 +670,7 @@
     lists:foreach(fun(Val) ->
 			  op_insert_gc(Key, generate_payload(10,11+Val,Res0,Val), MatState)
 		  end, lists:seq(1,1000)),
-    
+
     {ok, Res1000} = internal_read(Key, Type, vectorclock:from_list([{DC1,2000}]),ignore, MatState),
     ?assertEqual(1000, Type:value(Res1000)),
 
