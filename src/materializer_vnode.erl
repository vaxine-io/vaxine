--- conflicted
+++ resolved
@@ -133,13 +133,9 @@
 					  end,
 			{ok, #mat_state{is_ready = IsReady, partition = Partition, ops_cache = OpsCache, snapshot_cache = SnapshotCache, antidote_db = undefined}};
 		_ ->
-<<<<<<< HEAD
-			AntidoteDB = clocksi_vnode:get_antidote_db(Partition),
-=======
 			lager:info("I'm NODE ~p ~n", [node()]),
 			AntidoteDB = clocksi_vnode:get_antidote_db(Partition),
 			lager:info("got DB ~p NODE ~p ~n", [AntidoteDB, node()]),
->>>>>>> 52543999
 			{ok, #mat_state{is_ready = true, partition = Partition, ops_cache = undefined, snapshot_cache = undefined, antidote_db = AntidoteDB}}
 	end.
 
