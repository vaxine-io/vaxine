%% -------------------------------------------------------------------
%%
%% Copyright (c) 2014 SyncFree Consortium.  All Rights Reserved.
%%
%% This file is provided to you under the Apache License,
%% Version 2.0 (the "License"); you may not use this file
%% except in compliance with the License.  You may obtain
%% a copy of the License at
%%
%%   http://www.apache.org/licenses/LICENSE-2.0
%%
%% Unless required by applicable law or agreed to in writing,
%% software distributed under the License is distributed on an
%% "AS IS" BASIS, WITHOUT WARRANTIES OR CONDITIONS OF ANY
%% KIND, either express or implied.  See the License for the
%% specific language governing permissions and limitations
%% under the License.
%%
%% -------------------------------------------------------------------
-module(materializer_vnode).

-behaviour(riak_core_vnode).

-include("antidote.hrl").
-include_lib("riak_core/include/riak_core_vnode.hrl").

%% Number of snapshots to trigger GC
<<<<<<< HEAD
-define(SNAPSHOT_THRESHOLD, 10).
%% Number of snapshots to keep after GC
-define(SNAPSHOT_MIN, 3).
=======
-define(SNAPSHOT_THRESHOLD, 30).
%% Number of snapshots to keep after GC
-define(SNAPSHOT_MIN, 20).
>>>>>>> 34baeac5
%% Number of ops to keep before GC
-define(OPS_THRESHOLD, 50).
%% If after the op GC there are only this many or less spaces
%% free in the op list then increase the list size
-define(RESIZE_THRESHOLD, 5).
%% Only store the new SS if the following number of ops
%% were applied to the previous SS
-define(MIN_OP_STORE_SS, 5).
%% Expected time to wait until the logging vnode is up
-define(LOG_STARTUP_WAIT, 1000).

-ifdef(TEST).
-include_lib("eunit/include/eunit.hrl").
-endif.

%% API
-export([start_vnode/1,
	 tuple_to_key/2,
    check_tables_ready/0,
    read/4,
    get_cache_name/2,
    store_ss/3,
    update/3,
    op_not_already_in_snapshot/2]).

%% Callbacks
-export([init/1,
         terminate/2,
         handle_command/3,
         is_empty/1,
         delete/1,
         handle_handoff_command/3,
         handoff_starting/2,
         handoff_cancelled/1,
         handoff_finished/2,
         handle_handoff_data/2,
         encode_handoff_item/2,
         handle_coverage/4,
         handle_exit/3]).

-type op_and_id() :: {non_neg_integer(),#operation_payload{}}.

start_vnode(I) ->
    riak_core_vnode_master:get_vnode_pid(I, ?MODULE).

%% @doc Read state of key at given snapshot time, this does not touch the vnode process
%%      directly, instead it just reads from the operations and snapshot tables that
%%      are in shared memory, allowing concurrent reads.
-spec read(key(), type(), transaction(), #mat_state{}) -> {ok, snapshot()} | {error, reason()}.
read(Key, Type, Transaction, MatState = #mat_state{ops_cache = OpsCache}) ->
    case ets:info(OpsCache) of
	undefined ->
	    riak_core_vnode_master:sync_command({MatState#mat_state.partition,node()},
						{read,Key,Type,Transaction},
						materializer_vnode_master,
						infinity);
	_ ->
	    internal_read(Key, Type, Transaction, MatState)
    end.

-spec get_cache_name(non_neg_integer(),atom()) -> atom().
get_cache_name(Partition,Base) ->
    list_to_atom(atom_to_list(Base) ++ "-" ++ integer_to_list(Partition)).

%%@doc write operation to cache for future read, updates are stored
%%     one at a time into the ets tables
-spec update(key(), operation_payload(), transaction()) -> ok | {error, reason()}.
update(Key, DownstreamOp, Transaction) ->
    Preflist = log_utilities:get_preflist_from_key(Key),
    IndexNode = hd(Preflist),
    riak_core_vnode_master:sync_command(IndexNode, {update, Key, DownstreamOp, Transaction},
        materializer_vnode_master).

%%@doc write snapshot to cache for future read, snapshots are stored
%%     one at a time into the ets table
-spec store_ss(key(), #materialized_snapshot{}, snapshot_time()) -> ok.
store_ss(Key, Snapshot, Params) ->
    Preflist = log_utilities:get_preflist_from_key(Key),
    IndexNode = hd(Preflist),
    riak_core_vnode_master:command(IndexNode, {store_ss,Key, Snapshot, Params},
        materializer_vnode_master).

init([Partition]) ->
    OpsCache = open_table(Partition, ops_cache),
    SnapshotCache = open_table(Partition, snapshot_cache),
    IsReady = case application:get_env(antidote,recover_from_log) of
		  {ok, true} ->
		      lager:info("Checking for logs to init materializer ~p", [Partition]),
		      riak_core_vnode:send_command_after(?LOG_STARTUP_WAIT, load_from_log),
		      false;
		  _ ->
		      true
	      end,
    {ok, #mat_state{is_ready = IsReady, partition=Partition, ops_cache=OpsCache, snapshot_cache=SnapshotCache}}.

-spec load_from_log_to_tables(partition_id(), #mat_state{}) -> ok | {error, reason()}.
load_from_log_to_tables(Partition, State) ->
    LogId = [Partition],
    Node = {Partition, log_utilities:get_my_node(Partition)},
    loop_until_loaded(Node, LogId, start, dict:new(), State).

-spec loop_until_loaded({partition_id(), node()}, log_id(), start | disk_log:continuation(), dict(), #mat_state{}) -> ok | {error, reason()}.
loop_until_loaded(Node, LogId, Continuation, Ops, State) ->
    case logging_vnode:get_all(Node, LogId, Continuation, Ops) of
	{error, Reason} ->
	    {error, Reason};
	{NewContinuation, NewOps, OpsDict} ->
	    load_ops(OpsDict, State),
	    loop_until_loaded(Node, LogId, NewContinuation, NewOps, State);
	{eof, OpsDict} ->
	    load_ops(OpsDict, State),
	    ok
    end.

-spec load_ops(dict(), #mat_state{}) -> true.
load_ops(OpsDict, State) ->
    dict:fold(fun(Key, CommittedOps, _Acc) ->
		      lists:foreach(fun({_OpId,Op}) ->
					    #operation_payload{key = Key} = Op,
					    op_insert_gc(Key, Op, State, no_txn_inserting_from_log)
				    end, CommittedOps)
	      end, true, OpsDict).

%%    @TODO ALE: PREV CODE
%%        lists:foreach(fun({_OpId,Op}) ->
%%            #operation_payload{key = Key} = Op,
%%            case op_insert_gc(Key, Op, MatState, no_txn_inserting_from_log) of
%%                ok ->
%%                    true;
%%                {error, Reason} ->
%%                    {error, Reason}
%%            end
%%                      end, CommittedOps)
%%              end, true, OpsDict).

-spec open_table(partition_id(), 'ops_cache' | 'snapshot_cache') -> atom() | ets:tid().
open_table(Partition, Name) ->
    case ets:info(get_cache_name(Partition, Name)) of
	undefined ->
	    ets:new(get_cache_name(Partition, Name),
		    [set, protected, named_table, ?TABLE_CONCURRENCY]);
	_ ->
	    %% Other vnode hasn't finished closing tables
	    lager:debug("Unable to open ets table in materializer vnode, retrying"),
	    timer:sleep(100),
	    try
		ets:delete(get_cache_name(Partition, Name))
	    catch
		_:_Reason->
		    ok
	    end,
	    open_table(Partition, Name)
    end.

%% @doc The tables holding the updates and snapshots are shared with concurrent
%%      readers, allowing them to be non-blocking and concurrent.
%%      This function checks whether or not all tables have been intialized or not yet.
%%      Returns true if the have, false otherwise.
-spec check_tables_ready() -> boolean().
check_tables_ready() ->
    PartitionList = dc_utilities:get_all_partitions_nodes(),
    check_table_ready(PartitionList).

-spec check_table_ready([{partition_id(),node()}]) -> boolean().
check_table_ready([]) ->
    true;
check_table_ready([{Partition,Node}|Rest]) ->
    Result =
	try
	    riak_core_vnode_master:sync_command({Partition,Node},
						{check_ready},
						materializer_vnode_master,
						infinity)
	catch
	    _:_Reason ->
		false
	end,
    case Result of
	true ->
	    check_table_ready(Rest);
	false ->
	    false
    end.

handle_command({hello}, _Sender, State) ->
  {reply, ok, State};

handle_command({check_ready},_Sender,State = #mat_state{partition=Partition, is_ready=IsReady}) ->
    Result = case ets:info(get_cache_name(Partition,ops_cache)) of
		 undefined ->
		     false;
		 _ ->
		     case ets:info(get_cache_name(Partition,snapshot_cache)) of
			 undefined ->
			     false;
			 _ ->
			     true
		     end
	     end,
    Result2 = Result and IsReady,
    {reply, Result2, State};

handle_command({read, Key, Type, Transaction}, _Sender, State) ->
    {reply, read(Key, Type, Transaction, State), State};

handle_command({update, Key, DownstreamOp, Transaction}, _Sender, State) ->
    case op_insert_gc(Key,DownstreamOp, State, Transaction) of
        ok ->
            {reply, ok, State};
        {error, Reason} ->
            {reply, {error, Reason}, State}
    end;

handle_command({store_ss, Key, Snapshot, Params}, _Sender, State) ->
    internal_store_ss(Key,Snapshot,Params,false,State),
    {noreply, State};

handle_command(load_from_log, _Sender, State=#mat_state{partition=Partition}) ->
    IsReady = try
		  case load_from_log_to_tables(Partition, State) of
		      ok ->
		          lager:info("Finished loading from log to materializer on partition ~w", [Partition]),
			  true;
		      {error, not_ready} ->
			  false;
		      {error, Reason} ->
			  lager:error("Unable to load logs from disk: ~w, continuing", [Reason]),
			  true
		  end
	      catch
		  _:Reason1 ->
		      lager:debug("Error loading from log ~w, will retry", [Reason1]),
		      false
	      end,
    ok = case IsReady of
	     false ->
		 riak_core_vnode:send_command_after(?LOG_STARTUP_WAIT, load_from_log),
		 ok;
	     true ->
		 ok
	 end,
    {noreply, State#mat_state{is_ready=IsReady}};

handle_command(_Message, _Sender, State) ->
    {noreply, State}.

handle_handoff_command(?FOLD_REQ{foldfun=Fun, acc0=Acc0},
                       _Sender,
                       State = #mat_state{ops_cache = OpsCache}) ->
    F = fun(Key, A) ->
		[Key1|_] = tuple_to_list(Key),
                Fun(Key1, Key, A)
        end,
    Acc = ets:foldl(F, Acc0, OpsCache),
    {reply, Acc, State}.

handoff_starting(_TargetNode, State) ->
    {true, State}.

handoff_cancelled(State) ->
    {ok, State}.

handoff_finished(_TargetNode, State) ->
    {ok, State}.

handle_handoff_data(Data, State=#mat_state{ops_cache=OpsCache}) ->
    {_Key, Operation} = binary_to_term(Data),
    true = ets:insert(OpsCache, Operation),
    {reply, ok, State}.

encode_handoff_item(Key, Operation) ->
    term_to_binary({Key, Operation}).

is_empty(State=#mat_state{ops_cache=OpsCache}) ->
    case ets:first(OpsCache) of
        '$end_of_table' ->
            {true, State};
        _ ->
            {false, State}
    end.

delete(State=#mat_state{ops_cache=_OpsCache}) ->
    {ok, State}.

handle_coverage(_Req, _KeySpaces, _Sender, State) ->
    {stop, not_implemented, State}.

handle_exit(_Pid, _Reason, State) ->
    {noreply, State}.

terminate(_Reason, _State=#mat_state{ops_cache=OpsCache,snapshot_cache=SnapshotCache}) ->
    try
	ets:delete(OpsCache),
	ets:delete(SnapshotCache)
    catch
	_:_Reason->
	    ok
    end,
    ok.



%%---------------- Internal Functions -------------------%%

-spec internal_store_ss(key(), #materialized_snapshot{}, snapshot_time(), boolean(), #mat_state{}) -> boolean().
internal_store_ss(Key, Snapshot = #materialized_snapshot{last_op_id = NewOpId},SnapshotParams,ShouldGc,State = #mat_state{snapshot_cache=SnapshotCache}) ->
    Protocol = application:get_env(antidote, txn_prot),
    SnapshotDict = case ets:lookup(SnapshotCache, Key) of
		       [] ->
			   vector_orddict:new();
		       [{_, SnapshotDictA}] ->
			   SnapshotDictA
		   end,
    %% Check if this snapshot is newer than the ones already in the cache. Since reads are concurrent multiple
    %% insert requests for the same snapshot could have occured
    ShouldInsert =
	case vector_orddict:size(SnapshotDict) > 0 of
	    true ->
		{_Vector, #materialized_snapshot{last_op_id = OldOpId}} = vector_orddict:first(SnapshotDict),
		((NewOpId - OldOpId) >= ?MIN_OP_STORE_SS);
	    false -> true
	end,
    case (ShouldInsert or ShouldGc)of
	true ->
	    SnapshotDict1 = vector_orddict:insert_bigger(SnapshotParams,Snapshot,SnapshotDict),
	    snapshot_insert_gc(Key,SnapshotDict1,ShouldGc,State, Protocol);
	false ->
	    false
    end.

%% @doc This function takes care of reading. It is implemented here for not blocking the
%% vnode when the write function calls it. That is done for garbage collection.
%%-spec internal_read(key(), type(), snapshot_time(), txid() | ignore, #mat_state{}) -> {ok, snapshot()} | {error, no_snapshot}.
%%internal_read(Key, Type, Transaction, State) ->
%%    internal_read(Key, Type, Transaction, false, State).
%%internal_read(Key, Type, Transaction, ShouldGc, State = #mat_state{snapshot_cache = SnapshotCache, ops_cache = OpsCache}) ->
%%    %% First look for any existing snapshots in the cache that is compatible with
%%    %% Result is a tuple where on success:
%%    %%     1st element is the snapshot of type #materialized_snapshot{}
%%    %%     2nd element is the commit time of the snapshost or igore if it is a new (empty) snapshot
%%    %%     3rd is a boolean that is true if the snapshot returned is the most recent one in the cache
%%    %% or on failure the tuple is
%%    %%    {error, no_snapshot}
%%    TxId = Transaction#transaction.txn_id,
%%    Protocol = Transaction#transaction.transactional_protocol,
%%    Result = case ets:lookup(SnapshotCache, Key) of
%%		 [] ->
%%		     %% First time reading this key, store an empty snapshot in the cache
%%		     BlankSS = #materialized_snapshot{last_op_id = 0, value = clocksi_materializer:new(Type)},
%%		     case TxId of
%%			 ignore ->
%%			     internal_store_ss(Key,BlankSS,vectorclock:new(),false,State);
%%			 _ ->
%%			     materializer_vnode:store_ss(Key,BlankSS,vectorclock:new())
%%		     end,
%%		     {BlankSS,ignore,true};
%%		 [{_, SnapshotDict}] ->
%%		     case vector_orddict:get_smaller(MinSnapshotTime, SnapshotDict) of
%%			 {undefined, _IsF} ->
%%			     {error, no_snapshot};
%%			 {{SnapshotCommitTime, LatestSnapshot},IsFirst}->
%%			     {LatestSnapshot,SnapshotCommitTime,IsFirst}
%%		     end
%%	     end,
%%    %% Now check for any additional operations that might be needed to apply to the snapshot
%%    %% If no snapshot was returned, operations are returned from the log
%%    %% Otherwise operations are taken from the in-memory cache (any snapshot in the cache
%%    %% will have any more recent operations also in the cache so no need to go to the log)
%%    %% The value returned is of type #snapshot_get_response{}
%%    SnapshotGetResp =
%%	case Result of
%%	    {error, no_snapshot} ->
%%		LogId = log_utilities:get_logid_from_key(Key),
%%		[Node] = log_utilities:get_preflist_from_key(Key),
%%		logging_vnode:get(Node, LogId, MinSnapshotTime, Type, Key);
%%	    {LatestSnapshot1,SnapshotCommitTime1,IsFirst1} ->
%%		case ets:lookup(OpsCache, Key) of
%%		    [] ->
%%			#snapshot_get_response{number_of_ops = 0, ops_list = [],
%%					       materialized_snapshot = LatestSnapshot1,
%%					       snapshot_time = SnapshotCommitTime1, is_newest_snapshot = IsFirst1};
%%		    [Tuple] ->
%%			{Key,Length1,_OpId,_ListLen,AllOps} = tuple_to_key(Tuple,false),
%%			#snapshot_get_response{number_of_ops = Length1, ops_list = AllOps,
%%					       materialized_snapshot = LatestSnapshot1,
%%					       snapshot_time = SnapshotCommitTime1, is_newest_snapshot = IsFirst1}
%%		end
%%	end,
%%    %% Now apply the operations to the snapshot
%%    case SnapshotGetResp#snapshot_get_response.number_of_ops of
%%	0 ->
%%	    {ok, SnapshotGetResp#snapshot_get_response.materialized_snapshot#materialized_snapshot.value};
%%	_Len ->
%%	    case clocksi_materializer:materialize(Type, TxId, MinSnapshotTime, SnapshotGetResp) of
%%		{ok, Snapshot, NewLastOp, CommitTime, NewSS, OpAddedCount} ->
%%		    %% the following checks for the case there were no snapshots and there were operations, but none was applicable
%%		    %% for the given snapshot_time
%%		    %% But is the snapshot not safe?
%%		    case CommitTime of
%%			ignore ->
%%			    {ok, Snapshot};
%%			_ ->
%%			    case (NewSS and SnapshotGetResp#snapshot_get_response.is_newest_snapshot and
%%				  (OpAddedCount >= ?MIN_OP_STORE_SS)) orelse ShouldGc of
%%				%% Only store the snapshot if it would be at the end of the list and has new operations added to the
%%				%% previous snapshot
%%				true ->
%%				    case TxId of
%%					ignore ->
%%					    internal_store_ss(Key,#materialized_snapshot{last_op_id = NewLastOp,value = Snapshot},CommitTime,ShouldGc,State);
%%					_ ->
%%					    materializer_vnode:store_ss(Key,#materialized_snapshot{last_op_id = NewLastOp, value = Snapshot},CommitTime)
%%				    end;
%%				_ ->
%%				    ok
%%			    end,
%%			    {ok, Snapshot}
%%		    end;
%%		{error, Reason} ->
%%		    {error, Reason}
%%	    end
-spec internal_read(key(), type(), transaction(), #mat_state{}) -> {ok, {snapshot(), any()}}| {error, no_snapshot}.
internal_read(Key, Type, Transaction, State) ->
    internal_read(Key, Type, Transaction, State,false).
internal_read(Key, Type, Transaction, MatState, ShouldGc) ->
	OpsCache = MatState#mat_state.ops_cache,
	SnapshotCache = MatState#mat_state.snapshot_cache,
    TxnId = Transaction#transaction.txn_id,
    Protocol = Transaction#transaction.transactional_protocol,
    case ets:lookup(OpsCache, Key) of
        [] ->
	        %% this happens when the first operation arrives to que materializer.
	        {NewMaterializedSnapshotRecord, SnapshotCommitParams} = create_empty_materialized_snapshot_record(Transaction, Type),
	        NewSnapshot = NewMaterializedSnapshotRecord#materialized_snapshot.value,
            {ok, {NewSnapshot, SnapshotCommitParams}};
        [Tuple] ->
<<<<<<< HEAD
            {Key, Len, _OpId, _ListLen, OperationsForKey} = tuple_to_key(Tuple, false),
            {UpdatedTxnRecord, TempCommitParameters} = case Protocol of
                                                           physics ->
                                                               case TxnId of no_txn_inserting_from_log -> {Transaction, empty};
                                                                   _ ->
                                                                       OpCommitParams = {OperationCommitVC, _OperationDependencyVC, _ReadVC} = define_snapshot_vc_for_transaction(Transaction, OperationsForKey),
                                                                       {Transaction#transaction{snapshot_vc = OperationCommitVC}, OpCommitParams}
                                                               end;
                                                           Protocol when ((Protocol == clocksi) or (Protocol == gr)) ->
                                                               {Transaction, empty}
                                                       end,
=======
            {Key, Len, _OpId, _ListLen, OperationsForKey} = tuple_to_key(Tuple),
            {UpdatedTxnRecord, TempCommitParameters} =
                case Protocol of
                    physics ->
                        case TxnId of no_txn_inserting_from_log -> {Transaction, empty};
                            _ ->
                                case define_snapshot_vc_for_transaction(Transaction, OperationsForKey) of
                                    OpCommitParams = {OperationCommitVC, _OperationDependencyVC, _ReadVC} ->
                                        {Transaction#transaction{snapshot_vc = OperationCommitVC}, OpCommitParams};
                                    no_operation_to_define_snapshot ->
                                        lager:info("there no_operation_to_define_snapshot"),
                                        JokerVC = Transaction#transaction.physics_read_metadata#physics_read_metadata.dep_upbound,
                                        {Transaction#transaction{snapshot_vc = JokerVC}, {JokerVC, JokerVC, JokerVC}};
                                    no_compatible_operation_found ->
                                        case length(OperationsForKey) of 1 ->
                                            JokerVC = Transaction#transaction.physics_read_metadata#physics_read_metadata.dep_upbound,
                                            {Transaction#transaction{snapshot_vc = JokerVC}, {JokerVC, JokerVC, JokerVC}};
                                            _->  {error, no_compatible_operation_found}
                                        end
                                end
                        end;
                    Protocol when ((Protocol == clocksi) or (Protocol == gr)) ->
                        {Transaction, empty}
                end,
>>>>>>> 34baeac5
            Result = case ets:lookup(SnapshotCache, Key) of
                         [] ->
                             %% First time reading this key, store an empty snapshot in the cache
	                         {BlankSSRecord, BlankSSCommitParams} = create_empty_materialized_snapshot_record(Transaction, Type),
                             case TxnId of %%Why do we need this?
                                 Txid1 when ((Txid1 == eunit_test) orelse (Txid1 == no_txn_inserting_from_log)) ->
                                     internal_store_ss(Key, BlankSSRecord, BlankSSCommitParams, false, MatState);
                                 _ ->
                                     materializer_vnode:store_ss(Key, BlankSSRecord, BlankSSCommitParams)
                             end,
                             {BlankSSRecord, ignore, true};
                         [{_, SnapshotDict}] ->
                             case vector_orddict:get_smaller(UpdatedTxnRecord#transaction.snapshot_vc, SnapshotDict) of
                                 {undefined, _IsF} ->
                                     lager:info("Original VC ~n~p", [Transaction#transaction.snapshot_vc]),
                                     lager:info("SnapshotVC ~n~p", [UpdatedTxnRecord#transaction.snapshot_vc]),
                                     lager:info("SnapshotDict#transaction.snapshot_vc ~n~p", [SnapshotDict]),
                                     {error, no_snapshot};
                                 {{SCP, LS}, IsF} ->
	                                 case is_record(LS, materialized_snapshot) of
		                                 true -> {LS, SCP, IsF};
		                                 false -> {error, bad_returned_record}
	                                 end
                                     
                             end
                     end,
	        SnapshotGetResponse =
                case Result of
                    {error, no_snapshot} ->
                        lager:info("no snapshot in the cache for key: ~p",[Key]),
                        LogId = log_utilities:get_logid_from_key(Key),
                        [Node] = log_utilities:get_preflist_from_key(Key),
                        Res = logging_vnode:get(Node, LogId, UpdatedTxnRecord, Type, Key),
                        Res;
                    {LatestSnapshot1, SnapshotCommitTime1, IsFirst1} ->
	                    #snapshot_get_response{number_of_ops = Len, ops_list = OperationsForKey,
		                    materialized_snapshot = LatestSnapshot1,
		                    snapshot_time = SnapshotCommitTime1, is_newest_snapshot = IsFirst1}
                end,
            case SnapshotGetResponse#snapshot_get_response.number_of_ops of
                0 ->
                            {ok, {SnapshotGetResponse#snapshot_get_response.materialized_snapshot,
	                              SnapshotGetResponse#snapshot_get_response.snapshot_time}};
%%                    lager:info("materializer_vnode: line 489 IS THIS POSSIBLE?"),
                _ ->
	
	
%%	                {snapshot_time=SnapshotCommitTime, ops_list=Ops,
%%		                materialized_snapshot=#materialized_snapshot{last_op_id=LastOp, value=Snapshot}}
	                
	                
                    case clocksi_materializer:materialize(Type, UpdatedTxnRecord, SnapshotGetResponse) of
                        {ok, Snapshot, NewLastOp, CommitTime, NewSS, OpAddedCount} ->
                            %% the following checks for the case there were no snapshots and there were operations, but none was applicable
                            %% for the given snapshot_time
                            %% But is the snapshot not safe?
                            case CommitTime of
                                ignore ->
                                    {ok, {Snapshot, CommitTime}};
                                _ ->
                                    case (NewSS and SnapshotGetResponse#snapshot_get_response.is_newest_snapshot and
                                    (OpAddedCount >= ?MIN_OP_STORE_SS)) orelse ShouldGc of
                                        %% Only store the snapshot if it would be at the end of the list and has new operations added to the
                                        %% previous snapshot
                                        true ->
                                            case TxnId of
                                                Txid when ((Txid == eunit_test) orelse (Txid == no_txn_inserting_from_log)) ->
                                                    internal_store_ss(Key, #materialized_snapshot{last_op_id=NewLastOp, value=Snapshot},
	                                                    CommitTime, ShouldGc, MatState);
                                                _ ->
                                                    store_ss(Key, #materialized_snapshot{last_op_id=NewLastOp, value=Snapshot}, CommitTime)
                                            end;
                                        _ ->
                                            ok
                                    end,
                                    FinalCommitParameters = case Protocol of
                                        physics ->
                                            TempCommitParameters;
                                        Protocol when ((Protocol == clocksi) or (Protocol == gr)) ->
                                            CommitTime
                                    end,
                                    {ok, {Snapshot, FinalCommitParameters}}
                            end;
                        {error, Reason} ->
                            {error, Reason}
                    end
            end
    end.

%% @doc This fuction is used by PhysiCS' causally consistent cut for defining
%% which is the latest operation that is compatible with the snapshot
%% the protocol uses the commit time of the operation as the "snapshot time"
%% of this particular read, whithin the transaction.
define_snapshot_vc_for_transaction(_Transaction, []) ->
    no_operation_to_define_snapshot;
define_snapshot_vc_for_transaction(Transaction, OperationList) ->
    LocalDCReadTime = clocksi_vnode:now_microsec(dc_utilities:now()),
    define_snapshot_vc_for_transaction(Transaction, OperationList, LocalDCReadTime, ignore, OperationList).

define_snapshot_vc_for_transaction(_Transaction, [], _LocalDCReadTime, _ReadVC, _FullOpList) ->
%%    TxCTLowBound = _Transaction#transaction.physics_read_metadata#physics_read_metadata.commit_time_lowbound,
%%    TxDepUpBound = _Transaction#transaction.physics_read_metadata#physics_read_metadata.dep_upbound,
%%    lager:info("Transaction: ~n~p~n OperationList: ~n~p", [_Transaction, FullOpList]),
%%    lager:info("TxCTLowBound: ~n~p~n TxDepUpBound: ~n~p", [TxCTLowBound, TxDepUpBound]),
    no_compatible_operation_found;
define_snapshot_vc_for_transaction(Transaction, OperationList, LocalDCReadTime, ReadVC, FullOpList) ->
    [{_OpId, Op} | Rest] = OperationList,
    TxCTLowBound = Transaction#transaction.physics_read_metadata#physics_read_metadata.commit_time_lowbound,
    TxDepUpBound = Transaction#transaction.physics_read_metadata#physics_read_metadata.dep_upbound,
    OperationDependencyVC = Op#operation_payload.dependency_vc,
    {OperationDC, OperationCommitTime} = Op#operation_payload.dc_and_commit_time,
    OperationCommitVC = vectorclock:create_commit_vector_clock(OperationDC, OperationCommitTime, OperationDependencyVC),
<<<<<<< HEAD
    case is_causally_compatible(OperationCommitVC, TxCTLowBound, OperationDependencyVC, TxDepUpBound) of
=======
    FinalReadVC = case ReadVC of
                      ignore -> %% newest operation in the list.
                          LocalDC = dc_utilities:get_my_dc_id(),
                          OPCommitVCLocalDC = vectorclock:get_clock_of_dc(LocalDC, OperationCommitVC),
                          vectorclock:set_clock_of_dc(LocalDC, max(LocalDCReadTime, OPCommitVCLocalDC), OperationCommitVC);
                      _ ->
                          ReadVC
                  end,
    case vector_orddict:is_causally_compatible(FinalReadVC, TxCTLowBound, OperationDependencyVC, TxDepUpBound) of
>>>>>>> 34baeac5
        true ->
            {OperationCommitVC, OperationDependencyVC, FinalReadVC};
        false ->
            NewOperationCommitVC = vectorclock:set_clock_of_dc(OperationDC, OperationCommitTime - 1, OperationCommitVC),
            define_snapshot_vc_for_transaction(Transaction, Rest, LocalDCReadTime, NewOperationCommitVC, FullOpList)
    end.

%%%% Todo: Future: Implement the following function for a causal snapshot
%%get_all_operations_from_log_for_key(Key, Type, Transaction) ->
%%    case Transaction#transaction.transactional_protocol of
%%        physics->
%%            {{_LastOp, _LatestCompatSnapshot}, _SnapshotCommitParams, _IsFirst} =
%%                {{0, Type:new()}, {vectorclock:new(),vectorclock:new(), clocksi_vnode:now_microsec(now())}, false};
%%        Protocol when ((Protocol == gr) or (Protocol == clocksi))->
%%            LogId = log_utilities:get_logid_from_key(Key),
%%            [Node] = log_utilities:get_preflist_from_key(Key),
%%%%            {{_LastOp, _LatestCompatSnapshot}, _SnapshotCommitParams, _IsFirst} = logging_vnode:get(Node, LogId, Transaction, Type, Key)
%%            {_Lenght, _CommittedOpsForKey} = logging_vnode:get(Node, LogId, Transaction, Type, Key)
%%    end.


is_causally_compatible(CommitClock, CommitTimeLowbound, DepClock, DepUpbound) ->
	case ((CommitTimeLowbound == undefined) or (DepUpbound == undefined) or
		(CommitTimeLowbound == []) or (DepUpbound == [])) of
		true ->
			true;
		false ->
			%%            lager:info("CommitClock= ~p~n CommitTimeLowbound= ~p~n, DepClock = ~p~n, DepUpbound = ~p~n",
			%%                [CommitClock,CommitTimeLowbound, DepClock, DepUpbound]),
			vectorclock:ge(CommitClock, CommitTimeLowbound) and vectorclock:le(DepClock, DepUpbound)
	end.

create_empty_materialized_snapshot_record(Transaction, Type) ->
    case Transaction#transaction.transactional_protocol of
        physics ->
            ReadTime = clocksi_vnode:now_microsec(dc_utilities:now()),
            MyDc = dc_utilities:get_my_dc_id(),
            ReadTimeVC = vectorclock:set_clock_of_dc(MyDc, ReadTime, vectorclock:new()),
            {#materialized_snapshot{last_op_id = 0, value = clocksi_materializer:new(Type)}, {vectorclock:new(), vectorclock:new(), ReadTimeVC}};
        Protocol when ((Protocol == gr) or (Protocol == clocksi)) ->
            {#materialized_snapshot{last_op_id = 0, value = clocksi_materializer:new(Type)}, vectorclock:new()}
    end.

%% returns true if op is more recent than SS (i.e. is not in the ss)
%% returns false otw
-spec op_not_already_in_snapshot(snapshot_time() | ignore, vectorclock()) -> boolean().
op_not_already_in_snapshot(ignore, _) ->
    true;
op_not_already_in_snapshot(_, ignore) ->
    true;
op_not_already_in_snapshot(_, empty) ->
    true;
op_not_already_in_snapshot(empty, _) ->
    true;
op_not_already_in_snapshot(SSTime, CommitVC) ->
    not vectorclock:le(CommitVC, SSTime).


%% @doc Operation to insert a Snapshot in the cache and start
%%      Garbage collection triggered by reads.
-spec snapshot_insert_gc(key(), vector_orddict:vector_orddict(),
                         boolean(),#mat_state{}, atom()) -> true.
snapshot_insert_gc(Key, SnapshotDict, ShouldGc, #mat_state{snapshot_cache = SnapshotCache, ops_cache = OpsCache}, Protocol)->
    %% Perform the garbage collection when the size of the snapshot dict passed the threshold
    %% or when a GC is forced (a GC is forced after every ?OPS_THRESHOLD ops are inserted into the cache)
    %% Should check op size here also, when run from op gc
    case ((vector_orddict:size(SnapshotDict)) >= ?SNAPSHOT_THRESHOLD) orelse ShouldGc of
        true ->
            %% snapshots are no longer totally ordered
            PrunedSnapshots = vector_orddict:sublist(SnapshotDict, 1, ?SNAPSHOT_MIN),
            FirstOp = vector_orddict:last(PrunedSnapshots),
            {CT, _S} = FirstOp,
	    CommitTime = lists:foldl(fun({CT1,_ST}, Acc) ->
					     vectorclock:min([CT1, Acc])
				     end, CT, vector_orddict:to_list(PrunedSnapshots)),
	    {Key,Length,OpId,ListLen,OpsDict} = case ets:lookup(OpsCache, Key) of
						    [] ->
							{Key, 0, 0, 0, {}};
						    [Tuple] ->
							tuple_to_key(Tuple,false)
						end,
            {NewLength,PrunedOps}=prune_ops({Length,OpsDict}, CommitTime, Protocol),
            true = ets:insert(SnapshotCache, {Key, PrunedSnapshots}),
	    %% Check if the pruned ops are larger or smaller than the previous list size
	    %% if so create a larger or smaller list (by dividing or multiplying by 2)
	    %% (Another option would be to shrink to a more "minimum" size, but need to test to see what is better)
	    NewListLen = case NewLength > ListLen - ?RESIZE_THRESHOLD of
			     true ->
				 ListLen * 2;
			     false ->
				 HalfListLen = ListLen div 2,
				 case HalfListLen =< ?OPS_THRESHOLD of
				     true ->
					 %% Don't shrink list, already minimun size
					 ListLen;
				     false ->
					 %% Only shrink if shrinking would leave some space for new ops
					 case HalfListLen - ?RESIZE_THRESHOLD > NewLength of
					     true ->
						 HalfListLen;
					     false ->
						 ListLen
					 end
				 end
			 end,
	    NewTuple = erlang:make_tuple(?FIRST_OP+NewListLen,0,[{1,Key},{2,{NewLength,NewListLen}},{3,OpId}|PrunedOps]),
	    true = ets:insert(OpsCache, NewTuple);
	false ->
            true = ets:insert(SnapshotCache, {Key, SnapshotDict})
    end.

%% @doc Remove from OpsDict all operations that have committed before Threshold.
-spec prune_ops({non_neg_integer(),tuple()}, snapshot_time(), atom())->
		       {non_neg_integer(),[{non_neg_integer(),op_and_id()}]}.
prune_ops({Len,OpsTuple}, Threshold, Protocol)->
    %% should write custom function for this in the vector_orddict
    %% or have to just traverse the entire list?
    %% since the list is ordered, can just stop when all values of
    %% the op is smaller (i.e. not concurrent)
    %% So can add a stop function to ordered_filter
    %% Or can have the filter function return a tuple, one vale for stopping
    %% one for including
    {NewSize,NewOps} = check_filter(fun({_OpId,Op}) ->
        BaseSnapshotVC = case Protocol of {ok, physics} -> Op#operation_payload.dependency_vc;
                             _ -> Op#operation_payload.snapshot_vc
                         end,
	    {DcId,CommitTime} = Op#operation_payload.dc_and_commit_time,
	    CommitVC = vectorclock:set_clock_of_dc(DcId, CommitTime, BaseSnapshotVC),
        (op_not_already_in_snapshot(Threshold,CommitVC))
				    end, ?FIRST_OP, ?FIRST_OP+Len, ?FIRST_OP, OpsTuple, 0, []),
    case NewSize of
	0 ->
	    First = element(?FIRST_OP+Len,OpsTuple),
	    {1,[{?FIRST_OP,First}]};
	_ -> {NewSize,NewOps}
    end.

%% This function will go through a tuple of operations, filtering out the operations
%% that are out of date (given by the input function Fun), and returning a list
%% of the remaining operations and the size of that list
%% It is used during garbage collection to filter out operations that are older than any
%% of the cached snapshots
-spec check_filter(fun(({non_neg_integer(),#operation_payload{}}) -> boolean()), non_neg_integer(), non_neg_integer(),
		   non_neg_integer(),tuple(),non_neg_integer(),[{non_neg_integer(),op_and_id()}]) ->
			  {non_neg_integer(),[{non_neg_integer(),op_and_id()}]}.
check_filter(_Fun,Id,Last,_NewId,_Tuple,NewSize,NewOps) when (Id == Last) ->
    {NewSize,NewOps};
check_filter(Fun,Id,Last,NewId,Tuple,NewSize,NewOps) ->
    Op = element(Id, Tuple),
    case Fun(Op) of
	true ->
	    check_filter(Fun,Id+1,Last,NewId+1,Tuple,NewSize+1,[{NewId,Op}|NewOps]);
	false ->
	    check_filter(Fun,Id+1,Last,NewId,Tuple,NewSize,NewOps)
    end.

%% This is an internal function used to convert the tuple stored in ets
%% to a tuple and list usable by the materializer
%% The second argument if true will convert the ops tuple to a list of ops
%% Otherwise it will be kept as a tuple
-spec tuple_to_key(tuple(),boolean()) -> {any(),integer(),non_neg_integer(),non_neg_integer(),
					  [op_and_id()]|tuple()}.
tuple_to_key(Tuple,ToList) ->
    Key = element(1, Tuple),
    {Length,ListLen} = element(2, Tuple),
    OpId = element(3, Tuple),
    Ops =
	case ToList of
	    true ->
		tuple_to_key_int(?FIRST_OP,Length+?FIRST_OP,Tuple,[]);
	    false ->
		Tuple
	end,
    {Key,Length,OpId,ListLen,Ops}.
tuple_to_key_int(Next,Next,_Tuple,Acc) ->
    Acc;
tuple_to_key_int(Next,Last,Tuple,Acc) ->
    tuple_to_key_int(Next+1,Last,Tuple,[element(Next,Tuple)|Acc]).

%% @doc Insert an operation and start garbage collection triggered by writes.
%% the mechanism is very simple; when there are more than OPS_THRESHOLD
%% operations for a given key, just perform a read, that will trigger
%% the GC mechanism.
-spec op_insert_gc(key(), operation_payload(), #mat_state{}, transaction() | no_txn) -> true.
op_insert_gc(Key, DownstreamOp, State = #mat_state{ops_cache = OpsCache}, Transaction)->
    case ets:member(OpsCache, Key) of
	false ->
	    ets:insert(OpsCache, erlang:make_tuple(?FIRST_OP+?OPS_THRESHOLD,0,[{1,Key},{2,{0,?OPS_THRESHOLD}}]));
	true ->
	    ok
    end,
    NewId = ets:update_counter(OpsCache, Key,
			       {3,1}),
    {Length,ListLen} = ets:lookup_element(OpsCache, Key, 2),
    %% Perform the GC incase the list is full, or every ?OPS_THRESHOLD operations (which ever comes first)
    case ((Length)>=ListLen) or ((NewId rem ?OPS_THRESHOLD) == 0) of
        true ->
<<<<<<< HEAD
	        Type = DownstreamOp#operation_payload.type,
	        NewTransaction = case Transaction of
		        no_txn_inserting_from_log -> %% the function is being called by the logging vnode at startup
			        {ok, Protocol} = application:get_env(antidote, txn_prot),
			        #transaction{snapshot_vc = DownstreamOp#operation_payload.snapshot_vc,
				        transactional_protocol = Protocol, txn_id = no_txn_inserting_from_log};
		        _ ->
			        Transaction#transaction{txn_id = no_txn_inserting_from_log,
				        snapshot_vc = case Transaction#transaction.transactional_protocol of
					        physics ->
						        case DownstreamOp#operation_payload.dependency_vc of
							        [] ->
								        vectorclock:set_clock_of_dc(dc_utilities:get_my_dc_id(), clocksi_vnode:now_microsec(now()), []);
							        DepVC -> DepVC
						        end;
					        Protocol when ((Protocol == gr) or (Protocol == clocksi)) ->
						        DownstreamOp#operation_payload.snapshot_vc
				        end}
	        end,
	        case internal_read(Key, Type, NewTransaction, State, true) of
		        {ok, _} ->
			        %% Have to get the new ops dict because the interal_read can change it
			        {Length1, ListLen1} = ets:lookup_element(OpsCache, Key, 2),
			        %%            lager:info("BEFORE GC: Key ~p,  Length ~p,  ListLen ~p",[Key, Length, ListLen]),
			        %%            lager:info("AFTER GC: Key ~p,  Length ~p,  ListLen ~p",[Key, Length1, ListLen1]),
			        true = ets:update_element(OpsCache, Key, [{Length1 + ?FIRST_OP, {NewId, DownstreamOp}}, {2, {Length1 + 1, ListLen1}}]),
			        ok;
		        {error, Reason} ->
			        {error, {op_gc_error, Reason}}
	        end;
=======
            Type = DownstreamOp#operation_payload.type,
            NewTransaction = case Transaction of
                                 no_txn_inserting_from_log -> %% the function is being called by the logging vnode at startup
                                     {ok, Protocol} = application:get_env(antidote, txn_prot),
                                     #transaction{snapshot_vc = DownstreamOp#operation_payload.snapshot_vc,
                                         transactional_protocol = Protocol, txn_id = no_txn_inserting_from_log};
                                 _ ->
                                     Transaction#transaction{txn_id = no_txn_inserting_from_log,
                                         snapshot_vc = case Transaction#transaction.transactional_protocol of
                                                           physics ->
                                                               case DownstreamOp#operation_payload.dependency_vc of
                                                                   [] ->
                                                                       vectorclock:set_clock_of_dc(dc_utilities:get_my_dc_id(), clocksi_vnode:now_microsec(dc_utilities:now()), []);
                                                                   DepVC -> DepVC
                                                               end;
                                                           Protocol when ((Protocol == gr) or (Protocol == clocksi)) ->
                                                               DownstreamOp#operation_payload.snapshot_vc
                                                       end}
                             end,
            case internal_read(Key, Type, NewTransaction, OpsCache, SnapshotCache, true) of
                {ok, _} ->
                    %% Have to get the new ops dict because the interal_read can change it
                    {Length1, ListLen1} = ets:lookup_element(OpsCache, Key, 2),
%%            lager:info("BEFORE GC: Key ~p,  Length ~p,  ListLen ~p",[Key, Length, ListLen]),
%%            lager:info("AFTER GC: Key ~p,  Length ~p,  ListLen ~p",[Key, Length1, ListLen1]),
                    true = ets:update_element(OpsCache, Key, [{Length1 + ?FIRST_OP, {NewId, DownstreamOp}}, {2, {Length1 + 1, ListLen1}}]),
                    ok;
                {error, Reason} ->
                    {error, {op_gc_error, Reason}}
            end;

>>>>>>> 34baeac5
        false ->
	    true = ets:update_element(OpsCache, Key, [{Length+?FIRST_OP,{NewId,DownstreamOp}}, {2,{Length+1,ListLen}}])
    end.

-ifdef(TEST).

%% @doc Testing belongs_to_snapshot returns true when a commit time
%% is smaller than a snapshot time
belongs_to_snapshot_test()->
	CommitTime1a= 1,
	CommitTime2a= 1,
	CommitTime1b= 1,
	CommitTime2b= 7,
	SnapshotClockDC1 = 5,
	SnapshotClockDC2 = 5,
	CommitTime3a= 5,
	CommitTime4a= 5,
	CommitTime3b= 10,
	CommitTime4b= 10,

    SnapshotVC=vectorclock:from_list([{1, SnapshotClockDC1}, {2, SnapshotClockDC2}]),
    ?assertEqual(true, op_not_already_in_snapshot(
        vectorclock:from_list([{1, CommitTime1a},{2,CommitTime1b}]),
        vectorclock:create_commit_vector_clock(1, SnapshotClockDC1, SnapshotVC))),
    ?assertEqual(true, op_not_already_in_snapshot(
        vectorclock:from_list([{1, CommitTime2a},{2,CommitTime2b}]),
        vectorclock:create_commit_vector_clock(2, SnapshotClockDC2, SnapshotVC))),
    ?assertEqual(false, op_not_already_in_snapshot(
        vectorclock:from_list([{1, CommitTime3a},{2,CommitTime3b}]),
        vectorclock:create_commit_vector_clock(1, SnapshotClockDC1, SnapshotVC))),
    ?assertEqual(false, op_not_already_in_snapshot(
        vectorclock:from_list([{1, CommitTime4a},{2,CommitTime4b}]),
        vectorclock:create_commit_vector_clock(2, SnapshotClockDC2, SnapshotVC))).

%% @doc This tests to make sure when garbage collection happens, no updates are lost
gc_test() ->
    MatState = #mat_state{ops_cache= ets:new(ops_cache, [set]),
                          snapshot_cache= ets:new(snapshot_cache, [set])},
    Key = mycount,
    DC1 = 1,
    Type = antidote_crdt_counter,

    %% Make 10 snapshots
	{ok, {Res0, _}} = internal_read(Key, Type,
		#transaction{txn_id = eunit_test, transactional_protocol = clocksi, snapshot_vc = vectorclock:from_list([{DC1,2}])}, MatState),
	?assertEqual(0, Type:value(Res0)),
	
	op_insert_gc(Key, generate_payload(10,11,Res0,a1), MatState, #transaction{txn_id = eunit_test}),
	{ok, {Res1, _}} = internal_read(Key, Type,
		#transaction{txn_id = eunit_test, transactional_protocol = clocksi, snapshot_vc = vectorclock:from_list([{DC1,12}])}, MatState),
	?assertEqual(1, Type:value(Res1)),
	
	op_insert_gc(Key, generate_payload(20,21,Res1,a2), MatState, #transaction{txn_id = eunit_test}),
	{ok, {Res2, _}} = internal_read(Key, Type,
		#transaction{txn_id = eunit_test, transactional_protocol = clocksi, snapshot_vc = vectorclock:from_list([{DC1,22}])}, MatState),
	?assertEqual(2, Type:value(Res2)),
	
	op_insert_gc(Key, generate_payload(30,31,Res2,a3), MatState, #transaction{txn_id = eunit_test}),
	{ok, {Res3, _}} = internal_read(Key, Type,
		#transaction{txn_id = eunit_test, transactional_protocol = clocksi, snapshot_vc = vectorclock:from_list([{DC1,32}])}, MatState),
	?assertEqual(3, Type:value(Res3)),
	
	op_insert_gc(Key, generate_payload(40,41,Res3,a4), MatState, #transaction{txn_id = eunit_test}),
	{ok, {Res4, _}} = internal_read(Key, Type,
		#transaction{txn_id = eunit_test, transactional_protocol = clocksi, snapshot_vc = vectorclock:from_list([{DC1,42}])}, MatState),
	?assertEqual(4, Type:value(Res4)),
	
	op_insert_gc(Key, generate_payload(50,51,Res4,a5), MatState, #transaction{txn_id = eunit_test}),
	{ok, {Res5, _}} = internal_read(Key, Type,
		#transaction{txn_id = eunit_test, transactional_protocol = clocksi, snapshot_vc = vectorclock:from_list([{DC1,52}])}, MatState),
	?assertEqual(5, Type:value(Res5)),
	
	op_insert_gc(Key, generate_payload(60,61,Res5,a6), MatState, #transaction{txn_id = eunit_test}),
	{ok, {Res6, _}} = internal_read(Key, Type,
		#transaction{txn_id = eunit_test, transactional_protocol = clocksi, snapshot_vc = vectorclock:from_list([{DC1,62}])}, MatState),
	?assertEqual(6, Type:value(Res6)),
	
	op_insert_gc(Key, generate_payload(70,71,Res6,a7), MatState, #transaction{txn_id = eunit_test}),
	{ok, {Res7, _}} = internal_read(Key, Type,
		#transaction{txn_id = eunit_test, transactional_protocol = clocksi, snapshot_vc = vectorclock:from_list([{DC1,72}])}, MatState),
	?assertEqual(7, Type:value(Res7)),
	
	op_insert_gc(Key, generate_payload(80,81,Res7,a8), MatState, #transaction{txn_id = eunit_test}),
	{ok, {Res8, _}} = internal_read(Key, Type,
		#transaction{txn_id = eunit_test, transactional_protocol = clocksi, snapshot_vc = vectorclock:from_list([{DC1,82}])}, MatState),
	?assertEqual(8, Type:value(Res8)),
	
	op_insert_gc(Key, generate_payload(90,91,Res8,a9), MatState, #transaction{txn_id = eunit_test}),
	{ok, {Res9, _}} = internal_read(Key, Type,
		#transaction{txn_id = eunit_test, transactional_protocol = clocksi, snapshot_vc = vectorclock:from_list([{DC1,92}])}, MatState),
	?assertEqual(9, Type:value(Res9)),
	
	op_insert_gc(Key, generate_payload(100,101,Res9,a10), MatState, #transaction{txn_id = eunit_test}),
	
	%% Insert some new values
	
	op_insert_gc(Key, generate_payload(15,111,Res1,a11), MatState, #transaction{txn_id = eunit_test}),
	op_insert_gc(Key, generate_payload(16,121,Res1,a12), MatState, #transaction{txn_id = eunit_test}),
	
	%% Trigger the clean
	
	Tx = #transaction{txn_id = eunit_test, transactional_protocol = clocksi, snapshot_vc = vectorclock:from_list([{DC1,102}])},
	
	{ok, {Res10, _}} = internal_read(Key, Type,
		Tx , MatState),
	?assertEqual(10, Type:value(Res10)),
	
	op_insert_gc(Key, generate_payload(102,131,Res9,a13), MatState, Tx),
	
	%% Be sure you didn't loose any updates
	{ok, {Res13, _}} = internal_read(Key, Type,
		#transaction{txn_id = eunit_test, transactional_protocol = clocksi, snapshot_vc = vectorclock:from_list([{DC1,142}])}, MatState),
	?assertEqual(13, Type:value(Res13)).

%% @doc This tests to make sure operation lists can be large and resized
large_list_test() ->
	MatState = #mat_state{ops_cache= ets:new(ops_cache, [set]),
		snapshot_cache= ets:new(snapshot_cache, [set])},
	Key = mycount,
	DC1 = 1,
	Type = antidote_crdt_counter,
	
	%% Make 1000 updates to grow the list, whithout generating a snapshot to perform the gc
	{ok, {Res0, _}} = internal_read(Key, Type,
		#transaction{txn_id = eunit_test, transactional_protocol = clocksi, snapshot_vc = vectorclock:from_list([{DC1,2}])}, MatState),
	?assertEqual(0, Type:value(Res0)),
	%%    lager:info("Res0 = ~p", [Res0]),
	
	lists:foreach(fun(Val) ->
		Op = generate_payload(10,11+Val,Res0,Val),
		%%        lager:info("Op= ~p", [Op]),
		op_insert_gc(Key, Op, MatState,
			#transaction{txn_id = eunit_test, transactional_protocol = clocksi, snapshot_vc = vectorclock:from_list([{1,11+Val}])} )
	end, lists:seq(1,1000)),
	
	{ok, {Res1000, _}} = internal_read(Key, Type,
		#transaction{txn_id = eunit_test, transactional_protocol = clocksi, snapshot_vc = vectorclock:from_list([{DC1,2000}])}, MatState),
	?assertEqual(1000, Type:value(Res1000)),
	
	%% Now check everything is ok as the list shrinks from generating new snapshots
	lists:foreach(fun(Val) ->
		op_insert_gc(Key, generate_payload(10+Val,11+Val,Res0,Val), MatState,
			#transaction{txn_id = eunit_test, transactional_protocol = clocksi,
				snapshot_vc = vectorclock:from_list([{DC1,2000}])}),
		{ok, {Res, _}} = internal_read(Key, Type,
			#transaction{txn_id = eunit_test, transactional_protocol = clocksi,
				snapshot_vc = vectorclock:from_list([{DC1,2000}])}, MatState),
		?assertEqual(Val, Type:value(Res))
	end, lists:seq(1001,1100)).


generate_payload(SnapshotTime,CommitTime,Prev,_Name) ->
    Key = mycount,
    Type = antidote_crdt_counter,
    DC1 = 1,

    {ok,Op1} = Type:downstream({increment, 1}, Prev),
    #operation_payload{key = Key,
		     type = Type,
		     op_param = Op1,
	         snapshot_vc = vectorclock:from_list([{DC1,SnapshotTime}]),
	         dc_and_commit_time = {DC1,CommitTime},
		     txid = 1
		    }.

seq_write_test() ->
    OpsCache = ets:new(ops_cache, [set]),
    SnapshotCache = ets:new(snapshot_cache, [set]),
    Key = mycount,
    Type = antidote_crdt_counter,
    DC1 = 1,
    S1 = Type:new(),
    MatState = #mat_state{ops_cache = OpsCache, snapshot_cache = SnapshotCache},

    %% Insert one increment
    {ok,Op1} = Type:downstream({increment,1},S1),
    DownstreamOp1 = #operation_payload{key = Key,
                                     type = Type,
                                     op_param = Op1,
                                     snapshot_vc= vectorclock:from_list([{DC1,10}]),
                                     dc_and_commit_time= {DC1, 15},
                                     txid = 1
                                    },
    op_insert_gc(Key,DownstreamOp1, MatState, #transaction{txn_id = eunit_test}),
    {ok, {Res1, _}} = internal_read(Key, Type,
	    #transaction{txn_id = eunit_test,
		    transactional_protocol = clocksi,
		    snapshot_vc = vectorclock:from_list([{DC1, 16}])},
	    MatState),
    ?assertEqual(1, Type:value(Res1)),
    %% Insert second increment
    {ok,Op2} = Type:downstream({increment,1},S1),
    DownstreamOp2 = DownstreamOp1#operation_payload{
                      op_param = Op2,
                      dependency_vc=vectorclock:from_list([{DC1,16}]),
                      dc_and_commit_time = {DC1,20},
                      txid=2},
	
    op_insert_gc(Key,DownstreamOp2, MatState, #transaction{txn_id = eunit_test}),
    {ok, {Res2, _}} = internal_read(Key, Type,
        #transaction{txn_id = eunit_test, transactional_protocol = clocksi, snapshot_vc = vectorclock:from_list([{DC1, 21}])}, MatState),
    ?assertEqual(2, Type:value(Res2)),

    %% Read old version
    {ok, {ReadOld, _}} = internal_read(Key, Type,
        #transaction{txn_id = eunit_test, transactional_protocol = clocksi, snapshot_vc = vectorclock:from_list([{DC1, 16}])}, MatState),
    ?assertEqual(1, Type:value(ReadOld)).

multipledc_write_test() ->
    OpsCache = ets:new(ops_cache, [set]),
    SnapshotCache = ets:new(snapshot_cache, [set]),
    Key = mycount,
    Type = antidote_crdt_counter,
    DC1 = 1,
    DC2 = 2,
    S1 = Type:new(),
    MatState = #mat_state{ops_cache = OpsCache, snapshot_cache = SnapshotCache},


    %% Insert one increment in DC1
	{ok,Op1} = Type:downstream({increment,1},S1),
	DownstreamOp1 = #operation_payload{key = Key,
		type = Type,
		op_param = Op1,
		snapshot_vc = vectorclock:from_list([{DC2,0}, {DC1,10}]),
		dc_and_commit_time = {DC1, 15},
		txid = 1
	},
	op_insert_gc(Key,DownstreamOp1,MatState, #transaction{txn_id = eunit_test}),
	{ok, {Res1, _}} = internal_read(Key, Type,
		#transaction{txn_id = eunit_test, transactional_protocol = clocksi, snapshot_vc = vectorclock:from_list([{DC1, 16}, {DC2, 0}])}, MatState),
	?assertEqual(1, Type:value(Res1)),
	
	%% Insert second increment in other DC
	{ok,Op2} = Type:downstream({increment,1},S1),
	DownstreamOp2 = DownstreamOp1#operation_payload{
		op_param = Op2,
		snapshot_vc =vectorclock:from_list([{DC2,16}, {DC1,16}]),
		dc_and_commit_time = {DC2,20},
		txid=2},
	
	op_insert_gc(Key,DownstreamOp2,MatState, #transaction{txn_id = eunit_test}),
	{ok, {Res2, _}} = internal_read(Key, Type,
		#transaction{txn_id = eunit_test, transactional_protocol = clocksi, snapshot_vc = vectorclock:from_list([{DC1,16}, {DC2,21}])}, MatState),
	?assertEqual(2, Type:value(Res2)),
	
	%% Read old version
	{ok, {ReadOld, _}} = internal_read(Key, Type,
		#transaction{txn_id = eunit_test, transactional_protocol = clocksi, snapshot_vc = vectorclock:from_list([{DC1,15}, {DC2,15}])}, MatState),
	?assertEqual(1, Type:value(ReadOld)).

concurrent_write_test() ->
	MatState = #mat_state{ops_cache= ets:new(ops_cache, [set]),
		snapshot_cache= ets:new(snapshot_cache, [set])},
	Key = mycount,
	Type = antidote_crdt_counter,
	DC1 = local,
	DC2 = remote,
	S1 = Type:new(),
	
	%% Insert one increment in DC1
	{ok,Op1} = Type:downstream({increment,1},S1),
	DownstreamOp1 = #operation_payload{key = Key,
		type = Type,
		op_param = Op1,
		snapshot_vc = vectorclock:from_list([{DC1,0}, {DC2,0}]),
		dc_and_commit_time = {DC2, 1},
		txid = 1
	},
	op_insert_gc(Key,DownstreamOp1,MatState, #transaction{txn_id = eunit_test}),
	{ok, {Res1, _}} = internal_read(Key, Type,
		#transaction{txn_id = eunit_test, transactional_protocol = clocksi, snapshot_vc = vectorclock:from_list([{DC1,0}, {DC2,1}])}, MatState),
	?assertEqual(1, Type:value(Res1)),
	
	%% Another concurrent increment in other DC
	{ok, Op2} = Type:downstream({increment,1},S1),
	DownstreamOp2 = #operation_payload{ key = Key,
		type = Type,
		op_param = Op2,
		snapshot_vc =vectorclock:from_list([{DC1,0}, {DC2,0}]),
		dc_and_commit_time = {DC1, 1},
		txid=2},
	op_insert_gc(Key,DownstreamOp2,MatState, #transaction{txn_id = eunit_test}),
	
	%% Read different snapshots
	{ok, {ReadDC1, _}} = internal_read(Key, Type,
		#transaction{txn_id = eunit_test, transactional_protocol = clocksi, snapshot_vc = vectorclock:from_list([{DC1,1}, {DC2,0}])}, MatState),
	?assertEqual(1, Type:value(ReadDC1)),
	io:format("Result1 = ~p", [ReadDC1]),
	{ok, {ReadDC2, _}} = internal_read(Key, Type,
		#transaction{txn_id = eunit_test, transactional_protocol = clocksi, snapshot_vc = vectorclock:from_list([{DC1,0}, {DC2,1}])}, MatState),
	io:format("Result2 = ~p", [ReadDC2]),
	?assertEqual(1, Type:value(ReadDC2)),
	
	%% Read snapshot including both increments
	{ok, {Res2, _}} = internal_read(Key, Type,
		#transaction{txn_id = eunit_test, transactional_protocol = clocksi, snapshot_vc = vectorclock:from_list([{DC1,1}, {DC2,1}])}, MatState),
	?assertEqual(2, Type:value(Res2)).

%% Check that a read to a key that has never been read or updated, returns the CRDTs initial value
%% E.g., for a gcounter, return 0.
read_nonexisting_key_test() ->
	MatState = #mat_state{ops_cache= ets:new(ops_cache, [set]),
		snapshot_cache= ets:new(snapshot_cache, [set])},
	Type = riak_dt_gcounter,
	{ok, {ReadResult, _}} = internal_read(key, Type,
		#transaction{txn_id = eunit_test, transactional_protocol = clocksi, snapshot_vc = vectorclock:from_list([{dc1,1}, {dc2,0}])}, MatState),
	?assertEqual(0, Type:value(ReadResult)).

-endif.
   <|MERGE_RESOLUTION|>--- conflicted
+++ resolved
@@ -25,15 +25,9 @@
 -include_lib("riak_core/include/riak_core_vnode.hrl").
 
 %% Number of snapshots to trigger GC
-<<<<<<< HEAD
 -define(SNAPSHOT_THRESHOLD, 10).
 %% Number of snapshots to keep after GC
 -define(SNAPSHOT_MIN, 3).
-=======
--define(SNAPSHOT_THRESHOLD, 30).
-%% Number of snapshots to keep after GC
--define(SNAPSHOT_MIN, 20).
->>>>>>> 34baeac5
 %% Number of ops to keep before GC
 -define(OPS_THRESHOLD, 50).
 %% If after the op GC there are only this many or less spaces
@@ -470,44 +464,30 @@
 	        NewSnapshot = NewMaterializedSnapshotRecord#materialized_snapshot.value,
             {ok, {NewSnapshot, SnapshotCommitParams}};
         [Tuple] ->
-<<<<<<< HEAD
-            {Key, Len, _OpId, _ListLen, OperationsForKey} = tuple_to_key(Tuple, false),
-            {UpdatedTxnRecord, TempCommitParameters} = case Protocol of
-                                                           physics ->
-                                                               case TxnId of no_txn_inserting_from_log -> {Transaction, empty};
-                                                                   _ ->
-                                                                       OpCommitParams = {OperationCommitVC, _OperationDependencyVC, _ReadVC} = define_snapshot_vc_for_transaction(Transaction, OperationsForKey),
-                                                                       {Transaction#transaction{snapshot_vc = OperationCommitVC}, OpCommitParams}
-                                                               end;
-                                                           Protocol when ((Protocol == clocksi) or (Protocol == gr)) ->
-                                                               {Transaction, empty}
-                                                       end,
-=======
-            {Key, Len, _OpId, _ListLen, OperationsForKey} = tuple_to_key(Tuple),
-            {UpdatedTxnRecord, TempCommitParameters} =
-                case Protocol of
-                    physics ->
-                        case TxnId of no_txn_inserting_from_log -> {Transaction, empty};
-                            _ ->
-                                case define_snapshot_vc_for_transaction(Transaction, OperationsForKey) of
-                                    OpCommitParams = {OperationCommitVC, _OperationDependencyVC, _ReadVC} ->
-                                        {Transaction#transaction{snapshot_vc = OperationCommitVC}, OpCommitParams};
-                                    no_operation_to_define_snapshot ->
-                                        lager:info("there no_operation_to_define_snapshot"),
-                                        JokerVC = Transaction#transaction.physics_read_metadata#physics_read_metadata.dep_upbound,
-                                        {Transaction#transaction{snapshot_vc = JokerVC}, {JokerVC, JokerVC, JokerVC}};
-                                    no_compatible_operation_found ->
-                                        case length(OperationsForKey) of 1 ->
-                                            JokerVC = Transaction#transaction.physics_read_metadata#physics_read_metadata.dep_upbound,
-                                            {Transaction#transaction{snapshot_vc = JokerVC}, {JokerVC, JokerVC, JokerVC}};
-                                            _->  {error, no_compatible_operation_found}
-                                        end
-                                end
-                        end;
-                    Protocol when ((Protocol == clocksi) or (Protocol == gr)) ->
-                        {Transaction, empty}
-                end,
->>>>>>> 34baeac5
+	        {Key, Len, _OpId, _ListLen, OperationsForKey} = tuple_to_key(Tuple),
+	        {UpdatedTxnRecord, TempCommitParameters} =
+		        case Protocol of
+			        physics ->
+				        case TxnId of no_txn_inserting_from_log -> {Transaction, empty};
+					        _ ->
+						        case define_snapshot_vc_for_transaction(Transaction, OperationsForKey) of
+							        OpCommitParams = {OperationCommitVC, _OperationDependencyVC, _ReadVC} ->
+								        {Transaction#transaction{snapshot_vc = OperationCommitVC}, OpCommitParams};
+							        no_operation_to_define_snapshot ->
+								        lager:info("there no_operation_to_define_snapshot"),
+								        JokerVC = Transaction#transaction.physics_read_metadata#physics_read_metadata.dep_upbound,
+								        {Transaction#transaction{snapshot_vc = JokerVC}, {JokerVC, JokerVC, JokerVC}};
+							        no_compatible_operation_found ->
+								        case length(OperationsForKey) of 1 ->
+									        JokerVC = Transaction#transaction.physics_read_metadata#physics_read_metadata.dep_upbound,
+									        {Transaction#transaction{snapshot_vc = JokerVC}, {JokerVC, JokerVC, JokerVC}};
+									        _->  {error, no_compatible_operation_found}
+								        end
+						        end
+				        end;
+			        Protocol when ((Protocol == clocksi) or (Protocol == gr)) ->
+				        {Transaction, empty}
+		        end,
             Result = case ets:lookup(SnapshotCache, Key) of
                          [] ->
                              %% First time reading this key, store an empty snapshot in the cache
@@ -522,9 +502,6 @@
                          [{_, SnapshotDict}] ->
                              case vector_orddict:get_smaller(UpdatedTxnRecord#transaction.snapshot_vc, SnapshotDict) of
                                  {undefined, _IsF} ->
-                                     lager:info("Original VC ~n~p", [Transaction#transaction.snapshot_vc]),
-                                     lager:info("SnapshotVC ~n~p", [UpdatedTxnRecord#transaction.snapshot_vc]),
-                                     lager:info("SnapshotDict#transaction.snapshot_vc ~n~p", [SnapshotDict]),
                                      {error, no_snapshot};
                                  {{SCP, LS}, IsF} ->
 	                                 case is_record(LS, materialized_snapshot) of
@@ -607,12 +584,6 @@
     LocalDCReadTime = clocksi_vnode:now_microsec(dc_utilities:now()),
     define_snapshot_vc_for_transaction(Transaction, OperationList, LocalDCReadTime, ignore, OperationList).
 
-define_snapshot_vc_for_transaction(_Transaction, [], _LocalDCReadTime, _ReadVC, _FullOpList) ->
-%%    TxCTLowBound = _Transaction#transaction.physics_read_metadata#physics_read_metadata.commit_time_lowbound,
-%%    TxDepUpBound = _Transaction#transaction.physics_read_metadata#physics_read_metadata.dep_upbound,
-%%    lager:info("Transaction: ~n~p~n OperationList: ~n~p", [_Transaction, FullOpList]),
-%%    lager:info("TxCTLowBound: ~n~p~n TxDepUpBound: ~n~p", [TxCTLowBound, TxDepUpBound]),
-    no_compatible_operation_found;
 define_snapshot_vc_for_transaction(Transaction, OperationList, LocalDCReadTime, ReadVC, FullOpList) ->
     [{_OpId, Op} | Rest] = OperationList,
     TxCTLowBound = Transaction#transaction.physics_read_metadata#physics_read_metadata.commit_time_lowbound,
@@ -620,25 +591,21 @@
     OperationDependencyVC = Op#operation_payload.dependency_vc,
     {OperationDC, OperationCommitTime} = Op#operation_payload.dc_and_commit_time,
     OperationCommitVC = vectorclock:create_commit_vector_clock(OperationDC, OperationCommitTime, OperationDependencyVC),
-<<<<<<< HEAD
-    case is_causally_compatible(OperationCommitVC, TxCTLowBound, OperationDependencyVC, TxDepUpBound) of
-=======
-    FinalReadVC = case ReadVC of
-                      ignore -> %% newest operation in the list.
-                          LocalDC = dc_utilities:get_my_dc_id(),
-                          OPCommitVCLocalDC = vectorclock:get_clock_of_dc(LocalDC, OperationCommitVC),
-                          vectorclock:set_clock_of_dc(LocalDC, max(LocalDCReadTime, OPCommitVCLocalDC), OperationCommitVC);
-                      _ ->
-                          ReadVC
-                  end,
-    case vector_orddict:is_causally_compatible(FinalReadVC, TxCTLowBound, OperationDependencyVC, TxDepUpBound) of
->>>>>>> 34baeac5
-        true ->
-            {OperationCommitVC, OperationDependencyVC, FinalReadVC};
-        false ->
-            NewOperationCommitVC = vectorclock:set_clock_of_dc(OperationDC, OperationCommitTime - 1, OperationCommitVC),
-            define_snapshot_vc_for_transaction(Transaction, Rest, LocalDCReadTime, NewOperationCommitVC, FullOpList)
-    end.
+	FinalReadVC = case ReadVC of
+		ignore -> %% newest operation in the list.
+			LocalDC = dc_utilities:get_my_dc_id(),
+			OPCommitVCLocalDC = vectorclock:get_clock_of_dc(LocalDC, OperationCommitVC),
+			vectorclock:set_clock_of_dc(LocalDC, max(LocalDCReadTime, OPCommitVCLocalDC), OperationCommitVC);
+		_ ->
+			ReadVC
+	end,
+	case vector_orddict:is_causally_compatible(FinalReadVC, TxCTLowBound, OperationDependencyVC, TxDepUpBound) of
+		true ->
+			{OperationCommitVC, OperationDependencyVC, FinalReadVC};
+		false ->
+			NewOperationCommitVC = vectorclock:set_clock_of_dc(OperationDC, OperationCommitTime - 1, OperationCommitVC),
+			define_snapshot_vc_for_transaction(Transaction, Rest, LocalDCReadTime, NewOperationCommitVC, FullOpList)
+	end.
 
 %%%% Todo: Future: Implement the following function for a causal snapshot
 %%get_all_operations_from_log_for_key(Key, Type, Transaction) ->
@@ -830,7 +797,6 @@
     %% Perform the GC incase the list is full, or every ?OPS_THRESHOLD operations (which ever comes first)
     case ((Length)>=ListLen) or ((NewId rem ?OPS_THRESHOLD) == 0) of
         true ->
-<<<<<<< HEAD
 	        Type = DownstreamOp#operation_payload.type,
 	        NewTransaction = case Transaction of
 		        no_txn_inserting_from_log -> %% the function is being called by the logging vnode at startup
@@ -843,7 +809,7 @@
 					        physics ->
 						        case DownstreamOp#operation_payload.dependency_vc of
 							        [] ->
-								        vectorclock:set_clock_of_dc(dc_utilities:get_my_dc_id(), clocksi_vnode:now_microsec(now()), []);
+								        vectorclock:set_clock_of_dc(dc_utilities:get_my_dc_id(), clocksi_vnode:now_microsec(dc_utilities:now()), []);
 							        DepVC -> DepVC
 						        end;
 					        Protocol when ((Protocol == gr) or (Protocol == clocksi)) ->
@@ -861,41 +827,9 @@
 		        {error, Reason} ->
 			        {error, {op_gc_error, Reason}}
 	        end;
-=======
-            Type = DownstreamOp#operation_payload.type,
-            NewTransaction = case Transaction of
-                                 no_txn_inserting_from_log -> %% the function is being called by the logging vnode at startup
-                                     {ok, Protocol} = application:get_env(antidote, txn_prot),
-                                     #transaction{snapshot_vc = DownstreamOp#operation_payload.snapshot_vc,
-                                         transactional_protocol = Protocol, txn_id = no_txn_inserting_from_log};
-                                 _ ->
-                                     Transaction#transaction{txn_id = no_txn_inserting_from_log,
-                                         snapshot_vc = case Transaction#transaction.transactional_protocol of
-                                                           physics ->
-                                                               case DownstreamOp#operation_payload.dependency_vc of
-                                                                   [] ->
-                                                                       vectorclock:set_clock_of_dc(dc_utilities:get_my_dc_id(), clocksi_vnode:now_microsec(dc_utilities:now()), []);
-                                                                   DepVC -> DepVC
-                                                               end;
-                                                           Protocol when ((Protocol == gr) or (Protocol == clocksi)) ->
-                                                               DownstreamOp#operation_payload.snapshot_vc
-                                                       end}
-                             end,
-            case internal_read(Key, Type, NewTransaction, OpsCache, SnapshotCache, true) of
-                {ok, _} ->
-                    %% Have to get the new ops dict because the interal_read can change it
-                    {Length1, ListLen1} = ets:lookup_element(OpsCache, Key, 2),
-%%            lager:info("BEFORE GC: Key ~p,  Length ~p,  ListLen ~p",[Key, Length, ListLen]),
-%%            lager:info("AFTER GC: Key ~p,  Length ~p,  ListLen ~p",[Key, Length1, ListLen1]),
-                    true = ets:update_element(OpsCache, Key, [{Length1 + ?FIRST_OP, {NewId, DownstreamOp}}, {2, {Length1 + 1, ListLen1}}]),
-                    ok;
-                {error, Reason} ->
-                    {error, {op_gc_error, Reason}}
-            end;
-
->>>>>>> 34baeac5
         false ->
-	    true = ets:update_element(OpsCache, Key, [{Length+?FIRST_OP,{NewId,DownstreamOp}}, {2,{Length+1,ListLen}}])
+	    true = ets:update_element(OpsCache, Key, [{Length+?FIRST_OP,{NewId,DownstreamOp}}, {2,{Length+1,ListLen}}]),
+        ok
     end.
 
 -ifdef(TEST).
