--- conflicted
+++ resolved
@@ -154,26 +154,15 @@
         RequestEntry = #request_cache_entry{request_type=RequestType, req_id_binary=ReqIdBinary,
                                             func=Func, pdcid={DCID, SendPartition}, binary_req=FullRequest},
         %lager:info("handle_call({any_request,~w,~w,~w,~w},from,state)--ok case almost finisched--~n",[RequestType,PDCID,BinaryRequest,Func]),
-<<<<<<< HEAD
-
-=======
-        
->>>>>>> 089b11d4
+
         Req_Sent = req_sent(ReqIdBinary, RequestEntry, State),
         %lager:info("handle_call({any_request,~w,~w,~w,~w},from,state)--ok case finisched--~n",[RequestType,PDCID,BinaryRequest,Func]),
         {reply, ok,Req_Sent };
     %% If socket not found
-<<<<<<< HEAD
     _ ->
         %lager:info("handle_call({any_request,~w,~w,~w,~w},from,state)--unknown--~n",[RequestType,PDCID,BinaryRequest,Func]),
         {reply, unknown_dc, State}
-
-=======
-    _ -> 
-        %lager:info("handle_call({any_request,~w,~w,~w,~w},from,state)--unknown--~n",[RequestType,PDCID,BinaryRequest,Func]),
-        {reply, unknown_dc, State}
         
->>>>>>> 089b11d4
     end.
 
 close_dc_sockets(DCPartitionDict) ->
