%% -------------------------------------------------------------------
%%
%% Copyright <2013-2018> <
%%  Technische Universität Kaiserslautern, Germany
%%  Université Pierre et Marie Curie / Sorbonne-Université, France
%%  Universidade NOVA de Lisboa, Portugal
%%  Université catholique de Louvain (UCL), Belgique
%%  INESC TEC, Portugal
%% >
%%
%% This file is provided to you under the Apache License,
%% Version 2.0 (the "License"); you may not use this file
%% except in compliance with the License.  You may obtain
%% a copy of the License at
%%
%%   http://www.apache.org/licenses/LICENSE-2.0
%%
%% Unless required by applicable law or agreed to in writing,
%% software distributed under the License is distributed on an
%% "AS IS" BASIS, WITHOUT WARRANTIES OR CONDITIONS OF ANY
%% KIND, either expressed or implied.  See the License for the
%% specific language governing permissions and limitations
%% under the License.
%%
%% List of the contributors to the development of Antidote: see AUTHORS file.
%% Description and complete License: see LICENSE file.
%% -------------------------------------------------------------------

%% This is a process running on each node, that is responsible for sending
%% queries to other DCs, the types of messages that can be sent are found in
%% include/antidote_message_types.hrl
%% To perform a request, call the "perform_request" function below
%% Then need to update the code of the recipiant of the query at inter_dc_query_receive_socket

%% The unanswered_query caching is there only for the purpose of disconnecting DCs.
%% The reliability-related features like resending the query are handled by ZeroMQ.


-module(inter_dc_query).
-behaviour(gen_server).
-include("antidote.hrl").
-include("inter_dc_repl.hrl").
-include_lib("antidote_channels/include/antidote_channel.hrl").
-include_lib("kernel/include/logger.hrl").

%% API
-export([
  perform_request/4,
  add_dc/2,
  del_dc/1]).

%% Server methods
-export([
  start_link/0,
  init/1,
  handle_call/3,
  handle_cast/2,
  handle_info/2,
  terminate/2,
  code_change/3]).

%% State
-record(state, {
  channels :: dict:dict(dcid(), channel()), % DCID -> socket
  req_id :: non_neg_integer(),
  unanswered_queries :: ets:tid() % PDCID -> query
}).

%%%% API --------------------------------------------------------------------+

%% Send any request to another DC partition
%%     RequestType must be an value defined in antidote_message_types.hrl
%%     Func is a function that will be called when the reply is received
%%          It should take two arguments the first is the binary response,
%%          the second is a #request_cache_entry{} record
%%          Note that the function should not perform anywork, instead just send
%%%         the work to another thread, otherwise it will block other messages
-spec perform_request(inter_dc_message_type(), pdcid(), binary(), fun((binary(), request_cache_entry()) -> ok))
             -> ok | unknown_dc.
perform_request(RequestType, PDCID, BinaryRequest, Func) ->
    gen_server:call(?MODULE, {any_request, RequestType, PDCID, BinaryRequest, Func}).

%% Adds the address of the remote DC to the list of available sockets.
-spec add_dc(dcid(), [socket_address()]) -> ok.
add_dc(DCID, LogReaders) -> gen_server:call(?MODULE, {add_dc, DCID, LogReaders}, ?COMM_TIMEOUT).

%% Disconnects from the DC.
-spec del_dc(dcid()) -> ok.
del_dc(DCID) -> gen_server:call(?MODULE, {del_dc, DCID}, ?COMM_TIMEOUT).

%%%% Server methods ---------------------------------------------------------+

start_link() -> gen_server:start_link({local, ?MODULE}, ?MODULE, [], []).
<<<<<<< HEAD
init([]) -> {ok, #state{channels = dict:new(), req_id = 1, unanswered_queries = ets:new(queries, [set])}}.
=======
init([]) -> {ok, #state{sockets = dict:new(), req_id = 1, unanswered_queries = create_queries_table()}}.
>>>>>>> 14c306ad

%% Handle the instruction to add a new DC.
handle_call({add_dc, DCID, LogReaders}, _From, OldState) ->
    %% Create a socket and store it
    %% The DC will contain a list of ip/ports each with a list of partition ids loacated at each node
    %% This will connect to each node and store in the cache the list of partitions located at each node
    %% so that a request goes directly to the node where the needed partition is located
    {_, State} = del_dc(DCID, OldState),
    {Result, NewState} =
    lists:foldl(fun({PartitionList, AddressList}, {ResultAcc, AccState}) ->
                    case connect_to_node(AddressList) of
                        {ok, Channel} ->
                            DCPartitionDict =
                            case dict:find(DCID, AccState#state.channels) of
                                {ok, Val} ->
                                    Val;
                                error ->
                                    dict:new()
                            end,
                            NewDCPartitionDict =
                            lists:foldl(fun(Partition, Acc) ->
                                            dict:store(Partition, Channel, Acc)
                                        end, DCPartitionDict, PartitionList),
                            NewAccState = AccState#state{channels = dict:store(DCID, NewDCPartitionDict, AccState#state.channels)},
                            F = fun({_ReqId, #request_cache_entry{binary_req=Request, pdcid={QDCID, Partition}}}, _Acc) ->
                                    %% if there are unanswered queries that were sent to the DC we just connected with, resend them
                                    case ((QDCID == DCID) and lists:member(Partition, PartitionList)) of
                                        true ->
                                            antidote_channel:send(Channel, #rpc_msg{request_payload = Request});
                                        false -> ok
                                    end
                                end,
                            fold_queries_table(F, NewAccState#state.unanswered_queries),
                            {ResultAcc, NewAccState};
                        connection_error ->
                            {error, AccState}
                    end
                end, {ok, State}, LogReaders),
    {reply, Result, NewState};

%% Remove a DC. Unanswered queries are left untouched.
handle_call({del_dc, DCID}, _From, State) ->
    {_, NewState} = del_dc(DCID, State),
    {reply, ok, NewState};

%% Handle an instruction to ask a remote DC.
handle_call({any_request, RequestType, PDCID, BinaryRequest, Func}, _From, State=#state{req_id=ReqId}) ->
    {DCID, Partition} = PDCID,
    case dict:find(DCID, State#state.channels) of
    %% If socket found
    %% Find the socket that is responsible for this partition
    {ok, DCPartitionDict} ->
        {SendPartition, Channel} = case dict:find(Partition, DCPartitionDict) of
                                      {ok, Soc} ->
                                          {Partition, Soc};
                                      error ->
                                          %% If you don't see this parition at the DC, just take the first
                                          %% socket from this DC
                                          %% Maybe should use random??
                                          hd(dict:to_list(DCPartitionDict))
                                  end,
        %% Build the binary request
        VersionBinary = ?MESSAGE_VERSION,
        ReqIdBinary = inter_dc_txn:req_id_to_bin(ReqId),
        FullRequest = <<VersionBinary/binary, ReqIdBinary/binary, RequestType, BinaryRequest/binary>>,
        antidote_channel:send(Channel, #rpc_msg{request_payload = FullRequest}),
        RequestEntry = #request_cache_entry{request_type=RequestType, req_id_binary=ReqIdBinary,
                                            func=Func, pdcid={DCID, SendPartition}, binary_req=FullRequest},
        {reply, ok, req_sent(ReqIdBinary, RequestEntry, State)};
    %% If socket not found
    _ -> {reply, unknown_dc, State}
    end.

close_dc_sockets(DCPartitionDict) ->
    F = fun({_, Socket}) ->
            (catch zmq_utils:close_socket(Socket)) end,
    lists:foreach(F, dict:to_list(DCPartitionDict)),
    ok.

%% Handle a response from any of the connected sockets
%% Possible improvement - disconnect sockets unused for a defined period of time.
handle_cast({chan_started, _}, State) ->
    {noreply, State};

handle_cast({chan_closed, _}, State) ->
    {noreply, State};

handle_cast(_Request, State) ->
    {noreply, State}.

handle_info(#rpc_msg{reply_payload = BinaryMsg}, State=#state{unanswered_queries=Table}) ->
    <<ReqIdBinary:?REQUEST_ID_BYTE_LENGTH/binary, RestMsg/binary>>
    = binary_utilities:check_message_version(BinaryMsg),
    %% Be sure this is a request from this socket
    case get_request(Table, ReqIdBinary) of
        {ok, CacheEntry=#request_cache_entry{request_type=RequestType, func=Func}} ->
            case RestMsg of
                <<RequestType, RestBinary/binary>> ->
                    Func(RestBinary, CacheEntry);
                Other ->
                    ?LOG_ERROR("Received unknown reply: ~p", [Other])
            end,
            %% Remove the request from the list of unanswered queries.
            true = delete_request(Table, ReqIdBinary);
        not_found ->
            ?LOG_ERROR("Got a bad (or repeated) request id: ~p", [ReqIdBinary])
    end,
    {noreply, State};

handle_info(_Request, State) -> {noreply, State}.

code_change(_OldVsn, State, _Extra) -> {ok, State}.

terminate(_Reason, State) ->
    F = fun({_, DCPartitionDict}) ->
        close_dc_sockets(DCPartitionDict) end,
    lists:foreach(F, dict:to_list(State#state.channels)),
    ok.

del_dc(DCID, State) ->
    case dict:find(DCID, State#state.channels) of
        {ok, DCPartitionDict} ->
            ok = close_dc_sockets(DCPartitionDict),
            {ok, State#state{channels = dict:erase(DCID, State#state.channels)}};
        error ->
            {ok, State}
    end.

%% Saves the request in the state, so it can be resent if the DC was disconnected.
req_sent(ReqIdBinary, RequestEntry, State=#state{unanswered_queries=Table, req_id=OldReq}) ->
    true = insert_request(Table, ReqIdBinary, RequestEntry),
    State#state{req_id=(OldReq+1)}.

%% A node is a list of addresses because it can have multiple interfaces
%% this just goes through the list and connects to the first interface that works
connect_to_node([]) ->
    ?LOG_ERROR("Unable to subscribe to DC log reader"),
    connection_error;

% TODO: Message being encoded multiple times. Must create parameter in antidote_channel to accept binary messages.
connect_to_node([{Host, Port} | Rest]) ->
    case antidote_channel:is_alive(channel_zeromq, #rpc_channel_zmq_params{host = Host, port = Port}) of
        true ->
            case check_protocol_version(Host, Port) of
                true ->
                    Config = #{
                        module => channel_zeromq,
                        pattern => rpc,
                        async => true,
                        handler => self(),
                        network_params => #{
                            remote_host => Host,
                            remote_port => Port
                        }
                    },
                    %% Create a subscriber socket for the specified DC
                    %% For each partition in the current node:
                    antidote_channel:start_link(Config);
                _ -> connect_to_node(Rest)
            end;
        _ ->
            connect_to_node(Rest)
    end.

<<<<<<< HEAD
check_protocol_version(Host, Port) ->
    Config = #{
        module => channel_zeromq,
        pattern => rpc,
        async => false,
        network_params => #{
            remote_host => Host,
            remote_port => Port
        }
    },
    {ok, Channel} = antidote_channel:start_link(Config),

    BinaryVersion = ?MESSAGE_VERSION,
    ReqIdBinary = inter_dc_txn:req_id_to_bin(0),
    Msg = <<BinaryVersion/binary, ReqIdBinary/binary, ?CHECK_UP_MSG>>,
    Reply = antidote_channel:send(Channel, #rpc_msg{request_payload = Msg}),
    antidote_channel:stop(Channel),
    case binary_utilities:check_version_and_req_id(Reply) of
        {_, <<?OK_MSG>>} -> true;
        _ -> false
    end.

=======
%%%===================================================================
%%%  Ets tables
%%%
%%%  unanswered_queries_table:
%%%===================================================================

-spec create_queries_table() -> ets:tid().
create_queries_table() ->
    ets:new(queries, [set]).

-spec fold_queries_table(fun(), ets:tid()) -> term().
fold_queries_table(F, Table) ->
    ets:foldl(F, undefined, Table).

-spec insert_request(ets:tid(), binary(), request_cache_entry()) -> true.
insert_request(Table, ReqIdBinary, RequestEntry) ->
    ets:insert(Table, {ReqIdBinary, RequestEntry}).

-spec delete_request(ets:tid(), binary()) -> true.
delete_request(Table, ReqIdBinary) ->
    ets:delete(Table, ReqIdBinary).

-spec get_request(ets:tid(), binary()) -> not_found | {ok, request_cache_entry()}.
get_request(Table, ReqIdBinary) ->
    case ets:lookup(Table, ReqIdBinary) of
        [] ->
            not_found;
        [{ReqIdBinary, Val}] ->
            {ok, Val}
    end.
>>>>>>> 14c306ad
<|MERGE_RESOLUTION|>--- conflicted
+++ resolved
@@ -91,11 +91,7 @@
 %%%% Server methods ---------------------------------------------------------+
 
 start_link() -> gen_server:start_link({local, ?MODULE}, ?MODULE, [], []).
-<<<<<<< HEAD
-init([]) -> {ok, #state{channels = dict:new(), req_id = 1, unanswered_queries = ets:new(queries, [set])}}.
-=======
-init([]) -> {ok, #state{sockets = dict:new(), req_id = 1, unanswered_queries = create_queries_table()}}.
->>>>>>> 14c306ad
+init([]) -> {ok, #state{channels = dict:new(), req_id = 1, unanswered_queries = create_queries_table()}}.
 
 %% Handle the instruction to add a new DC.
 handle_call({add_dc, DCID, LogReaders}, _From, OldState) ->
@@ -260,7 +256,6 @@
             connect_to_node(Rest)
     end.
 
-<<<<<<< HEAD
 check_protocol_version(Host, Port) ->
     Config = #{
         module => channel_zeromq,
@@ -283,7 +278,8 @@
         _ -> false
     end.
 
-=======
+
+
 %%%===================================================================
 %%%  Ets tables
 %%%
@@ -313,5 +309,4 @@
             not_found;
         [{ReqIdBinary, Val}] ->
             {ok, Val}
-    end.
->>>>>>> 14c306ad
+    end.