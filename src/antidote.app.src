--- conflicted
+++ resolved
@@ -6,19 +6,10 @@
         kernel,
         stdlib,
         riak_core,
-<<<<<<< HEAD
-        cuttlefish,
         runtime_tools,
         tools,
         antidote_stats,
-        lager,
         ranch
-=======
-        erlzmq,
-        runtime_tools,
-        tools,
-        antidote_stats
->>>>>>> 163957c3
     ]},
     {included_applications, [
         vectorclock,
