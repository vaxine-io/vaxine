%% -*- erlang -*-
{application, antidote,
 [
  {description, "SyncFree reference platform"},
  {vsn, "0.0.1"},
  {registered, []},
  {applications, [
                  kernel,
                  stdlib,
                  riak_pb,
                  riak_api,
                  riak_core,
                  antidote_crdt,
                  antidote_utils,
                  cuttlefish,
                  riak_dt,
                  antidote_pb,
                  erlzmq,
                  rand_compat,
                  antidote_db
                 ]},
  {mod, { antidote_app, []}},
  %% Options for environmental variables
  %% txn_cert:
  %%        true -> write operations are certified during commit, aborting the transaction if a write conflict is detected (i.e. snapshot isolation
  %%                is ensured for the updates within a single DC, updates across DCs are not checked)
  %%        false -> transactions perform no certification and always commit (outside of crashes/errors)
  %% txn_prot:
  %%        clocksi -> uses "Cure" protocol to define snapshots and causal dependencies (https://pages.lip6.fr/Marc.Shapiro/papers/Cure-final-ICDCS16.pdf)
  %%        gr -> uses "Gentle-rain like" protocol to define snapshots and causal dependencies (https://infoscience.epfl.ch/record/202079)
  %% recover_from_log:
  %%        true -> on node start will load any operations stored on the disk log to the in memory cache of the key-value store
  %%        false -> on node start the state of the key-value store will be empty
  %% recover_meta_data_on_start:
  %%        true -> meta-data state will be loaded from disk on restart including connection state between other DCs and node names and configurations,
  %%                nodes will automatically reconnect to other dcs on restart
  %%        false -> meta-data concerning node names and connections to other dcs will not be loaded on restart
  %% sync_log:
  %%        true -> local transactions will be stored on log synchronously, i.e. when the reply is sent the updates are guaranteed to be
  %%                stored to disk (this is very slow in the current logging setup)
  %%        false -> all updates are sent to the operating system to be stored to disk (eventually), but are not guaranteed to be stored durably on disk
  %%                 when the reply is sent
<<<<<<< HEAD
  %% antidote_db:
  %%        true -> run Antidote using AntidoteDB as the backend for storing operations and snapshots
  %%        false -> run Antidote using ETS tables and disklog for storing operations and snapshots
  {env, [{txn_cert, true}, {txn_prot, clocksi}, {recover_from_log, true}, {recover_meta_data_on_start, true}, {sync_log, false}, {antidote_db, true}]}
=======
  %% %% auto_start_read_servers:
  %%        true -> read servers will start automatically. It should be set to true when Antidote will be run in a single node/machine.
  %%        false -> read servers will not start automatically. It should be set to false when many Antidote instances will be run in a cluster.
  %%                 In this case, a inter_dc_manager:start_bg_processes(stable) needs to be issued per antidote instance after joining the cluster.
  %% %% enable_logging:
  %%        true -> writes to disk done by the logging_vnode are enabled
  %%        false -> writes to disk are disabled, this improves performance when benchmarking.
  %%        WARNING: disabling logging makes updates non-recoverable after shutting down antidote or under failures.
  %% %% collect_metrics_staleness
  %%        true -> periodically calculates staleness and record it in exometer which can be read by monitoring
  %%        tools. It is false by default. Changing this parameter during run time
  %%        has no effect
  %% antidote_db:
  %%        true -> run Antidote using AntidoteDB as the backend for storing operations and snapshots
  %%        false -> run Antidote using ETS tables and disklog for storing operations and snapshots

  {env, [{txn_cert, true}, {txn_prot, clocksi}, {recover_from_log, true},
         {recover_meta_data_on_start, true}, {sync_log, false},
         {collect_metric_staleness, false}, {enable_logging, true},
         {auto_start_read_servers, true},  {antidote_db, true}
         ]}
>>>>>>> 52543999
 ]}.<|MERGE_RESOLUTION|>--- conflicted
+++ resolved
@@ -40,12 +40,6 @@
   %%                stored to disk (this is very slow in the current logging setup)
   %%        false -> all updates are sent to the operating system to be stored to disk (eventually), but are not guaranteed to be stored durably on disk
   %%                 when the reply is sent
-<<<<<<< HEAD
-  %% antidote_db:
-  %%        true -> run Antidote using AntidoteDB as the backend for storing operations and snapshots
-  %%        false -> run Antidote using ETS tables and disklog for storing operations and snapshots
-  {env, [{txn_cert, true}, {txn_prot, clocksi}, {recover_from_log, true}, {recover_meta_data_on_start, true}, {sync_log, false}, {antidote_db, true}]}
-=======
   %% %% auto_start_read_servers:
   %%        true -> read servers will start automatically. It should be set to true when Antidote will be run in a single node/machine.
   %%        false -> read servers will not start automatically. It should be set to false when many Antidote instances will be run in a cluster.
@@ -67,5 +61,4 @@
          {collect_metric_staleness, false}, {enable_logging, true},
          {auto_start_read_servers, true},  {antidote_db, true}
          ]}
->>>>>>> 52543999
  ]}.