%% -------------------------------------------------------------------
%%
%% Copyright (c) 2014 SyncFree Consortium.  All Rights Reserved.
%%
%% This file is provided to you under the Apache License,
%% Version 2.0 (the "License"); you may not use this file
%% except in compliance with the License.  You may obtain
%% a copy of the License at
%%
%%   http://www.apache.org/licenses/LICENSE-2.0
%%
%% Unless required by applicable law or agreed to in writing,
%% software distributed under the License is distributed on an
%% "AS IS" BASIS, WITHOUT WARRANTIES OR CONDITIONS OF ANY
%% KIND, either express or implied.  See the License for the
%% specific language governing permissions and limitations
%% under the License.
%%
%% -------------------------------------------------------------------
-module(clocksi_downstream_generator_vnode).

-behaviour(riak_core_vnode).

-include("floppy.hrl").
-include_lib("riak_core/include/riak_core_vnode.hrl").

-record(dstate, {partition,
                 last_commit_time,
                 pending_operations,
                 stable_time}).

-export([start_vnode/1,
         trigger/2]).

-export([init/1,
         terminate/2,
         handle_command/3,
         is_empty/1,
         delete/1,
         handle_handoff_command/3,
         handoff_starting/2,
         handoff_cancelled/1,
         handoff_finished/2,
         handle_handoff_data/2,
         encode_handoff_item/2,
         handle_coverage/4,
         handle_exit/3]).

%% @doc Notify downstream_generator_vnode that an update has been logged.
%%      Downstream_generator_vnode then reads the updates from log, generate
%%      downstream op and write to persistent log
%%      input: Key to identify the partition,
%%             Writeset -> set of updates
-spec trigger(key(),
              {TxId :: term(),
               Updates :: [{term(),
                            {Key :: term(), Type:: term(), Op :: term()}}],
               Vec_snapshot_time :: vectorclock:vectorclock(),
               Commit_time :: non_neg_integer()})
             -> ok | {error, timeout}.
trigger(Key, Writeset) ->
    Preflist = log_utilities:get_preflist_from_key(Key),
    IndexNode = hd(Preflist),
    riak_core_vnode_master:command([IndexNode],
                                   {trigger, Writeset, self()},
                                   ?CLOCKSI_GENERATOR_MASTER).

start_vnode(I) ->
    {ok, Pid} = riak_core_vnode_master:get_vnode_pid(I, ?MODULE),
    riak_core_vnode:send_command(Pid, {trigger,Pid}),
    {ok, Pid}.

init([Partition]) ->
    {ok, #dstate{partition = Partition,
                 last_commit_time = 0,
                 pending_operations = [],
                stable_time = 0}}.

%%
handle_command({trigger,Pid}, _Sender,
               State= #dstate{partition = Partition,
                              last_commit_time = LastCommitTime
                              }) ->
    MyNode = node(),
    case MyNode of
        'dev2@127.0.0.1' ->
            {reply, ok, State};
        _ ->
            Node = {Partition, node()},
            Stable_time = get_stable_time(Node, LastCommitTime),
            riak_core_vnode_master:command([Node],
                                           {process},
                                           ?CLOCKSI_GENERATOR_MASTER),
            spawn(fun() ->
                          %% Trigger updating vectroclock periodically
                          timer:sleep(5000),                      
                          riak_core_vnode:send_command(Pid, {trigger,Pid})
                  end
                 ),
            {reply, {ok, trigger_received},
             State#dstate{stable_time=Stable_time}}
        end;

%% @doc Read client update operations,
%%      generate downstream operations and store it to persistent log.
handle_command({trigger, WriteSet, _From}, _Sender,
               State=#dstate{partition = Partition,
                             last_commit_time = LastCommitTime,
                             pending_operations = Pending}) ->
    PendingOperations = add_to_pending_operations(Pending, WriteSet),

    Node = {Partition, node()}, %% Send ack to caller and continue processing
    Stable_time = get_stable_time(Node, LastCommitTime),
    %% Send a message to itself to process operations
    riak_core_vnode_master:command([Node],
                                   {process},
                                   ?CLOCKSI_GENERATOR_MASTER),
    {reply, {ok, trigger_received}, State#dstate{
                                      pending_operations=PendingOperations,
                                      stable_time=Stable_time}};

handle_command({process}, _Sender,
               State=#dstate{partition = Partition,
                             last_commit_time = LastCommitTime,
                             pending_operations = PendingOperations,
                             stable_time = Stable_time}) ->
    lager:info("Take updates before time : ~p",[Stable_time]),
    Sorted_ops = filter_operations(PendingOperations,
                                   Stable_time, LastCommitTime),
    lager:info("Generate downstream for ~p",[Sorted_ops]),
    {Remaining_operations, Last_processed_time} =
        lists:foldl( fun(X, {Ops, LCTS}) ->
                             case process_update(X) of
                                 {ok, CommitTime} ->
                                     %% Remove this op from pending_operations
                                     New_pending = lists:delete(X, Ops),
                                     {New_pending, CommitTime};
                                 {error, _Reason} ->
                                     {Ops, LCTS}
                             end
                     end, {PendingOperations, LastCommitTime}, Sorted_ops),
    DcId = dc_utilities:get_my_dc_id(),
<<<<<<< HEAD
    lager:info("Updating vector clock ~p",[Stable_time]),
    {ok, Clock} = vectorclock:update_clock(Partition, DcId, Stable_time),
    _ = case PendingOperations of
            [] ->
                %%TODO
                MyNode = node(),
                case MyNode of
                    'dev2@127.0.0.1' ->
                        {reply, ok, State};
                    _ ->
                        inter_dc_repl_vnode:sync_clock(Partition, Clock)
                end;
            [H|_T] -> Key = H#clocksi_payload.key,
                      inter_dc_repl_vnode:trigger(Key)
        end,
=======
    vectorclock:update_clock(Partition, DcId, Stable_time),
>>>>>>> b403c068
    {reply, ok, State#dstate{last_commit_time = Last_processed_time,
                             pending_operations = Remaining_operations}};

handle_command(_Message, _Sender, State) ->
    {noreply, State}.

handle_handoff_command( _Message , _Sender, State) ->
    {noreply, State}.

handoff_starting(_TargetNode, State) ->
    {true, State}.

handoff_cancelled(State) ->
    {ok, State}.

handoff_finished(_TargetNode, State) ->
    {ok, State}.

handle_handoff_data(_Data, State) ->
    {reply, ok, State}.

encode_handoff_item(Key, Operation) ->
    term_to_binary({Key, Operation}).

is_empty(State) ->
    {true, State}.

delete(State) ->
    {ok, State}.

handle_coverage(_Req, _KeySpaces, _Sender, State) ->
    {stop, not_implemented, State}.

handle_exit(_Pid, _Reason, State) ->
    {noreply, State}.

terminate(_Reason, _State) ->
    ok.

%% @doc Generate downstream for one update and write to log
process_update(Update) ->
    case clocksi_downstream:generate_downstream_op(Update) of
        {ok, New_op} ->
            Key = New_op#clocksi_payload.key,
            case materializer_vnode:update(Key, New_op) of
                ok ->
                    {_Dcid, CommitTime} = New_op#clocksi_payload.commit_time,
                    {ok, CommitTime};
                {error, Reason} ->
                    {error, Reason}
            end;
        {error, Reason} ->
            {error, Reason}
    end.

%% @doc Return smallest snapshot time of active transactions.
%%      No new updates with smaller timestamp will occur in future.
get_stable_time(Node, Prev_stable_time) ->
    lager:info("In get_stable_time"),
    case riak_core_vnode_master:sync_command(
           Node, {get_active_txns}, ?CLOCKSI_MASTER) of
        {ok, Active_txns} ->
            lager:info("Active txns before filtering ~p",[Active_txns]),
            lists:foldl(fun({_,{_TxId, Snapshot_time}}, Min_time) ->
                                case Min_time > Snapshot_time of
                                    true ->
                                        Snapshot_time;
                                    false ->
                                        Min_time
                                end
                        end,
                        now_milisec(erlang:now()),
                        Active_txns);
        _ -> Prev_stable_time
    end.

now_milisec({MegaSecs,Secs,MicroSecs}) ->
    (MegaSecs*1000000 + Secs)*1000000 + MicroSecs.

%% @doc Select updates committed before Time and sort them in timestamp order.
filter_operations(Ops, Before, After) ->
    %% Remove operations which are already processed
    Unprocessed_ops =
        lists:filtermap(
          fun(Payload) ->
                  {_Dcid, CommitTime} = Payload#clocksi_payload.commit_time,
                  CommitTime > After
          end,
          Ops),
    lager:info("Unprocessed Ops ~p after ~p",[Unprocessed_ops, After]),

    %% remove operations which are not safer to process now,
    %% because there could be other operations with lesser timestamps
    Filtered_ops =
        lists:filtermap(
          fun(Payload) ->
                  {_Dcid, CommitTime} = Payload#clocksi_payload.commit_time,
                  CommitTime < Before
          end,
          Unprocessed_ops),

    lager:info("Filter operations: ~p",[Filtered_ops]),
    %% Sort operations in timestamp order
    Sorted_ops =
        lists:sort(
          fun( Payload1, Payload2) ->
                  {_Dcid1, Time1} = Payload1#clocksi_payload.commit_time,
                  {_Dcid1, Time2} = Payload2#clocksi_payload.commit_time,
                  Time1 < Time2
          end,
          Filtered_ops),
    Sorted_ops.

%%@doc Add updates in writeset ot Pending operations to process downstream
add_to_pending_operations(Pending, WriteSet) ->
    lager:info("Writeset : ~p", [WriteSet]),
    case WriteSet of
        {TxId, Updates, Vec_snapshot_time, CommitTime} ->
            lists:foldl( fun(Update, Operations) ->
                                 {_,{Key, Type, {Op,Actor}}} = Update,
                                 DcId = dc_utilities:get_my_dc_id(),
                                 New_op = #clocksi_payload{
                                             key = Key, type = Type,
                                             op_param = {Op, Actor},
                                             snapshot_time = Vec_snapshot_time,
                                             commit_time = {DcId, CommitTime},
                                             txid = TxId},
                                 lists:append(Operations, [New_op])
                         end,
                         Pending, Updates);
        _  -> Pending
    end.<|MERGE_RESOLUTION|>--- conflicted
+++ resolved
@@ -140,8 +140,6 @@
                              end
                      end, {PendingOperations, LastCommitTime}, Sorted_ops),
     DcId = dc_utilities:get_my_dc_id(),
-<<<<<<< HEAD
-    lager:info("Updating vector clock ~p",[Stable_time]),
     {ok, Clock} = vectorclock:update_clock(Partition, DcId, Stable_time),
     _ = case PendingOperations of
             [] ->
@@ -156,9 +154,6 @@
             [H|_T] -> Key = H#clocksi_payload.key,
                       inter_dc_repl_vnode:trigger(Key)
         end,
-=======
-    vectorclock:update_clock(Partition, DcId, Stable_time),
->>>>>>> b403c068
     {reply, ok, State#dstate{last_commit_time = Last_processed_time,
                              pending_operations = Remaining_operations}};
 
