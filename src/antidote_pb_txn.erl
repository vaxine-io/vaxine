--- conflicted
+++ resolved
@@ -44,10 +44,6 @@
 
 %% @doc decode/2 callback. Decodes an incoming message.
 decode(Code, Bin) ->
-<<<<<<< HEAD
-=======
-    %% lager:info("Decoding Txn Req ~p ~p",[Code, Bin]),
->>>>>>> 2186ba50
     Msg = riak_pb_codec:decode(Code, Bin),
     case Msg of
         #fpbatomicupdatetxnreq{} ->
@@ -62,10 +58,6 @@
 
 %% @doc process/2 callback. Handles an incoming request message.
 process(#fpbatomicupdatetxnreq{ops = Ops}, State) ->
-<<<<<<< HEAD
-=======
-    % lager:info("Testing txn interface.. Received atomic update request  ~p", [Ops]),
->>>>>>> 2186ba50
     Updates = decode_au_txn_ops(Ops),
     case antidote:clocksi_bulk_update(Updates) of
         {error, _Reason} ->
@@ -77,10 +69,6 @@
     end;
 
 process(#fpbsnapshotreadtxnreq{ops = Ops}, State) ->
-<<<<<<< HEAD
-=======
-    % lager:info("Testing txn interface.. Received snapshot read request  ~p", [Ops]),
->>>>>>> 2186ba50
     ReadReqs = decode_snapshot_read_ops(Ops),
     %%TODO: change this to interactive reads
     case antidote:clocksi_execute_tx(ReadReqs) of
