--- conflicted
+++ resolved
@@ -73,16 +73,11 @@
                     undefined -> ignore;
                     _ -> binary_to_term(BClock)
             end,
-<<<<<<< HEAD
     Properties = case antidote_pb_codec:decode(txn_properties, BProperties) of
 		     {} -> [];
 		     Prop -> Prop
 		 end,
-    Response = antidote:start_transaction(Clock, Properties, true),
-=======
-    Properties = antidote_pb_codec:decode(txn_properties, BProperties),
     Response = antidote:start_transaction(Clock, Properties, false),
->>>>>>> 5485249a
     case Response of
         {ok, TxId} ->
             {reply, antidote_pb_codec:encode(start_transaction_response,
