--- conflicted
+++ resolved
@@ -16,11 +16,8 @@
 start(_StartType, _StartArgs) ->
     case floppy_sup:start_link() of
         {ok, Pid} ->
-<<<<<<< HEAD
-            %%Log layer
             ok = riak_core:register([{vnode_module, logging_vnode}]),
             ok = riak_core_node_watcher:service_up(logging, self()),
-
             %%ClockSI layer
 
             ok = riak_core:register([{vnode_module, clocksi_vnode}]),
@@ -37,22 +34,6 @@
             ok = riak_core:register([{vnode_module, materializer_vnode}]),
             ok = riak_core_node_watcher:service_up(materializer, self()),
 
-            %%Within DC replication layer
-            ok = riak_core:register([{vnode_module, floppy_rep_vnode}]),
-            ok = riak_core_node_watcher:service_up(replication, self()),
-
-            %%Inter DC replication layer
-            ok = riak_core:register([{vnode_module, inter_dc_repl_vnode}]),
-            ok = riak_core_node_watcher:service_up(interdcreplication, self()),
-
-            ok = riak_core_ring_events:add_guarded_handler(
-                   floppy_ring_event_handler, []),
-            ok = riak_core_node_watcher_events:add_guarded_handler(
-                   floppy_node_event_handler, []),
-
-=======
-            ok = riak_core:register([{vnode_module, logging_vnode}]),
-            ok = riak_core_node_watcher:service_up(logging, self()),
             ok = riak_core:register([{vnode_module, floppy_rep_vnode}]),
             ok = riak_core_node_watcher:service_up(replication, self()),
             ok = riak_core:register([{vnode_module, inter_dc_repl_vnode}]),
@@ -60,7 +41,6 @@
             ok = riak_core_ring_events:add_guarded_handler(floppy_ring_event_handler, []),
             ok = riak_core_node_watcher_events:add_guarded_handler(floppy_node_event_handler, []),
             ok = riak_api_pb_service:register(?SERVICES),
->>>>>>> e599c4e2
             {ok, Pid};
         {error, Reason} ->
             {error, Reason}
