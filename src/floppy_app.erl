--- conflicted
+++ resolved
@@ -19,12 +19,8 @@
             ok = riak_core:register([{vnode_module, clockSI_vnode}]),
             ok = riak_core_node_watcher:service_up(clockSI, self()),
 
-<<<<<<< HEAD
-	    	ok = riak_core:register([{vnode_module, floppy_rep_vnode}]),
-=======
 	    %Within DC replication layer
 	    ok = riak_core:register([{vnode_module, floppy_rep_vnode}]),
->>>>>>> 63840bf0
             ok = riak_core_node_watcher:service_up(replication, self()),
 
 	    %Inter DC replication layer
