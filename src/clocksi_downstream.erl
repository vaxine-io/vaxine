--- conflicted
+++ resolved
@@ -37,30 +37,6 @@
         Type,
         WriteSet) of
         {ok, Snapshot} ->
-<<<<<<< HEAD
-            DownstreamOp = case Type of
-                            crdt_bcounter ->
-                                case Type:generate_downstream(Op, Actor, Snapshot) of
-                                    {ok, OpParam} -> {update, OpParam};
-                                    {error, Error} -> {error, Error}
-                                end;
-                            crdt_orset ->
-                                {ok, OpParam} = Type:generate_downstream(Op, Actor, Snapshot),
-                                {update, OpParam};
-                            crdt_pncounter ->
-                                {ok, OpParam} = Type:generate_downstream(Op, Actor, Snapshot),
-                                {update, OpParam};
-                            crdt_rga ->
-                                {ok, OpParam} = Type:generate_downstream(Op, Actor, Snapshot),
-                                {update, OpParam};
-                            _ ->
-                                {ok, NewState} = Type:update(Op, Actor, Snapshot),
-                                {merge, NewState}
-                            end,
-            case DownstreamOp of
-                {error, Reason} -> {error, Reason};
-                _ -> {ok, DownstreamOp}
-=======
             TypeString = lists:flatten(io_lib:format("~p", [Type])),
             case string:str(TypeString, "riak_dt") of
                 0 -> %% dealing with an op_based crdt
@@ -77,7 +53,6 @@
                         {error, Reason} ->
                             {error, Reason}
                     end
->>>>>>> 09571a38
             end;
         {error, Reason} ->
             {error, Reason}
