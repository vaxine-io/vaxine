--- conflicted
+++ resolved
@@ -1,9 +1,6 @@
 -module(floppy).
 
-<<<<<<< HEAD
--export([
-         append/2,
-         read/2,
+-export([append/3, read/2,
          clocksi_execute_tx/2,
          clocksi_execute_tx/1,
          clocksi_read/3,
@@ -15,46 +12,19 @@
          clocksi_iupdate/3,
          clocksi_iprepare/1,
          clocksi_icommit/1]).
-=======
--include("floppy.hrl").
->>>>>>> e599c4e2
-
--export([append/3, read/2]).
 
 %% Public API
 
-<<<<<<< HEAD
-%% @doc The append/2 function adds an operation to the log of the CRDT object
-%% stored at some key.
-%% TODO What is returned in case of success?!
--spec append(key(), op()) -> {ok, term()} | {error, timeout}.
-append(Key, Op) ->
-    lager:info("Append called!"),
-    case clocksi_bulk_update(now(), [{update, Key, Op}]) of
-=======
 %% @doc The append/2 function adds an operation to the log of the CRDT
 %%      object stored at some key.
 append(Key, Type, {OpParam, Actor}) ->
     Payload = #payload{key=Key, type=Type, op_param=OpParam, actor=Actor},
     case floppy_rep_vnode:append(Key, Type, Payload) of
->>>>>>> e599c4e2
         {ok, Result} ->
             {ok, Result};
         {error, Reason} ->
             {error, Reason}
     end.
-<<<<<<< HEAD
-
-
-%% @doc The read/2 function returns the current value for the CRDT object stored
-%% at some key.
-%% TODO Which state is exactly returned? Related to some snapshot? What is current?
--spec read(key(), crdt()) -> val() | {error,reason()}.
-read(Key, Type) ->
-    case clocksi_read(now(), Key, Type) of
-        {ok, {_, [Val], _}} ->
-            Val;
-=======
 
 %% @doc The read/2 function returns the current value for the CRDT
 %%      object stored at some key.
@@ -64,7 +34,6 @@
             Init = materializer:create_snapshot(Type),
             Snapshot = materializer:update_snapshot(Key, Type, Init, Ops),
             {ok, Type:value(Snapshot)};
->>>>>>> e599c4e2
         {error, Reason} ->
             {error, Reason}
     end.
