%% -------------------------------------------------------------------
%%
%% Copyright (c) 2014 SyncFree Consortium.  All Rights Reserved.
%%
%% This file is provided to you under the Apache License,
%% Version 2.0 (the "License"); you may not use this file
%% except in compliance with the License.  You may obtain
%% a copy of the License at
%%
%%   http://www.apache.org/licenses/LICENSE-2.0
%%
%% Unless required by applicable law or agreed to in writing,
%% software distributed under the License is distributed on an
%% "AS IS" BASIS, WITHOUT WARRANTIES OR CONDITIONS OF ANY
%% KIND, either express or implied.  See the License for the
%% specific language governing permissions and limitations
%% under the License.
%%
%% -------------------------------------------------------------------
-module(floppy).

-include("floppy.hrl").

-export([append/3,
         read/2,
         clocksi_execute_tx/2,
         clocksi_execute_tx/1,
         clocksi_read/3,
         clocksi_read/2,
         clocksi_bulk_update/2,
         clocksi_bulk_update/1,
         clocksi_istart_tx/1,
         clocksi_istart_tx/0,
         clocksi_iread/3,
         clocksi_iupdate/4,
         clocksi_iprepare/1,
         clocksi_icommit/1]).

%% Public API

%% @doc The append/2 function adds an operation to the log of the CRDT
%%      object stored at some key.
append(Key, Type, {OpParam, Actor}) ->
    Operations = [{update, Key, Type, {OpParam, Actor}}],
    case clocksi_execute_tx(Operations) of
        {ok, Result} ->
            {ok, Result};
        {error, Reason} ->
            {error, Reason}
    end.

%% @doc The read/2 function returns the current value for the CRDT
%%      object stored at some key.
read(Key, Type) ->
    case clocksi_read(Key, Type) of
        {ok,{_, [Val], _}} ->
            {ok, Val};
        {error, Reason} ->
            {error, Reason}
    end.

%% Clock SI API

%% @doc Starts a new ClockSI transaction.
%%      Input:
%%      ClientClock: last clock the client has seen from a successful transaction.
%%      Operations: the list of the operations the transaction involves.
%%      Returns:
%%      an ok message along with the result of the read operations involved in the
%%      the transaction, in case the tx ends successfully.
%%      error message in case of a failure.
%%
-spec clocksi_execute_tx(Clock :: vectorclock:vectorclock(),
                         Operations::[any()]) -> term().
clocksi_execute_tx(Clock, Operations) ->
<<<<<<< HEAD
    lager:info("Received transaction with clock: ~p for operations: ~p",
               [Clock, Operations]),
    {ok, _} = clocksi_tx_coord_sup:start_fsm([self(), Clock, Operations]),
=======
    ClientClock = case Clock of
        {Mega, Sec, Micro} ->
            clocksi_vnode:now_milisec({Mega, Sec, Micro});
        _ ->
            Clock
    end,
    {ok, _} = clocksi_tx_coord_sup:start_fsm([self(), ClientClock, Operations]),
>>>>>>> 5d112c52
    receive
        EndOfTx ->
            EndOfTx
    end.

-spec clocksi_execute_tx(Operations::[any()]) -> term().
clocksi_execute_tx(Operations) ->
    {ok, _} = clocksi_tx_coord_sup:start_fsm([self(), Operations]),
    receive
        EndOfTx ->
            EndOfTx
    end.

%% @doc Starts a new ClockSI interactive transaction.
%%      Input:
%%      ClientClock: last clock the client has seen from a successful transaction.
%%      Returns: an ok message along with the new TxId.
%%
-spec clocksi_istart_tx(Clock:: vectorclock:vectorclock()) -> term().
clocksi_istart_tx(Clock) ->
<<<<<<< HEAD
    lager:info("Starting FSM for interactive transaction."),
    {ok, _} = clocksi_interactive_tx_coord_sup:start_fsm([self(), Clock]),
=======
    ClientClock = case Clock of
        {Mega, Sec, Micro} ->
            clocksi_vnode:now_milisec({Mega, Sec, Micro});
        _ ->
            Clock
    end,
    {ok, _} = clocksi_interactive_tx_coord_sup:start_fsm([self(), ClientClock]),
>>>>>>> 5d112c52
    receive
        TxId ->
            TxId
    end.

clocksi_istart_tx() ->
    {ok, _} = clocksi_interactive_tx_coord_sup:start_fsm([self()]),
    receive
        TxId ->
            TxId
    end.

-spec clocksi_bulk_update(ClientClock:: vectorclock:vectorclock(),
                          Operations::[any()]) -> term().
clocksi_bulk_update(ClientClock, Operations) ->
    clocksi_execute_tx(ClientClock, Operations).

-spec clocksi_bulk_update(Operations :: [any()]) -> term().
clocksi_bulk_update(Operations) ->
    clocksi_execute_tx(Operations).

-spec clocksi_read(ClientClock :: vectorclock:vectorclock(),
                   Key :: key(), Type:: type()) -> term().
clocksi_read(ClientClock, Key, Type) ->
    clocksi_execute_tx(ClientClock, [{read, Key, Type}]).

clocksi_read(Key, Type) ->
    clocksi_execute_tx([{read, Key, Type}]).

clocksi_iread({_, _, CoordFsmPid}, Key, Type) ->
    gen_fsm:sync_send_event(CoordFsmPid, {read, {Key, Type}}).

clocksi_iupdate({_, _, CoordFsmPid}, Key, Type, OpParams) ->
    gen_fsm:sync_send_event(CoordFsmPid, {update, {Key, Type, OpParams}}).

clocksi_iprepare({_, _, CoordFsmPid})->
    gen_fsm:sync_send_event(CoordFsmPid, {prepare, empty}).

clocksi_icommit({_, _, CoordFsmPid})->
    gen_fsm:sync_send_event(CoordFsmPid, commit).<|MERGE_RESOLUTION|>--- conflicted
+++ resolved
@@ -73,19 +73,7 @@
 -spec clocksi_execute_tx(Clock :: vectorclock:vectorclock(),
                          Operations::[any()]) -> term().
 clocksi_execute_tx(Clock, Operations) ->
-<<<<<<< HEAD
-    lager:info("Received transaction with clock: ~p for operations: ~p",
-               [Clock, Operations]),
     {ok, _} = clocksi_tx_coord_sup:start_fsm([self(), Clock, Operations]),
-=======
-    ClientClock = case Clock of
-        {Mega, Sec, Micro} ->
-            clocksi_vnode:now_milisec({Mega, Sec, Micro});
-        _ ->
-            Clock
-    end,
-    {ok, _} = clocksi_tx_coord_sup:start_fsm([self(), ClientClock, Operations]),
->>>>>>> 5d112c52
     receive
         EndOfTx ->
             EndOfTx
@@ -106,18 +94,7 @@
 %%
 -spec clocksi_istart_tx(Clock:: vectorclock:vectorclock()) -> term().
 clocksi_istart_tx(Clock) ->
-<<<<<<< HEAD
-    lager:info("Starting FSM for interactive transaction."),
     {ok, _} = clocksi_interactive_tx_coord_sup:start_fsm([self(), Clock]),
-=======
-    ClientClock = case Clock of
-        {Mega, Sec, Micro} ->
-            clocksi_vnode:now_milisec({Mega, Sec, Micro});
-        _ ->
-            Clock
-    end,
-    {ok, _} = clocksi_interactive_tx_coord_sup:start_fsm([self(), ClientClock]),
->>>>>>> 5d112c52
     receive
         TxId ->
             TxId
