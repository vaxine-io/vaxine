%% -------------------------------------------------------------------
%%
%% Copyright (c) 2014 SyncFree Consortium.  All Rights Reserved.
%%
%% This file is provided to you under the Apache License,
%% Version 2.0 (the "License"); you may not use this file
%% except in compliance with the License.  You may obtain
%% a copy of the License at
%%
%%   http://www.apache.org/licenses/LICENSE-2.0
%%
%% Unless required by applicable law or agreed to in writing,
%% software distributed under the License is distributed on an
%% "AS IS" BASIS, WITHOUT WARRANTIES OR CONDITIONS OF ANY
%% KIND, either express or implied.  See the License for the
%% specific language governing permissions and limitations
%% under the License.
%%
%% -------------------------------------------------------------------
%% @doc The coordinator for a given Clock SI static transaction.
%%      It handles the state of the tx and executes the operations sequentially
%%      by sending each operation to the responsible clockSI_vnode of the
%%      involved key. When a tx is finalized (committed or aborted), the fsm
%%      also finishes.

-module(clocksi_static_tx_coord_fsm).

-behavior(gen_fsm).

-include("antidote.hrl").

-ifdef(TEST).
-include_lib("eunit/include/eunit.hrl").
-define(DC_UTIL, mock_partition_fsm).
-define(VECTORCLOCK, mock_partition_fsm).
-define(LOG_UTIL, mock_partition_fsm).
-define(CLOCKSI_VNODE, mock_partition_fsm).
-define(CLOCKSI_DOWNSTREAM, mock_partition_fsm).
-define(LOGGING_VNODE, mock_partition_fsm).
-else.
-define(DC_UTIL, dc_utilities).
-define(VECTORCLOCK, vectorclock).
-define(LOG_UTIL, log_utilities).
-define(CLOCKSI_VNODE, clocksi_vnode).
-define(CLOCKSI_DOWNSTREAM, clocksi_downstream).
-define(LOGGING_VNODE, logging_vnode).
-endif.

%% API
-export([start_link/3,
         start_link/2]).

%% Callbacks
-export([init/1,
	 code_change/4,
	 receive_prepared/2,
	 single_committing/2,
	 committing_single/3,
	 committing/3,
	 committing_2pc/3,
	 receive_committed/2,
	 abort/2,
	 handle_event/3,
	 handle_info/3,
         handle_sync_event/4,
	 terminate/3]).

%% States
-export([execute_batch_ops/3]).


%%%===================================================================
%%% API
%%%===================================================================

start_link(From, ClientClock, Operations) ->
    gen_fsm:start_link(?MODULE, [From, ClientClock, Operations], []).

start_link(From, Operations) ->
    gen_fsm:start_link(?MODULE, [From, ignore, Operations], []).


%%%===================================================================
%%% States
%%%===================================================================

%% @doc Initialize the state.
init([From, ClientClock, Operations]) ->
    {Transaction,_TransactionId} = clocksi_interactive_tx_coord_fsm:create_transaction_record(ClientClock),
    SD = #tx_coord_state{
            transaction = Transaction,
            updated_partitions=[],
            prepare_time=0,
	    operations=Operations,
	    from=From,
	    full_commit=true,
	    is_static=true,
	    read_set=[]
           },
    {ok, execute_batch_ops, SD}.

%% @doc Contact the leader computed in the prepare state for it to execute the
%%      operation, wait for it to finish (synchronous) and go to the prepareOP
%%       to execute the next operation.
execute_batch_ops(execute, Sender, SD=#tx_coord_state{operations = Operations,
					     transaction = Transaction}) ->
    ExecuteOp = fun (Operation, Acc) ->
			case Acc of 
			    {error, Reason} ->
				{error, Reason};
			    _ ->
				case Operation of
<<<<<<< HEAD
				    {update, Key, Type, OpParams} ->
					case gen_fsm:sync_send_event(TxCoordPid, {update, {Key, Type, OpParams}}, infinity) of
					    ok ->
						Acc;
					    {error, Reason} ->
						{error, Reason}
					end;
				    {read, Key, Type} ->
					case gen_fsm:sync_send_event(TxCoordPid, {read, {Key, Type}}, infinity) of
					    {ok, Value} ->
						Acc++[Value];
					    {error, Reason} ->
						{error, Reason}
					end
				end
			end
                end,
    ReadSet = lists:foldl(ExecuteOp, [], Operations),
    case ReadSet of 
	{error, Reason} ->
	    From ! {error, Reason},
	    {stop, normal, SD};
	_ ->
	    case gen_fsm:sync_send_event(TxCoordPid, {prepare, empty}, infinity) of
		{ok, _} ->
		    case gen_fsm:sync_send_event(TxCoordPid, commit, infinity) of
			{ok, {TxId, CommitTime}} ->
			    From ! {ok, {TxId, ReadSet, CommitTime}},
			    {stop, normal, SD};
			_ ->
			    From ! {error, commit_fail},
			    {stop, normal, SD}
		    end;
		{aborted, TxId} ->
		    From ! {error, {aborted, TxId}},
		    {stop, normal, SD}
	    end
    end.


=======
				    {update, {Key, Type, OpParams}} ->
					case clocksi_interactive_tx_coord_fsm:perform_update({Key,Type,OpParams},Acc#tx_coord_state.updated_partitions,Transaction,undefined) of
					    {error,Reason} ->
						{error, Reason};
					    NewUpdatedPartitions ->
						Acc#tx_coord_state{updated_partitions= NewUpdatedPartitions}
					end;
				    {read, {Key, Type}} ->
					case clocksi_interactive_tx_coord_fsm:perform_read({Key,Type},Acc#tx_coord_state.updated_partitions,Transaction,undefined) of
					    {error,Reason} ->
						{error, Reason};
					    ReadResult ->
						Acc#tx_coord_state{read_set=[ReadResult|Acc#tx_coord_state.read_set]}
					end
				end
			end
		end,    
    NewState = lists:foldl(ExecuteOp, SD, Operations),
    _Res = case NewState of 
	       {error, Reason} ->
		   %From ! {error, Reason},
		   gen_fsm:reply(Sender,{error,Reason}),
		   {stop, normal, SD};
	       _ ->
		   clocksi_interactive_tx_coord_fsm:prepare(NewState#tx_coord_state{from=Sender})
	   end.


receive_prepared({prepared, ReceivedPrepareTime},S0) ->
    clocksi_interactive_tx_coord_fsm:process_prepared(ReceivedPrepareTime, S0).


single_committing({committed, CommitTime}, S0=#tx_coord_state{from=From, full_commit=FullCommit}) ->
    case FullCommit of
	false ->
	    gen_fsm:reply(From, {ok, CommitTime}),
	    {next_state, committing_single,
	     S0#tx_coord_state{commit_time=CommitTime, state=committing}};
	true ->
	    clocksi_interactive_tx_coord_fsm:reply_to_client(S0#tx_coord_state{prepare_time=CommitTime, commit_time=CommitTime, state=committed})
    end;

single_committing(abort, S0=#tx_coord_state{from=_From}) ->
    %% {next_state, abort, S0, 0};
    clocksi_interactive_tx_coord_fsm:abort(S0);

single_committing(timeout, S0=#tx_coord_state{from=_From}) ->
    %% {next_state, abort, S0, 0}.
    clocksi_interactive_tx_coord_fsm:abort(S0).


committing_single(commit, Sender, SD0=#tx_coord_state{transaction = _Transaction,
					     commit_time=Commit_time}) ->
    clocksi_interactive_tx_coord_fsm:reply_to_client(SD0#tx_coord_state{prepare_time=Commit_time, from=Sender, commit_time=Commit_time, state=committed}).

%% @doc after receiving all prepare_times, send the commit message to all
%%      updated partitions, and go to the "receive_committed" state.
%%      This state expects other process to sen the commit message to 
%%      start the commit phase.
committing_2pc(commit, Sender, SD0=#tx_coord_state{transaction = Transaction,
                              updated_partitions=Updated_partitions,
                              commit_time=Commit_time}) ->
    NumToAck=length(Updated_partitions),
    case NumToAck of
        0 ->
            clocksi_interactive_tx_coord_fsm:reply_to_client(SD0#tx_coord_state{state=committed_read_only, from=Sender});
        _ ->
            ok = ?CLOCKSI_VNODE:commit(Updated_partitions, Transaction, Commit_time),
            {next_state, receive_committed,
             SD0#tx_coord_state{num_to_ack=NumToAck, from=Sender, state=committing}}
    end.

%% @doc after receiving all prepare_times, send the commit message to all
%%      updated partitions, and go to the "receive_committed" state.
%%      This state is used when no commit message from the client is
%%      expected 
committing(commit, Sender, SD0=#tx_coord_state{transaction = Transaction,
                              updated_partitions=Updated_partitions,
                              commit_time=Commit_time}) ->
    NumToAck=length(Updated_partitions),
    case NumToAck of
        0 ->
            clocksi_interactive_tx_coord_fsm:reply_to_client(SD0#tx_coord_state{state=committed_read_only, from=Sender});
        _ ->
            ok = ?CLOCKSI_VNODE:commit(Updated_partitions, Transaction, Commit_time),
            {next_state, receive_committed,
             SD0#tx_coord_state{num_to_ack=NumToAck, from=Sender, state=committing}}
    end.

%% @doc the fsm waits for acks indicating that each partition has successfully
%%	committed the tx and finishes operation.
%%      Should we retry sending the committed message if we don't receive a
%%      reply from every partition?
%%      What delivery guarantees does sending messages provide?
receive_committed(committed, S0=#tx_coord_state{num_to_ack= NumToAck}) ->
    case NumToAck of
        1 ->
            clocksi_interactive_tx_coord_fsm:reply_to_client(S0#tx_coord_state{state=committed});
        _ ->
           {next_state, receive_committed, S0#tx_coord_state{num_to_ack= NumToAck-1}}
    end.

abort(abort, SD0=#tx_coord_state{transaction = Transaction,
                        updated_partitions=UpdatedPartitions}) ->
    ?CLOCKSI_VNODE:abort(UpdatedPartitions, Transaction),
    clocksi_interactive_tx_coord_fsm:reply_to_client(SD0#tx_coord_state{state=aborted});

abort({prepared, _}, SD0=#tx_coord_state{transaction=Transaction,
                        updated_partitions=UpdatedPartitions}) ->
    ?CLOCKSI_VNODE:abort(UpdatedPartitions, Transaction),
    clocksi_interactive_tx_coord_fsm:reply_to_client(SD0#tx_coord_state{state=aborted});

abort(_, SD0=#tx_coord_state{transaction = Transaction,
			     updated_partitions=UpdatedPartitions}) ->
    ?CLOCKSI_VNODE:abort(UpdatedPartitions, Transaction),
    clocksi_interactive_tx_coord_fsm:reply_to_client(SD0#tx_coord_state{state=aborted}).
>>>>>>> 444ab185


%% =============================================================================

handle_info(_Info, _StateName, StateData) ->
    {stop, badmsg, StateData}.

handle_event(_Event, _StateName, StateData) ->
    {stop, badmsg, StateData}.

handle_sync_event(_Event, _From, _StateName, StateData) ->
    {stop, badmsg, StateData}.

code_change(_OldVsn, StateName, State, _Extra) -> {ok, StateName, State}.

terminate(_Reason, _SN, _SD) ->
    ok.<|MERGE_RESOLUTION|>--- conflicted
+++ resolved
@@ -89,6 +89,7 @@
     {Transaction,_TransactionId} = clocksi_interactive_tx_coord_fsm:create_transaction_record(ClientClock),
     SD = #tx_coord_state{
             transaction = Transaction,
+	    external_snapshots = [],
             updated_partitions=[],
             prepare_time=0,
 	    operations=Operations,
@@ -110,48 +111,6 @@
 				{error, Reason};
 			    _ ->
 				case Operation of
-<<<<<<< HEAD
-				    {update, Key, Type, OpParams} ->
-					case gen_fsm:sync_send_event(TxCoordPid, {update, {Key, Type, OpParams}}, infinity) of
-					    ok ->
-						Acc;
-					    {error, Reason} ->
-						{error, Reason}
-					end;
-				    {read, Key, Type} ->
-					case gen_fsm:sync_send_event(TxCoordPid, {read, {Key, Type}}, infinity) of
-					    {ok, Value} ->
-						Acc++[Value];
-					    {error, Reason} ->
-						{error, Reason}
-					end
-				end
-			end
-                end,
-    ReadSet = lists:foldl(ExecuteOp, [], Operations),
-    case ReadSet of 
-	{error, Reason} ->
-	    From ! {error, Reason},
-	    {stop, normal, SD};
-	_ ->
-	    case gen_fsm:sync_send_event(TxCoordPid, {prepare, empty}, infinity) of
-		{ok, _} ->
-		    case gen_fsm:sync_send_event(TxCoordPid, commit, infinity) of
-			{ok, {TxId, CommitTime}} ->
-			    From ! {ok, {TxId, ReadSet, CommitTime}},
-			    {stop, normal, SD};
-			_ ->
-			    From ! {error, commit_fail},
-			    {stop, normal, SD}
-		    end;
-		{aborted, TxId} ->
-		    From ! {error, {aborted, TxId}},
-		    {stop, normal, SD}
-	    end
-    end.
-
-
-=======
 				    {update, {Key, Type, OpParams}} ->
 					case clocksi_interactive_tx_coord_fsm:perform_update({Key,Type,OpParams},Acc#tx_coord_state.updated_partitions,Transaction,undefined) of
 					    {error,Reason} ->
@@ -163,8 +122,8 @@
 					case clocksi_interactive_tx_coord_fsm:perform_read({Key,Type},Acc#tx_coord_state.updated_partitions,Transaction,undefined) of
 					    {error,Reason} ->
 						{error, Reason};
-					    ReadResult ->
-						Acc#tx_coord_state{read_set=[ReadResult|Acc#tx_coord_state.read_set]}
+					    {ok, ReadResult,NewExternal} ->
+						Acc#tx_coord_state{read_set=[ReadResult|Acc#tx_coord_state.read_set],external_snapshots=NewExternal}
 					end
 				end
 			end
@@ -268,7 +227,6 @@
 			     updated_partitions=UpdatedPartitions}) ->
     ?CLOCKSI_VNODE:abort(UpdatedPartitions, Transaction),
     clocksi_interactive_tx_coord_fsm:reply_to_client(SD0#tx_coord_state{state=aborted}).
->>>>>>> 444ab185
 
 
 %% =============================================================================
