%% -------------------------------------------------------------------
%%
%% Copyright (c) 2014 SyncFree Consortium.  All Rights Reserved.
%%
%% This file is provided to you under the Apache License,
%% Version 2.0 (the "License"); you may not use this file
%% except in compliance with the License.  You may obtain
%% a copy of the License at
%%
%%   http://www.apache.org/licenses/LICENSE-2.0
%%
%% Unless required by applicable law or agreed to in writing,
%% software distributed under the License is distributed on an
%% "AS IS" BASIS, WITHOUT WARRANTIES OR CONDITIONS OF ANY
%% KIND, either express or implied.  See the License for the
%% specific language governing permissions and limitations
%% under the License.
%%
%% -------------------------------------------------------------------
-module(clocksi_materializer).
-include("antidote.hrl").

-ifdef(TEST).
-include_lib("eunit/include/eunit.hrl").
-endif.

-export([new/1,
<<<<<<< HEAD
         materialize/6,
=======
         materialize/4,
>>>>>>> cb5b52ac
         materialize_eager/3]).

%% @doc Creates an empty CRDT for a given type.
-spec new(type()) -> snapshot().
new(Type) ->
    materializer:create_snapshot(Type).

%% The materializer is given of tuple containing ordered update operations.
%% Each update operation has an id number that is one larger than
%% the previous.  This function takes as input that tuple and returns the id number of the first update
%% operation (i.e. the one with the largest id)
-spec get_first_id([{non_neg_integer(),#clocksi_payload{}}] | tuple()) ->
			  non_neg_integer().
get_first_id([]) ->
    0;
get_first_id([{Id,_Op}|_]) ->
    Id;
get_first_id(Tuple) when is_tuple(Tuple) ->
    {Length,_ListLen} = element(2,Tuple),
    case Length of
	0 ->
	    0;
	Length ->
	    {Id,_Op} = element(?FIRST_OP+(Length-1),Tuple),
	    Id
    end.

%% @doc Applies the operation of a list to a previously created CRDT snapshot. Only the
%%      operations that are not already in the previous snapshot and
%%      with smaller timestamp than the specified
%%      are considered. Newer operations are discarded.
%%      Input:
%%      Type: The type of CRDT to create
%%      Snapshot: Current state of the CRDT, where ops should be applied
%%      SnapshotCommitParams: The commit parameters (as defined by the trasactional protocol) of the Snapshot
%%      SnapshotCommitTime: The time used to describe the state of the CRDT given in Snapshot
%%      Transaction: the metadata of the transaction, dependent on the trasactional protocol
%%      Ops: The list of operations to apply in causal order
%%      Output: A tuple. The first element is ok, the seond is the CRDT after appliying the operations,
%%      the third element 1 minus the number of the operation with the smallest id not included in the snapshot,
%%      the fourth element is the smallest vectorclock that describes this snapshot,
%%      the fifth element is a boolean, it it is true it means that the returned snapshot contains
%%      more operations than the one given as input, false otherwise.
%%      the sixth element is an integer the counts the number of operations applied to make the snapshot
-spec materialize(type(),
<<<<<<< HEAD
  snapshot(),
  integer(),
  snapshot_time() | ignore | {snapshot_time(),snapshot_time()},
  transaction(),
  [{integer(), operation_payload()}]) ->
    {ok, snapshot(), integer(), snapshot_time() | ignore, boolean()} | {error, reason()}.
materialize(Type, Snapshot, IncludeFromTime, SnapshotCommitParams, Transaction, Ops) ->
    FirstId = case Ops of
                  [] ->
                      0;
                  [{Id, _Op} | _] ->
                      Id
              end,
    {ok, OpList, NewLastOp, LastOpCt, IsNewSS} =
        materialize_intern(Type, [], IncludeFromTime, FirstId, SnapshotCommitParams, Transaction,
            Ops, SnapshotCommitParams, false),
    case apply_operations(Type, Snapshot, OpList) of
        {ok, NewSS} ->
            {ok, NewSS, NewLastOp, LastOpCt, IsNewSS};
        {error, Reason} ->
            {error, Reason}
=======
		  txid() | ignore,
		  snapshot_time() | ignore,
		  #snapshot_get_response{}
		 ) ->
			 {ok, snapshot(), integer(), snapshot_time() | ignore,
			  boolean(), non_neg_integer()} | {error, reason()}.
materialize(Type, TxId, MinSnapshotTime,
	    #snapshot_get_response{snapshot_time = SnapshotCommitTime, ops_list = Ops,
				   materialized_snapshot = #materialized_snapshot{last_op_id = LastOp, value = Snapshot}}) ->
    FirstId = get_first_id(Ops),
    {ok, OpList, NewLastOp, LastOpCt, IsNewSS} =
	materialize_intern(Type, [], LastOp, FirstId, SnapshotCommitTime, MinSnapshotTime,
			   Ops, TxId, SnapshotCommitTime,false,0),
    case apply_operations(Type, Snapshot, 0, OpList) of
	{ok, NewSS, Count} ->
	    {ok, NewSS, NewLastOp, LastOpCt, IsNewSS, Count};
	{error, Reason} ->
	    {error, Reason}
>>>>>>> cb5b52ac
    end.

%% @doc Applies a list of operations to a snapshot
%%      Input:
%%      Type: The type of CRDT of the snapshot
%%      Snapshot: The initial snapshot to apply the operations to
%%      Count: Should be input as 0, this will count the number of ops applied
%%      OpList: The list of operations to apply
%%      Output: Either the snapshot with the operations applied to
%%      it, or an error.
<<<<<<< HEAD
-spec apply_operations(type(), snapshot(), [operation_payload()]) -> {ok, snapshot()} | {error, reason()}.
apply_operations(_Type,Snapshot,[]) ->
    {ok, Snapshot};
apply_operations(Type,Snapshot,[Op | Rest]) ->
    case materializer:update_snapshot(Type, Snapshot, Op#operation_payload.op_param) of
	{ok, NewSnapshot} -> 
	    apply_operations(Type, NewSnapshot, Rest);
=======
-spec apply_operations(type(), snapshot(), non_neg_integer(), [clocksi_payload()]) ->
			      {ok, snapshot(), non_neg_integer()} | {error, reason()}.
apply_operations(_Type,Snapshot,Count,[]) ->
    {ok, Snapshot, Count};
apply_operations(Type,Snapshot,Count,[Op | Rest]) ->
    case materializer:update_snapshot(Type, Snapshot, Op#clocksi_payload.op_param) of
	{ok, NewSnapshot} ->
	    apply_operations(Type, NewSnapshot, Count+1, Rest);
>>>>>>> cb5b52ac
	{error, Reason} ->
	    {error, Reason}
    end.

%% @doc Internal function that goes through a list of operations and a snapshot
%%      time and returns which operations from the list should be applied for
%%      the given snapshot time.
%%      Input:
%%      Type: The type of the CRDT
%%      OpList: Should be given initially as an empty list, this will accumulate
%%      the operations to apply.
%%      LastOp: 1 minus the number of the operation with the smallest id not included in the initial snapshot
%%      FirstHole: The variable keeps track of 1 minus the number of the operation with the smallest id
%%      not included in the new snapshot that is currently being generated, it should be initialised to the
%%      id of the first op in OpList
%%      SnapshotCommitTime: The time used to describe the intitial state of the CRDT given in Snapshot
%%      MinSnapshotTime: The threshold time given by the reading transaction
%%      Ops: The list of operations to apply in causal order
%%      TxId: The Id of the transaction requesting the snapshot
%%      LastOpCommitTime: The snapshot time of the last operation in the list of operations to apply
%%      NewSS: Boolean that is true if any operations should be applied, fale otherwise.  Should start as false.
%%      Output: A tuple with 4 elements or an error.  The first element of the tuple is the atom ok.
%%      The second element is the list of operations that should be applied to the snapshot.
%%      The third element 1 minus the number of the operation with the smallest id not included in the snapshot.
%%      The fourth element is the snapshot time of the last operation in the list.
%%      The fifth element is a boolean, true if a new snapshot should be generated, false otherwise.
-spec materialize_intern(type(),
<<<<<<< HEAD
			 [operation_payload()],
			 integer(),
			 integer(),
             snapshot_time() | {snapshot_time(), snapshot_time()} | ignore,
             transaction(),
			 [{integer(),operation_payload()}],
			 snapshot_time() | ignore,
			 boolean()) ->
				{ok,[operation_payload()],integer(),snapshot_time()|ignore,boolean()}.
materialize_intern(_Type, OpList, _IncludeFromTime, FirstHole, _SnapshotCommitParams, _Transaction, [], LastOpCommitParams, NewSS) ->
    {ok, OpList, FirstHole, LastOpCommitParams, NewSS};

materialize_intern(Type, OpList, IncludeFromTime, FirstHole, SnapshotCommitTime,
  Transaction, [{OpId, Op} | Rest], LastOpCommitParams, NewSS) ->
%%    This first phase obtains, in OpsToApply, from the list of operations, the sublist of the ones
%%    not already included in the Snapshot
    OpsToApply = case Type == Op#operation_payload.type of
                 true ->
                     OpCT = Op#operation_payload.dc_and_commit_time,
                     OpBaseSnapshot = case Transaction#transaction.transactional_protocol of
                                          Protocol when ((Protocol == gr) or (Protocol == clocksi)) ->
                                              Op#operation_payload.snapshot_vc;
                                          physics ->
                                              Op#operation_payload.dependency_vc
                                      end,
                     %% Check if the op is not in the previous snapshot and should be included in the new one
                     %% {should_be_included, is already_in_snapshot}
                     case (is_op_in_snapshot(Op, OpCT, OpBaseSnapshot, Transaction, SnapshotCommitTime, LastOpCommitParams)) of
                         {true, _, NewOpCt} ->
                             %% Include the new op because it has a timestamp bigger than the snapshot being generated
                             {ok, [Op | OpList], NewOpCt, false, true, FirstHole};
                         {false, false, _} ->
                             %% Dont include the op
                             {ok, OpList, LastOpCommitParams, false, NewSS, OpId - 1}; % no update
                         {false, true, _} ->
                             %% Dont Include the op, because it was already in the SS
                             {ok, OpList, LastOpCommitParams, true, NewSS, FirstHole}
                     end;
                 false -> %% Op is not for this {Key, Type}
                     %% @todo THIS CASE PROBABLY SHOULD NOT HAPPEN?!
                     {ok, OpList, LastOpCommitParams, false, NewSS, FirstHole} %% no update
             end,
%%    Now we have the ops to apply, call the materializer to do so.
    case OpsToApply of
        {ok, NewOpList1, NewLastOpCt, false, NewSS1, NewHole} ->
            materialize_intern(Type, NewOpList1, IncludeFromTime, NewHole, SnapshotCommitTime,
                Transaction, Rest, NewLastOpCt, NewSS1);
        {ok, NewOpList1, NewLastOpCt, true, NewSS1, NewHole} ->
            case OpId - 1 =< IncludeFromTime of
                true ->
                    %% can skip the rest of the ops because they are already included in the SS
                    materialize_intern(Type, NewOpList1, IncludeFromTime, NewHole, SnapshotCommitTime,
                        Transaction, [], NewLastOpCt, NewSS1);
                false ->
                    materialize_intern(Type, NewOpList1, IncludeFromTime, NewHole, SnapshotCommitTime,
                        Transaction, Rest, NewLastOpCt, NewSS1)
            end
=======
			 [clocksi_payload()],
			 integer(),
			 integer(),
			 snapshot_time() | ignore,
			 snapshot_time(),
			 [{integer(),clocksi_payload()}] | tuple(),
			 txid() | ignore,
			 snapshot_time() | ignore,
			 boolean(),
			 non_neg_integer()) ->
				{ok,[clocksi_payload()],integer(),snapshot_time()|ignore,boolean()}.
materialize_intern(_Type, OpList, _LastOp, FirstHole, _SnapshotCommitTime, _MinSnapshotTime, [], _TxId, LastOpCt, NewSS, _Location) ->
    {ok, OpList, FirstHole, LastOpCt, NewSS};

materialize_intern(Type, OpList, LastOp, FirstHole, SnapshotCommitTime, MinSnapshotTime, [{OpId,Op}|Rest], TxId, LastOpCt, NewSS, Location) ->
    materialize_intern_perform(Type, OpList, LastOp, FirstHole, SnapshotCommitTime, MinSnapshotTime, {OpId,Op}, Rest, TxId, LastOpCt, NewSS, Location + 1);

materialize_intern(Type, OpList, LastOp, FirstHole, SnapshotCommitTime, MinSnapshotTime, TupleOps, TxId, LastOpCt, NewSS, Location) ->
    {Length,_ListLen} = element(2, TupleOps),
    case Length == Location of
	true ->
	    {ok, OpList, FirstHole, LastOpCt, NewSS};
	false ->
	    materialize_intern_perform(Type, OpList, LastOp, FirstHole, SnapshotCommitTime, MinSnapshotTime,
				       element((?FIRST_OP+Length-1) - Location, TupleOps), TupleOps, TxId, LastOpCt, NewSS, Location + 1)
    end.
	    
materialize_intern_perform(Type, OpList, LastOp, FirstHole, SnapshotCommitTime, MinSnapshotTime, {OpId,Op}, Rest, TxId, LastOpCt, NewSS, Location) ->
    Result = case Type == Op#clocksi_payload.type of
		 true ->
		     OpCom=Op#clocksi_payload.commit_time,
		     OpSS=Op#clocksi_payload.snapshot_time,
		     %% Check if the op is not in the previous snapshot and should be included in the new one
		     case (is_op_in_snapshot(TxId, Op, OpCom, OpSS, MinSnapshotTime, SnapshotCommitTime, LastOpCt)) of
			 {true,_,NewOpCt} ->
			     %% Include the new op because it has a timestamp bigger than the snapshot being generated
			     {ok, [Op | OpList], NewOpCt, false, true, FirstHole};
			 {false,false,_} ->
			     %% Dont include the op
			     {ok, OpList, LastOpCt, false, NewSS, OpId-1}; % no update
			 {false,true,_} ->
			     %% Dont Include the op, because it was already in the SS
			     {ok, OpList, LastOpCt, true, NewSS, FirstHole}
		     end;
		 false -> %% Op is not for this {Key, Type}
		     %% @todo THIS CASE PROBABLY SHOULD NOT HAPPEN?!
		     {ok, OpList, LastOpCt, false, NewSS, FirstHole} %% no update
	     end,
    case Result of
	{ok, NewOpList1, NewLastOpCt, false, NewSS1, NewHole} ->
	    materialize_intern(Type,NewOpList1,LastOp,NewHole,SnapshotCommitTime,
			       MinSnapshotTime,Rest,TxId,NewLastOpCt,NewSS1, Location);
	{ok, NewOpList1, NewLastOpCt, true, NewSS1, NewHole} ->
	    case OpId - 1 =< LastOp of
		true ->
		    %% can skip the rest of the ops because they are already included in the SS
		    materialize_intern(Type,NewOpList1,LastOp,NewHole,SnapshotCommitTime,
				       MinSnapshotTime,[],TxId,NewLastOpCt,NewSS1, Location);
		false ->
		    materialize_intern(Type,NewOpList1,LastOp,NewHole,SnapshotCommitTime,
				       MinSnapshotTime,Rest,TxId,NewLastOpCt,NewSS1,Location)
	    end
>>>>>>> cb5b52ac
    end.

%% @doc Check whether an udpate is included in a snapshot and also
%%		if that update is newer than a snapshot's commit time
%%      Input:
%%      TxId: Descriptor of the transaction requesting the snapshot
%%      Op: The operation to check
%%      {OpDc, OpCommitTime}: The DC and commit time of the operation
%%      OperationSnapshotTime: The snapshot time of the operation
%%      SnapshotTime: The snapshot time to check if the operation is included in
%%	LastSnapshot: The previous snapshot that is being used to generate the new snapshot
%%      PrevTime: The snapshot time of the previous operation that was checked
%%      Outptut: A tuple of 3 elements.  The first element is a boolean that is true
%%      if the operation should be included in the snapshot false otherwise, the second element
%%      is a boolean that is true if the operation was already included in the previous snapshot,
%%      false otherwise.  The thrid element is the snapshot time of the last operation to
%%      be applied to the snapshot
<<<<<<< HEAD
-spec is_op_in_snapshot(operation_payload(), commit_time(), snapshot_time(), transaction(),
  snapshot_time() | ignore, snapshot_time()) -> {boolean(), boolean(), snapshot_time()}.
is_op_in_snapshot(Op, OpCT, OpBaseSnapshot, Transaction, LastSnapshotCommitParams, PrevTime) ->
=======
-spec is_op_in_snapshot(txid(), clocksi_payload(), dc_and_commit_time(), snapshot_time(), snapshot_time(),
			snapshot_time() | ignore, snapshot_time()) -> {boolean(),boolean(),snapshot_time()}.
is_op_in_snapshot(TxId, Op, {OpDc, OpCommitTime}, OperationSnapshotTime, SnapshotTime, LastSnapshot, PrevTime) ->
>>>>>>> cb5b52ac
    %% First check if the op was already included in the previous snapshot
    %% Is the "or TxId ==" part necessary and correct????
    {OpDc, OpCommitTime} = OpCT,
    OpCommitVC = vectorclock:create_commit_vector_clock(OpDc, OpCommitTime, OpBaseSnapshot),
    case materializer_vnode:op_not_already_in_snapshot(LastSnapshotCommitParams, OpCommitVC) or
        (Transaction#transaction.txn_id == Op#operation_payload.txid) of
        true ->
            %% If not, check if it should be included in the new snapshot
            %% Replace the snapshot time of the dc where the transaction committed with the commit time
            %% PrevTime2 is the time of the previous snapshot, if there was none, it usues the snapshot time
            %% of the new operation
            PrevTime2 = case PrevTime of
                            ignore ->
                                OpCommitVC;
                            empty ->
                                OpCommitVC;
                            _ ->
                                PrevTime
                        end,
            %% IncludeInSnapshot is true if the op should be included in the snapshot
            %% NewTime is the updated vectorclock of the snapshot that includes Op
            {IncludeInSnapshot, NewTime} =
                orddict:fold(fun(DcIdOp, TimeOp, {Acc, PrevTime3}) ->
                    Res1 = case compat(OpCommitVC, OpBaseSnapshot, Transaction) of
                               false ->
                                   false;
                               true ->
                                   Acc
                           end,
                    Res2 = orddict:update(DcIdOp, fun(Val) ->
                        case TimeOp > Val of
                            true ->
                                TimeOp;
                            false ->
                                Val
                        end
                                               end, TimeOp, PrevTime3),
                    {Res1, Res2}
                          end, {true, PrevTime2}, OpCommitVC),
            case IncludeInSnapshot of
                true ->
                    {true, false, NewTime};
                false ->
                    {false, false, PrevTime}
            end;
        false ->
            %% was already in the prev ss, done searching ops
            {false, true, PrevTime}
    end.

%% @doc Returns true if an operation defined by its commit vectorclock and
%%      its base snapshot is compatible with a transaction's snapshot, as
%%      defined by the metadata encoded in the Transaction record.
compat(OpCommitVC, _OpBaseSnapshot, Transaction) ->
            SnapshotTime = Transaction#transaction.snapshot_vc,
            vectorclock:le(OpCommitVC,SnapshotTime).

%% @doc Apply updates in given order without any checks.
%%    Careful: In contrast to materialize/6, it takes just operations, not clocksi_payloads!
-spec materialize_eager(type(), snapshot(), [op()]) -> snapshot().
materialize_eager(Type, Snapshot, Ops) ->
    materializer:materialize_eager(Type, Snapshot, Ops).


-ifdef(TEST).

materializer_clocksi_test()->
    Type = antidote_crdt_counter,
    PNCounter = new(Type),
    ?assertEqual(0, Type:value(PNCounter)),
    %%  need to add the snapshot time for these for the test to pass
<<<<<<< HEAD
    Op1 = #operation_payload{key = abc, type = crdt_pncounter,
                           op_param = {update,{{increment,2},1}},
                           dc_and_commit_time = {1, 1}, txid = 1, snapshot_vc =vectorclock:from_list([{1,1}])},
    Op2 = #operation_payload{key = abc, type = crdt_pncounter,
                           op_param = {update,{{increment,1},1}},
                           dc_and_commit_time = {1, 2}, txid = 2, snapshot_vc =vectorclock:from_list([{1,2}])},
    Op3 = #operation_payload{key = abc, type = crdt_pncounter,
                           op_param = {update,{{increment,1},1}},
                           dc_and_commit_time = {1, 3}, txid = 3, snapshot_vc =vectorclock:from_list([{1,3}])},
    Op4 = #operation_payload{key = abc, type = crdt_pncounter,
                           op_param = {update,{{increment,2},1}},
                           dc_and_commit_time = {1, 4}, txid = 4, snapshot_vc =vectorclock:from_list([{1,4}])},

    Ops = [{4,Op4},{3,Op3},{2,Op2},{1,Op1}],
    {ok, PNCounter2, 3, CommitTime2, _SsSave} = materialize(crdt_pncounter,
						PNCounter, 0, ignore,
        #transaction{snapshot_vc = vectorclock:from_list([{1, 3}]),
            txn_id = ignore, transactional_protocol = clocksi}, Ops),
    ?assertEqual({4, vectorclock:from_list([{1,3}])}, {crdt_pncounter:value(PNCounter2), CommitTime2}),
    {ok, PNcounter3, 4, CommitTime3, _SsSave1} = materialize(crdt_pncounter, PNCounter, 0, ignore,
        #transaction{snapshot_vc = vectorclock:from_list([{1, 4}]),
            txn_id = ignore, transactional_protocol = clocksi}, Ops),
    ?assertEqual({6, vectorclock:from_list([{1,4}])}, {crdt_pncounter:value(PNcounter3), CommitTime3}),
    {ok, PNcounter4, 4,CommitTime4, _SsSave2} = materialize(crdt_pncounter, PNCounter, 0, ignore,
        #transaction{snapshot_vc = vectorclock:from_list([{1, 7}]),
            txn_id = ignore, transactional_protocol = clocksi}, Ops),
    ?assertEqual({6, vectorclock:from_list([{1,4}])}, {crdt_pncounter:value(PNcounter4), CommitTime4}).
=======
    Op1 = #clocksi_payload{key = abc, type = Type,
                           op_param = {increment,2},
                           commit_time = {1, 1}, txid = 1, snapshot_time=vectorclock:from_list([{1,1}])},
    Op2 = #clocksi_payload{key = abc, type = Type,
                           op_param = {increment,1},
                           commit_time = {1, 2}, txid = 2, snapshot_time=vectorclock:from_list([{1,2}])},
    Op3 = #clocksi_payload{key = abc, type =Type,
                           op_param = {increment,1},
                           commit_time = {1, 3}, txid = 3, snapshot_time=vectorclock:from_list([{1,3}])},
    Op4 = #clocksi_payload{key = abc, type = Type,
                           op_param = {increment,2},
                           commit_time = {1, 4}, txid = 4, snapshot_time=vectorclock:from_list([{1,4}])},

    Ops = [{4,Op4},{3,Op3},{2,Op2},{1,Op1}],

    SS = #snapshot_get_response{snapshot_time = ignore, ops_list = Ops,
				materialized_snapshot = #materialized_snapshot{last_op_id = 0, value = PNCounter}},
    {ok, PNCounter2, 3, CommitTime2, _SsSave, _} = materialize(Type,
							    ignore, vectorclock:from_list([{1,3}]),
							    SS),
    ?assertEqual({4, vectorclock:from_list([{1,3}])}, {Type:value(PNCounter2), CommitTime2}),
    {ok, PNcounter3, 4, CommitTime3, _SsSave1, _} = materialize(Type,
							     ignore, vectorclock:from_list([{1,4}]),
							     SS),
    ?assertEqual({6, vectorclock:from_list([{1,4}])}, {Type:value(PNcounter3), CommitTime3}),
    
    {ok, PNcounter4, 4,CommitTime4, _SsSave2, _} = materialize(Type,
							    ignore, vectorclock:from_list([{1,7}]),
							    SS),
    ?assertEqual({6, vectorclock:from_list([{1,4}])}, {Type:value(PNcounter4), CommitTime4}).
>>>>>>> cb5b52ac

%% This test tests when a a snapshot is generated that does not include all of the updates in the
%% list of operations, precisely in the case where an operation is not taken, but the operations to
%% the left and right of it in the list are taken.  When this snapshot is then used for a future
%% read with a different timestamp, this missing value must be checked.
materializer_missing_op_test() ->
<<<<<<< HEAD
    PNCounter = new(crdt_pncounter),
    ?assertEqual(0,crdt_pncounter:value(PNCounter)),
    Op1 = #operation_payload{key = abc, type = crdt_pncounter,
                           op_param = {update, {{increment,1}, actor1}},
                           dc_and_commit_time = {1, 1}, txid = 1, snapshot_vc =vectorclock:from_list([{1,1},{2,1}])},
    Op2 = #operation_payload{key = abc, type = crdt_pncounter,
                           op_param = {update, {{increment,1}, actor2}},
                           dc_and_commit_time = {1, 2}, txid = 2, snapshot_vc =vectorclock:from_list([{1,2},{2,1}])},
    Op3 = #operation_payload{key = abc, type = crdt_pncounter,
                           op_param = {update, {{increment,1}, actor3}},
                           dc_and_commit_time = {2, 2}, txid = 3, snapshot_vc =vectorclock:from_list([{1,1},{2,1}])},
    Op4 = #operation_payload{key = abc, type = crdt_pncounter,
                           op_param = {update, {{increment,1}, actor4}},
                           dc_and_commit_time = {1, 3}, txid = 2, snapshot_vc =vectorclock:from_list([{1,2},{2,1}])},
    Ops = [{4,Op4},{3,Op3},{2,Op2},{1,Op1}],
    {ok, PNCounter2, LastOp, CommitTime2, _SsSave} = materialize(crdt_pncounter,
							    PNCounter, 0, ignore,
        #transaction{snapshot_vc = vectorclock:from_list([{1,3},{2,1}]),
            txn_id = ignore, transactional_protocol = clocksi}, Ops),
    ?assertEqual({3, vectorclock:from_list([{1,3},{2,1}])}, {crdt_pncounter:value(PNCounter2), CommitTime2}),
    {ok, PNCounter3, 4, CommitTime3, _SsSave} = materialize(crdt_pncounter,
							    PNCounter2, LastOp, CommitTime2,
        #transaction{snapshot_vc = vectorclock:from_list([{1,3},{2,2}]),
            txn_id = ignore, transactional_protocol = clocksi}, Ops),
    ?assertEqual({4, vectorclock:from_list([{1,3},{2,2}])}, {crdt_pncounter:value(PNCounter3), CommitTime3}).
=======
    Type = antidote_crdt_counter,
    PNCounter = new(Type),
    ?assertEqual(0,Type:value(PNCounter)),
    Op1 = #clocksi_payload{key = abc, type = Type,
                           op_param = {increment,1},
                           commit_time = {1, 1}, txid = 1, snapshot_time=vectorclock:from_list([{1,1},{2,1}])},
    Op2 = #clocksi_payload{key = abc, type = Type,
                           op_param = {increment,1},
                           commit_time = {1, 2}, txid = 2, snapshot_time=vectorclock:from_list([{1,2},{2,1}])},
    Op3 = #clocksi_payload{key = abc, type = Type,
                           op_param = {increment,1},
                           commit_time = {2, 2}, txid = 3, snapshot_time=vectorclock:from_list([{1,1},{2,1}])},
    Op4 = #clocksi_payload{key = abc, type = Type,
                           op_param = {increment,1},
                           commit_time = {1, 3}, txid = 2, snapshot_time=vectorclock:from_list([{1,2},{2,1}])},
    Ops = [{4,Op4},{3,Op3},{2,Op2},{1,Op1}],

    SS = #snapshot_get_response{snapshot_time = ignore, ops_list = Ops,
				materialized_snapshot = #materialized_snapshot{last_op_id = 0, value = PNCounter}},
    {ok, PNCounter2, LastOp, CommitTime2, _SsSave, _} = materialize(Type,
								 ignore, vectorclock:from_list([{1,3},{2,1}]),
								 SS),
    ?assertEqual({3, vectorclock:from_list([{1,3},{2,1}])}, {Type:value(PNCounter2), CommitTime2}),

    SS2 = #snapshot_get_response{snapshot_time = CommitTime2, ops_list = Ops,
				materialized_snapshot = #materialized_snapshot{last_op_id = LastOp, value = PNCounter2}},
    {ok, PNCounter3, 4, CommitTime3, _SsSave, _} = materialize(Type,
							    ignore, vectorclock:from_list([{1,3},{2,2}]),
							    SS2),
    ?assertEqual({4, vectorclock:from_list([{1,3},{2,2}])}, {Type:value(PNCounter3), CommitTime3}).
>>>>>>> cb5b52ac

%% This test tests the case when there are updates that only snapshots that contain entries from one of the DCs.
%% This can happen for example if an update is commited before the DCs have been connected.
%% It ensures that when we read using a snapshot with and without all the DCs we still include the correct updates.
materializer_missing_dc_test() ->
<<<<<<< HEAD
    PNCounter = new(crdt_pncounter),
    ?assertEqual(0,crdt_pncounter:value(PNCounter)),
    Op1 = #operation_payload{key = abc, type = crdt_pncounter,
                           op_param = {update, {{increment,1}, actor1}},
                           dc_and_commit_time = {1, 1}, txid = 1, snapshot_vc =vectorclock:from_list([{1,1}])},
    Op2 = #operation_payload{key = abc, type = crdt_pncounter,
                           op_param = {update, {{increment,1}, actor2}},
                           dc_and_commit_time = {1, 2}, txid = 2, snapshot_vc =vectorclock:from_list([{1,2}])},
    Op3 = #operation_payload{key = abc, type = crdt_pncounter,
                           op_param = {update, {{increment,1}, actor3}},
                           dc_and_commit_time = {2, 2}, txid = 3, snapshot_vc =vectorclock:from_list([{2,1}])},
    Op4 = #operation_payload{key = abc, type = crdt_pncounter,
                           op_param = {update, {{increment,1}, actor4}},
                           dc_and_commit_time = {1, 3}, txid = 2, snapshot_vc =vectorclock:from_list([{1,2}])},
=======
    Type = antidote_crdt_counter,
    PNCounter = new(Type),
    ?assertEqual(0,Type:value(PNCounter)),
    Op1 = #clocksi_payload{key = abc, type = Type,
                           op_param = {increment,1},
                           commit_time = {1, 1}, txid = 1, snapshot_time=vectorclock:from_list([{1,1}])},
    Op2 = #clocksi_payload{key = abc, type = Type,
                           op_param = {increment,1},
                           commit_time = {1, 2}, txid = 2, snapshot_time=vectorclock:from_list([{1,2}])},
    Op3 = #clocksi_payload{key = abc, type = Type,
                           op_param = {increment,1},
                           commit_time = {2, 2}, txid = 3, snapshot_time=vectorclock:from_list([{2,1}])},
    Op4 = #clocksi_payload{key = abc, type = Type,
                           op_param = {increment,1},
                           commit_time = {1, 3}, txid = 2, snapshot_time=vectorclock:from_list([{1,2}])},
>>>>>>> cb5b52ac
    Ops = [{4,Op4},{3,Op3},{2,Op2},{1,Op1}],

    SS = #snapshot_get_response{snapshot_time = ignore, ops_list = Ops,
				materialized_snapshot = #materialized_snapshot{last_op_id = 0, value = PNCounter}},
    {ok, PNCounterA, LastOpA, CommitTimeA, _SsSave, _} = materialize(Type,
								  ignore, vectorclock:from_list([{1,3}]),
								  SS),
    ?assertEqual({3, vectorclock:from_list([{1,3}])}, {Type:value(PNCounterA), CommitTimeA}),

    SS2 = #snapshot_get_response{snapshot_time = CommitTimeA, ops_list = Ops,
				materialized_snapshot = #materialized_snapshot{last_op_id = LastOpA, value = PNCounterA}},
    {ok, PNCounterB, 4, CommitTimeB, _SsSave, _} = materialize(Type,
							    ignore, vectorclock:from_list([{1,3},{2,2}]),
							    SS2),
    ?assertEqual({4, vectorclock:from_list([{1,3},{2,2}])}, {Type:value(PNCounterB), CommitTimeB}),
    
<<<<<<< HEAD
    {ok, PNCounterA, LastOpA, CommitTimeA, _SsSave} = materialize(crdt_pncounter,
								  PNCounter, 0, ignore,
        #transaction{snapshot_vc = vectorclock:from_list([{1,3}]),
            txn_id = ignore, transactional_protocol = clocksi}, Ops),
    ?assertEqual({3, vectorclock:from_list([{1,3}])}, {crdt_pncounter:value(PNCounterA), CommitTimeA}),
    {ok, PNCounterB, 4, CommitTimeB, _SsSave} = materialize(crdt_pncounter,
							    PNCounterA, LastOpA, CommitTimeA,
        #transaction{snapshot_vc = vectorclock:from_list([{1,3},{2,2}]),
            txn_id = ignore, transactional_protocol = clocksi}, Ops),
    ?assertEqual({4, vectorclock:from_list([{1,3},{2,2}])}, {crdt_pncounter:value(PNCounterB), CommitTimeB}),
    
    {ok, PNCounter2, LastOp, CommitTime2, _SsSave} = materialize(crdt_pncounter,
								 PNCounter, 0, ignore,
        #transaction{snapshot_vc = vectorclock:from_list([{1,3},{2,1}]),
            txn_id = ignore, transactional_protocol = clocksi}, Ops),
    ?assertEqual({3, vectorclock:from_list([{1,3}])}, {crdt_pncounter:value(PNCounter2), CommitTime2}),
    {ok, PNCounter3, 4, CommitTime3, _SsSave} = materialize(crdt_pncounter,
							    PNCounter2, LastOp, CommitTime2,
        #transaction{snapshot_vc = vectorclock:from_list([{1,3},{2,2}]),
            txn_id = ignore, transactional_protocol = clocksi}, Ops),
    ?assertEqual({4, vectorclock:from_list([{1,3},{2,2}])}, {crdt_pncounter:value(PNCounter3), CommitTime3}).
    
materializer_clocksi_concurrent_test() ->
    PNCounter = new(crdt_pncounter),
    ?assertEqual(0,crdt_pncounter:value(PNCounter)),
    Op1 = #operation_payload{key = abc, type = crdt_pncounter,
                           op_param = {update, {{increment,2}, actor1}},
                           dc_and_commit_time = {1, 1}, txid = 1, snapshot_vc =vectorclock:from_list([{1,1},{2,1}])},
    Op2 = #operation_payload{key = abc, type = crdt_pncounter,
                           op_param = {update, {{increment,1}, actor1}},
                           dc_and_commit_time = {1, 2}, txid = 2, snapshot_vc =vectorclock:from_list([{1,2},{2,1}])},
    Op3 = #operation_payload{key = abc, type = crdt_pncounter,
                           op_param = {update, {{increment,1}, actor1}},
                           dc_and_commit_time = {2, 2}, txid = 3, snapshot_vc =vectorclock:from_list([{1,1},{2,1}])},
=======
    {ok, PNCounter2, LastOp, CommitTime2, _SsSave, _} = materialize(Type,
								 ignore, vectorclock:from_list([{1,3},{2,1}]),
								 SS),
    ?assertEqual({3, vectorclock:from_list([{1,3}])}, {Type:value(PNCounter2), CommitTime2}),

    SS3 = #snapshot_get_response{snapshot_time = CommitTime2, ops_list = Ops,
				materialized_snapshot = #materialized_snapshot{last_op_id = LastOp, value = PNCounter2}},
    {ok, PNCounter3, 4, CommitTime3, _SsSave, _} = materialize(Type,
							    ignore, vectorclock:from_list([{1,3},{2,2}]),
							    SS3),
    ?assertEqual({4, vectorclock:from_list([{1,3},{2,2}])}, {Type:value(PNCounter3), CommitTime3}).
       
materializer_clocksi_concurrent_test() ->
    Type = antidote_crdt_counter,
    PNCounter = new(Type),
    ?assertEqual(0,Type:value(PNCounter)),
    Op1 = #clocksi_payload{key = abc, type = Type,
                           op_param = {increment,2},
                           commit_time = {1, 1}, txid = 1, snapshot_time=vectorclock:from_list([{1,1},{2,1}])},
    Op2 = #clocksi_payload{key = abc, type = Type,
                           op_param = {increment,1},
                           commit_time = {1, 2}, txid = 2, snapshot_time=vectorclock:from_list([{1,2},{2,1}])},
    Op3 = #clocksi_payload{key = abc, type = Type,
                           op_param = {increment,1},
                           commit_time = {2, 2}, txid = 3, snapshot_time=vectorclock:from_list([{1,1},{2,1}])},
>>>>>>> cb5b52ac

    Ops = [{3,Op2},{2,Op3},{1,Op1}],
    {ok, PNCounter2, 3, CommitTime2, _Keep} = materialize_intern(Type,
                                      [], 0, 3, ignore,
<<<<<<< HEAD
        #transaction{snapshot_vc = vectorclock:from_list([{2,2},{1,2}]),
            txn_id = ignore, transactional_protocol = clocksi}, Ops, ignore, false),
    {ok, PNCounter3} = apply_operations(crdt_pncounter, PNCounter, PNCounter2),
    ?assertEqual({4, vectorclock:from_list([{1,2},{2,2}])}, {crdt_pncounter:value(PNCounter3), CommitTime2}),
    
    Snapshot=new(crdt_pncounter),
    {ok, PNcounter3, 1, CommitTime3, _SsSave1} = materialize(crdt_pncounter, Snapshot, 0, ignore,
        #transaction{snapshot_vc = vectorclock:from_list([{1,2},{2,1}]),
            txn_id = ignore, transactional_protocol = clocksi}, Ops),
    ?assertEqual({3, vectorclock:from_list([{1,2},{2,1}])}, {crdt_pncounter:value(PNcounter3), CommitTime3}),
    
    {ok, PNcounter4, 2, CommitTime4, _SsSave2} = materialize(crdt_pncounter, Snapshot, 0, ignore,
        #transaction{snapshot_vc = vectorclock:from_list([{1,1},{2,2}]),
            txn_id = ignore, transactional_protocol = clocksi}, Ops),
    ?assertEqual({3, vectorclock:from_list([{1,1},{2,2}])}, {crdt_pncounter:value(PNcounter4), CommitTime4}),
    
    {ok, PNcounter5, 1, CommitTime5, _SsSave3} = materialize(crdt_pncounter, Snapshot, 0, ignore,
        #transaction{snapshot_vc = vectorclock:from_list([{1,1},{2,1}]),
            txn_id = ignore, transactional_protocol = clocksi}, Ops),
    ?assertEqual({2, vectorclock:from_list([{1,1},{2,1}])}, {crdt_pncounter:value(PNcounter5), CommitTime5}).
=======
                                      vectorclock:from_list([{2,2},{1,2}]),
                                      Ops, ignore, ignore, false, 0),
    {ok, PNCounter3, _} = apply_operations(Type, PNCounter, 0, PNCounter2),
    ?assertEqual({4, vectorclock:from_list([{1,2},{2,2}])}, {Type:value(PNCounter3), CommitTime2}),
    Snapshot=new(Type),
    SS = #snapshot_get_response{snapshot_time = ignore, ops_list = Ops,
				materialized_snapshot = #materialized_snapshot{last_op_id = 0, value = Snapshot}},
    {ok, PNcounter3, 1, CommitTime3, _SsSave1, _} = materialize(Type, ignore,
                                   vectorclock:from_list([{1,2},{2,1}]), SS),
    ?assertEqual({3, vectorclock:from_list([{1,2},{2,1}])}, {Type:value(PNcounter3), CommitTime3}),
    {ok, PNcounter4, 2, CommitTime4, _SsSave2, _} = materialize(Type, ignore,
                                   vectorclock:from_list([{1,1},{2,2}]), SS),
    ?assertEqual({3, vectorclock:from_list([{1,1},{2,2}])}, {Type:value(PNcounter4), CommitTime4}),
    {ok, PNcounter5, 1, CommitTime5, _SsSave3, _} = materialize(Type, ignore,
                                   vectorclock:from_list([{1,1},{2,1}]), SS),
    ?assertEqual({2, vectorclock:from_list([{1,1},{2,1}])}, {Type:value(PNcounter5), CommitTime5}).
>>>>>>> cb5b52ac

%% @doc Testing gcounter with empty update log
materializer_clocksi_noop_test() ->
    Type = antidote_crdt_counter,
    PNCounter = new(Type),
    ?assertEqual(0,Type:value(PNCounter)),
    Ops = [],
<<<<<<< HEAD
    {ok, PNCounter2, 0, ignore, _SsSave} = materialize_intern(crdt_pncounter, [], 0, 0,ignore,
        #transaction{snapshot_vc = vectorclock:from_list([{1,1}]),
            txn_id = ignore, transactional_protocol = clocksi}, Ops, ignore, false),
    {ok, PNCounter3} = apply_operations(crdt_pncounter, PNCounter, PNCounter2),
    ?assertEqual(0,crdt_pncounter:value(PNCounter3)).
=======
    {ok, PNCounter2, 0, ignore, _SsSave} = materialize_intern(Type, [], 0, 0,ignore,
						    vectorclock:from_list([{1,1}]),
						    Ops, ignore, ignore, false, 0),
    {ok, PNCounter3, _} = apply_operations(Type, PNCounter, 0, PNCounter2),
    ?assertEqual(0,Type:value(PNCounter3)).
>>>>>>> cb5b52ac

materializer_eager_clocksi_test()->
    Type = antidote_crdt_counter,
    PNCounter = new(Type),
    ?assertEqual(0,Type:value(PNCounter)),
    % test - no ops
    PNCounter2 = materialize_eager(Type, PNCounter, []),
    ?assertEqual(0, Type:value(PNCounter2)),
    % test - several ops
<<<<<<< HEAD
    Op1 = {update,{{increment,1},1}},
    Op2 = {update,{{increment,2},1}},
    Op3 = {update,{{increment,3},1}},
    Op4 = {update,{{increment,4},1}},
    Ops = [Op1, Op2, Op3, Op4],  
    PNCounter3 = materialize_eager(crdt_pncounter, PNCounter, Ops),
    ?assertEqual(10, crdt_pncounter:value(PNCounter3)).
   
is_op_in_snapshot_test()->
    Op1 = #operation_payload{key = abc, type = crdt_pncounter,
                           op_param = {update, {{increment,2}, actor1}},
                           dc_and_commit_time = {dc1, 1}, txid = 1, snapshot_vc =vectorclock:from_list([{dc1,1}])},
=======
    Op1 = {increment,1},
    Op2 = {increment,2},
    Op3 = {increment,3},
    Op4 = {increment,4},
    Ops = [Op1, Op2, Op3, Op4],
    PNCounter3 = materialize_eager(Type, PNCounter, Ops),
    ?assertEqual(10, Type:value(PNCounter3)).

is_op_in_snapshot_test() ->
    Type = antidote_crdt_counter,
    Op1 = #clocksi_payload{key = abc, type = Type,
                           op_param = {increment,2},
                           commit_time = {dc1, 1}, txid = 1, snapshot_time=vectorclock:from_list([{dc1,1}])},
>>>>>>> cb5b52ac
    OpCT1 = {dc1, 1},
    OpCT1SS = vectorclock:from_list([OpCT1]),
    ST1 = vectorclock:from_list([{dc1, 2}]),
    ST2 = vectorclock:from_list([{dc1, 0}]),
<<<<<<< HEAD
    Tx1 = #transaction{snapshot_vc = ST1, transactional_protocol = clocksi, txn_id = 2},
    Tx2 = #transaction{snapshot_vc = ST2, transactional_protocol = clocksi, txn_id = 2},
    ?assertEqual({true,false,OpCT1SS}, is_op_in_snapshot(Op1, OpCT1, OpCT1SS, Tx1, ignore,ignore)),
    ?assertEqual({false,false,ignore}, is_op_in_snapshot(Op1,OpCT1, OpCT1SS, Tx2, ignore,ignore)).
=======
    ?assertEqual({true,false,OpCT1SS}, is_op_in_snapshot(2,Op1,OpCT1, OpCT1SS, ST1, ignore,ignore)),
    ?assertEqual({false,false,ignore}, is_op_in_snapshot(2,Op1,OpCT1, OpCT1SS, ST2, ignore,ignore)).

>>>>>>> cb5b52ac

-endif.<|MERGE_RESOLUTION|>--- conflicted
+++ resolved
@@ -25,11 +25,7 @@
 -endif.
 
 -export([new/1,
-<<<<<<< HEAD
-         materialize/6,
-=======
          materialize/4,
->>>>>>> cb5b52ac
          materialize_eager/3]).
 
 %% @doc Creates an empty CRDT for a given type.
@@ -74,49 +70,52 @@
 %%      the fifth element is a boolean, it it is true it means that the returned snapshot contains
 %%      more operations than the one given as input, false otherwise.
 %%      the sixth element is an integer the counts the number of operations applied to make the snapshot
+
+%% @todo ALE PREV CODE
+%%-spec materialize(type(),
+%%  snapshot(),
+%%  integer(),
+%%  snapshot_time() | ignore | {snapshot_time(),snapshot_time()},
+%%  transaction(),
+%%  [{integer(), operation_payload()}]) ->
+%%	{ok, snapshot(), integer(), snapshot_time() | ignore, boolean()} | {error, reason()}.
+%%materialize(Type, Snapshot, IncludeFromTime, SnapshotCommitParams, Transaction, Ops) ->
+%%	FirstId = case Ops of
+%%		[] ->
+%%			0;
+%%		[{Id, _Op} | _] ->
+%%			Id
+%%	end,
+%%	{ok, OpList, NewLastOp, LastOpCt, IsNewSS} =
+%%		materialize_intern(Type, [], IncludeFromTime, FirstId, SnapshotCommitParams, Transaction,
+%%			Ops, SnapshotCommitParams, false),
+%%	case apply_operations(Type, Snapshot, OpList) of
+%%		{ok, NewSS} ->
+%%			{ok, NewSS, NewLastOp, LastOpCt, IsNewSS};
+%%		{error, Reason} ->
+%%			{error, Reason}
+%%	end.
+
+
 -spec materialize(type(),
-<<<<<<< HEAD
-  snapshot(),
-  integer(),
-  snapshot_time() | ignore | {snapshot_time(),snapshot_time()},
-  transaction(),
-  [{integer(), operation_payload()}]) ->
-    {ok, snapshot(), integer(), snapshot_time() | ignore, boolean()} | {error, reason()}.
-materialize(Type, Snapshot, IncludeFromTime, SnapshotCommitParams, Transaction, Ops) ->
-    FirstId = case Ops of
-                  [] ->
-                      0;
-                  [{Id, _Op} | _] ->
-                      Id
-              end,
-    {ok, OpList, NewLastOp, LastOpCt, IsNewSS} =
-        materialize_intern(Type, [], IncludeFromTime, FirstId, SnapshotCommitParams, Transaction,
-            Ops, SnapshotCommitParams, false),
-    case apply_operations(Type, Snapshot, OpList) of
-        {ok, NewSS} ->
-            {ok, NewSS, NewLastOp, LastOpCt, IsNewSS};
-        {error, Reason} ->
-            {error, Reason}
-=======
 		  txid() | ignore,
 		  snapshot_time() | ignore,
 		  #snapshot_get_response{}
 		 ) ->
 			 {ok, snapshot(), integer(), snapshot_time() | ignore,
 			  boolean(), non_neg_integer()} | {error, reason()}.
-materialize(Type, TxId, MinSnapshotTime,
+materialize(Type, TxId, Transaction,
 	    #snapshot_get_response{snapshot_time = SnapshotCommitTime, ops_list = Ops,
 				   materialized_snapshot = #materialized_snapshot{last_op_id = LastOp, value = Snapshot}}) ->
     FirstId = get_first_id(Ops),
     {ok, OpList, NewLastOp, LastOpCt, IsNewSS} =
-	materialize_intern(Type, [], LastOp, FirstId, SnapshotCommitTime, MinSnapshotTime,
+	materialize_intern(Type, [], LastOp, FirstId, SnapshotCommitTime, Transaction,
 			   Ops, TxId, SnapshotCommitTime,false,0),
     case apply_operations(Type, Snapshot, 0, OpList) of
 	{ok, NewSS, Count} ->
 	    {ok, NewSS, NewLastOp, LastOpCt, IsNewSS, Count};
 	{error, Reason} ->
 	    {error, Reason}
->>>>>>> cb5b52ac
     end.
 
 %% @doc Applies a list of operations to a snapshot
@@ -127,24 +126,14 @@
 %%      OpList: The list of operations to apply
 %%      Output: Either the snapshot with the operations applied to
 %%      it, or an error.
-<<<<<<< HEAD
--spec apply_operations(type(), snapshot(), [operation_payload()]) -> {ok, snapshot()} | {error, reason()}.
-apply_operations(_Type,Snapshot,[]) ->
-    {ok, Snapshot};
-apply_operations(Type,Snapshot,[Op | Rest]) ->
-    case materializer:update_snapshot(Type, Snapshot, Op#operation_payload.op_param) of
-	{ok, NewSnapshot} -> 
-	    apply_operations(Type, NewSnapshot, Rest);
-=======
--spec apply_operations(type(), snapshot(), non_neg_integer(), [clocksi_payload()]) ->
+-spec apply_operations(type(), snapshot(), non_neg_integer(), [operation_payload()]) ->
 			      {ok, snapshot(), non_neg_integer()} | {error, reason()}.
 apply_operations(_Type,Snapshot,Count,[]) ->
     {ok, Snapshot, Count};
 apply_operations(Type,Snapshot,Count,[Op | Rest]) ->
-    case materializer:update_snapshot(Type, Snapshot, Op#clocksi_payload.op_param) of
+    case materializer:update_snapshot(Type, Snapshot, Op#operation_payload.op_param) of
 	{ok, NewSnapshot} ->
 	    apply_operations(Type, NewSnapshot, Count+1, Rest);
->>>>>>> cb5b52ac
 	{error, Reason} ->
 	    {error, Reason}
     end.
@@ -172,99 +161,45 @@
 %%      The fourth element is the snapshot time of the last operation in the list.
 %%      The fifth element is a boolean, true if a new snapshot should be generated, false otherwise.
 -spec materialize_intern(type(),
-<<<<<<< HEAD
 			 [operation_payload()],
 			 integer(),
 			 integer(),
              snapshot_time() | {snapshot_time(), snapshot_time()} | ignore,
-             transaction(),
-			 [{integer(),operation_payload()}],
-			 snapshot_time() | ignore,
-			 boolean()) ->
-				{ok,[operation_payload()],integer(),snapshot_time()|ignore,boolean()}.
-materialize_intern(_Type, OpList, _IncludeFromTime, FirstHole, _SnapshotCommitParams, _Transaction, [], LastOpCommitParams, NewSS) ->
-    {ok, OpList, FirstHole, LastOpCommitParams, NewSS};
-
-materialize_intern(Type, OpList, IncludeFromTime, FirstHole, SnapshotCommitTime,
-  Transaction, [{OpId, Op} | Rest], LastOpCommitParams, NewSS) ->
-%%    This first phase obtains, in OpsToApply, from the list of operations, the sublist of the ones
-%%    not already included in the Snapshot
-    OpsToApply = case Type == Op#operation_payload.type of
-                 true ->
-                     OpCT = Op#operation_payload.dc_and_commit_time,
-                     OpBaseSnapshot = case Transaction#transaction.transactional_protocol of
-                                          Protocol when ((Protocol == gr) or (Protocol == clocksi)) ->
-                                              Op#operation_payload.snapshot_vc;
-                                          physics ->
-                                              Op#operation_payload.dependency_vc
-                                      end,
-                     %% Check if the op is not in the previous snapshot and should be included in the new one
-                     %% {should_be_included, is already_in_snapshot}
-                     case (is_op_in_snapshot(Op, OpCT, OpBaseSnapshot, Transaction, SnapshotCommitTime, LastOpCommitParams)) of
-                         {true, _, NewOpCt} ->
-                             %% Include the new op because it has a timestamp bigger than the snapshot being generated
-                             {ok, [Op | OpList], NewOpCt, false, true, FirstHole};
-                         {false, false, _} ->
-                             %% Dont include the op
-                             {ok, OpList, LastOpCommitParams, false, NewSS, OpId - 1}; % no update
-                         {false, true, _} ->
-                             %% Dont Include the op, because it was already in the SS
-                             {ok, OpList, LastOpCommitParams, true, NewSS, FirstHole}
-                     end;
-                 false -> %% Op is not for this {Key, Type}
-                     %% @todo THIS CASE PROBABLY SHOULD NOT HAPPEN?!
-                     {ok, OpList, LastOpCommitParams, false, NewSS, FirstHole} %% no update
-             end,
-%%    Now we have the ops to apply, call the materializer to do so.
-    case OpsToApply of
-        {ok, NewOpList1, NewLastOpCt, false, NewSS1, NewHole} ->
-            materialize_intern(Type, NewOpList1, IncludeFromTime, NewHole, SnapshotCommitTime,
-                Transaction, Rest, NewLastOpCt, NewSS1);
-        {ok, NewOpList1, NewLastOpCt, true, NewSS1, NewHole} ->
-            case OpId - 1 =< IncludeFromTime of
-                true ->
-                    %% can skip the rest of the ops because they are already included in the SS
-                    materialize_intern(Type, NewOpList1, IncludeFromTime, NewHole, SnapshotCommitTime,
-                        Transaction, [], NewLastOpCt, NewSS1);
-                false ->
-                    materialize_intern(Type, NewOpList1, IncludeFromTime, NewHole, SnapshotCommitTime,
-                        Transaction, Rest, NewLastOpCt, NewSS1)
-            end
-=======
-			 [clocksi_payload()],
-			 integer(),
-			 integer(),
-			 snapshot_time() | ignore,
 			 snapshot_time(),
-			 [{integer(),clocksi_payload()}] | tuple(),
+			 [{integer(),operation_payload()}] | tuple(),
 			 txid() | ignore,
 			 snapshot_time() | ignore,
 			 boolean(),
 			 non_neg_integer()) ->
-				{ok,[clocksi_payload()],integer(),snapshot_time()|ignore,boolean()}.
-materialize_intern(_Type, OpList, _LastOp, FirstHole, _SnapshotCommitTime, _MinSnapshotTime, [], _TxId, LastOpCt, NewSS, _Location) ->
+				{ok,[operation_payload()],integer(),snapshot_time()|ignore,boolean()}.
+materialize_intern(_Type, OpList, _LastOp, FirstHole, _SnapshotCommitTime, _Transaction, [], LastOpCt, NewSS, _Location) ->
     {ok, OpList, FirstHole, LastOpCt, NewSS};
 
-materialize_intern(Type, OpList, LastOp, FirstHole, SnapshotCommitTime, MinSnapshotTime, [{OpId,Op}|Rest], TxId, LastOpCt, NewSS, Location) ->
-    materialize_intern_perform(Type, OpList, LastOp, FirstHole, SnapshotCommitTime, MinSnapshotTime, {OpId,Op}, Rest, TxId, LastOpCt, NewSS, Location + 1);
-
-materialize_intern(Type, OpList, LastOp, FirstHole, SnapshotCommitTime, MinSnapshotTime, TupleOps, TxId, LastOpCt, NewSS, Location) ->
+materialize_intern(Type, OpList, LastOp, FirstHole, SnapshotCommitTime, Transaction, [{OpId,Op}|Rest], LastOpCt, NewSS, Location) ->
+    materialize_intern_perform(Type, OpList, LastOp, FirstHole, SnapshotCommitTime, Transaction, {OpId,Op}, Rest, LastOpCt, NewSS, Location + 1);
+
+materialize_intern(Type, OpList, LastOp, FirstHole, SnapshotCommitTime, Transaction, TupleOps, LastOpCt, NewSS, Location) ->
     {Length,_ListLen} = element(2, TupleOps),
     case Length == Location of
 	true ->
 	    {ok, OpList, FirstHole, LastOpCt, NewSS};
 	false ->
-	    materialize_intern_perform(Type, OpList, LastOp, FirstHole, SnapshotCommitTime, MinSnapshotTime,
-				       element((?FIRST_OP+Length-1) - Location, TupleOps), TupleOps, TxId, LastOpCt, NewSS, Location + 1)
+	    materialize_intern_perform(Type, OpList, LastOp, FirstHole, SnapshotCommitTime, Transaction,
+				       element((?FIRST_OP+Length-1) - Location, TupleOps), TupleOps, LastOpCt, NewSS, Location + 1)
     end.
 	    
-materialize_intern_perform(Type, OpList, LastOp, FirstHole, SnapshotCommitTime, MinSnapshotTime, {OpId,Op}, Rest, TxId, LastOpCt, NewSS, Location) ->
-    Result = case Type == Op#clocksi_payload.type of
+materialize_intern_perform(Type, OpList, LastOp, FirstHole, SnapshotCommitTime, Transaction, {OpId,Op}, Rest, LastOpCt, NewSS, Location) ->
+    Result = case Type == Op#operation_payload.type of
 		 true ->
-		     OpCom=Op#clocksi_payload.commit_time,
-		     OpSS=Op#clocksi_payload.snapshot_time,
+		     OpCom=Op#operation_payload.dc_and_commit_time,
+		     OpSS= case Transaction#transaction.transactional_protocol of
+			     Protocol when ((Protocol == gr) or (Protocol == clocksi)) ->
+				     Op#operation_payload.snapshot_vc;
+			     physics ->
+				     Op#operation_payload.dependency_vc
+		     end,
 		     %% Check if the op is not in the previous snapshot and should be included in the new one
-		     case (is_op_in_snapshot(TxId, Op, OpCom, OpSS, MinSnapshotTime, SnapshotCommitTime, LastOpCt)) of
+		     case (is_op_in_snapshot(Op, OpCom, OpSS, Transaction, SnapshotCommitTime, LastOpCt)) of
 			 {true,_,NewOpCt} ->
 			     %% Include the new op because it has a timestamp bigger than the snapshot being generated
 			     {ok, [Op | OpList], NewOpCt, false, true, FirstHole};
@@ -282,18 +217,17 @@
     case Result of
 	{ok, NewOpList1, NewLastOpCt, false, NewSS1, NewHole} ->
 	    materialize_intern(Type,NewOpList1,LastOp,NewHole,SnapshotCommitTime,
-			       MinSnapshotTime,Rest,TxId,NewLastOpCt,NewSS1, Location);
+		    Transaction,Rest,NewLastOpCt,NewSS1, Location);
 	{ok, NewOpList1, NewLastOpCt, true, NewSS1, NewHole} ->
 	    case OpId - 1 =< LastOp of
 		true ->
 		    %% can skip the rest of the ops because they are already included in the SS
 		    materialize_intern(Type,NewOpList1,LastOp,NewHole,SnapshotCommitTime,
-				       MinSnapshotTime,[],TxId,NewLastOpCt,NewSS1, Location);
+			    Transaction,[],NewLastOpCt,NewSS1, Location);
 		false ->
 		    materialize_intern(Type,NewOpList1,LastOp,NewHole,SnapshotCommitTime,
-				       MinSnapshotTime,Rest,TxId,NewLastOpCt,NewSS1,Location)
+			    Transaction,Rest,NewLastOpCt,NewSS1,Location)
 	    end
->>>>>>> cb5b52ac
     end.
 
 %% @doc Check whether an udpate is included in a snapshot and also
@@ -311,18 +245,11 @@
 %%      is a boolean that is true if the operation was already included in the previous snapshot,
 %%      false otherwise.  The thrid element is the snapshot time of the last operation to
 %%      be applied to the snapshot
-<<<<<<< HEAD
--spec is_op_in_snapshot(operation_payload(), commit_time(), snapshot_time(), transaction(),
-  snapshot_time() | ignore, snapshot_time()) -> {boolean(), boolean(), snapshot_time()}.
-is_op_in_snapshot(Op, OpCT, OpBaseSnapshot, Transaction, LastSnapshotCommitParams, PrevTime) ->
-=======
--spec is_op_in_snapshot(txid(), clocksi_payload(), dc_and_commit_time(), snapshot_time(), snapshot_time(),
+-spec is_op_in_snapshot(txid(), operation_payload(), dc_and_commit_time(), snapshot_time(), snapshot_time(),
 			snapshot_time() | ignore, snapshot_time()) -> {boolean(),boolean(),snapshot_time()}.
-is_op_in_snapshot(TxId, Op, {OpDc, OpCommitTime}, OperationSnapshotTime, SnapshotTime, LastSnapshot, PrevTime) ->
->>>>>>> cb5b52ac
+is_op_in_snapshot(Op, {OpDc, OpCommitTime}, OpBaseSnapshot, Transaction, LastSnapshotCommitParams, PrevTime) ->
     %% First check if the op was already included in the previous snapshot
     %% Is the "or TxId ==" part necessary and correct????
-    {OpDc, OpCommitTime} = OpCT,
     OpCommitVC = vectorclock:create_commit_vector_clock(OpDc, OpCommitTime, OpBaseSnapshot),
     case materializer_vnode:op_not_already_in_snapshot(LastSnapshotCommitParams, OpCommitVC) or
         (Transaction#transaction.txn_id == Op#operation_payload.txid) of
@@ -391,228 +318,126 @@
     PNCounter = new(Type),
     ?assertEqual(0, Type:value(PNCounter)),
     %%  need to add the snapshot time for these for the test to pass
-<<<<<<< HEAD
-    Op1 = #operation_payload{key = abc, type = crdt_pncounter,
-                           op_param = {update,{{increment,2},1}},
-                           dc_and_commit_time = {1, 1}, txid = 1, snapshot_vc =vectorclock:from_list([{1,1}])},
-    Op2 = #operation_payload{key = abc, type = crdt_pncounter,
-                           op_param = {update,{{increment,1},1}},
-                           dc_and_commit_time = {1, 2}, txid = 2, snapshot_vc =vectorclock:from_list([{1,2}])},
-    Op3 = #operation_payload{key = abc, type = crdt_pncounter,
-                           op_param = {update,{{increment,1},1}},
-                           dc_and_commit_time = {1, 3}, txid = 3, snapshot_vc =vectorclock:from_list([{1,3}])},
-    Op4 = #operation_payload{key = abc, type = crdt_pncounter,
-                           op_param = {update,{{increment,2},1}},
-                           dc_and_commit_time = {1, 4}, txid = 4, snapshot_vc =vectorclock:from_list([{1,4}])},
-
-    Ops = [{4,Op4},{3,Op3},{2,Op2},{1,Op1}],
-    {ok, PNCounter2, 3, CommitTime2, _SsSave} = materialize(crdt_pncounter,
-						PNCounter, 0, ignore,
-        #transaction{snapshot_vc = vectorclock:from_list([{1, 3}]),
-            txn_id = ignore, transactional_protocol = clocksi}, Ops),
-    ?assertEqual({4, vectorclock:from_list([{1,3}])}, {crdt_pncounter:value(PNCounter2), CommitTime2}),
-    {ok, PNcounter3, 4, CommitTime3, _SsSave1} = materialize(crdt_pncounter, PNCounter, 0, ignore,
-        #transaction{snapshot_vc = vectorclock:from_list([{1, 4}]),
-            txn_id = ignore, transactional_protocol = clocksi}, Ops),
-    ?assertEqual({6, vectorclock:from_list([{1,4}])}, {crdt_pncounter:value(PNcounter3), CommitTime3}),
-    {ok, PNcounter4, 4,CommitTime4, _SsSave2} = materialize(crdt_pncounter, PNCounter, 0, ignore,
-        #transaction{snapshot_vc = vectorclock:from_list([{1, 7}]),
-            txn_id = ignore, transactional_protocol = clocksi}, Ops),
-    ?assertEqual({6, vectorclock:from_list([{1,4}])}, {crdt_pncounter:value(PNcounter4), CommitTime4}).
-=======
-    Op1 = #clocksi_payload{key = abc, type = Type,
-                           op_param = {increment,2},
-                           commit_time = {1, 1}, txid = 1, snapshot_time=vectorclock:from_list([{1,1}])},
-    Op2 = #clocksi_payload{key = abc, type = Type,
-                           op_param = {increment,1},
-                           commit_time = {1, 2}, txid = 2, snapshot_time=vectorclock:from_list([{1,2}])},
-    Op3 = #clocksi_payload{key = abc, type =Type,
-                           op_param = {increment,1},
-                           commit_time = {1, 3}, txid = 3, snapshot_time=vectorclock:from_list([{1,3}])},
-    Op4 = #clocksi_payload{key = abc, type = Type,
-                           op_param = {increment,2},
-                           commit_time = {1, 4}, txid = 4, snapshot_time=vectorclock:from_list([{1,4}])},
-
-    Ops = [{4,Op4},{3,Op3},{2,Op2},{1,Op1}],
+	Op1 = #operation_payload{key = abc, type = crdt_pncounter,
+		op_param = {update,{{increment,2},1}},
+		dc_and_commit_time = {1, 1}, txid = 1, snapshot_vc =vectorclock:from_list([{1,1}])},
+	Op2 = #operation_payload{key = abc, type = crdt_pncounter,
+		op_param = {update,{{increment,1},1}},
+		dc_and_commit_time = {1, 2}, txid = 2, snapshot_vc =vectorclock:from_list([{1,2}])},
+	Op3 = #operation_payload{key = abc, type = crdt_pncounter,
+		op_param = {update,{{increment,1},1}},
+		dc_and_commit_time = {1, 3}, txid = 3, snapshot_vc =vectorclock:from_list([{1,3}])},
+	Op4 = #operation_payload{key = abc, type = crdt_pncounter,
+		op_param = {update,{{increment,2},1}},
+		dc_and_commit_time = {1, 4}, txid = 4, snapshot_vc =vectorclock:from_list([{1,4}])},
+	
+	Ops = [{4,Op4},{3,Op3},{2,Op2},{1,Op1}],
 
     SS = #snapshot_get_response{snapshot_time = ignore, ops_list = Ops,
 				materialized_snapshot = #materialized_snapshot{last_op_id = 0, value = PNCounter}},
     {ok, PNCounter2, 3, CommitTime2, _SsSave, _} = materialize(Type,
-							    ignore, vectorclock:from_list([{1,3}]),
+							    ignore, #transaction{snapshot_vc = vectorclock:from_list([{1, 3}]),
+		    txn_id = ignore, transactional_protocol = clocksi},
 							    SS),
     ?assertEqual({4, vectorclock:from_list([{1,3}])}, {Type:value(PNCounter2), CommitTime2}),
     {ok, PNcounter3, 4, CommitTime3, _SsSave1, _} = materialize(Type,
-							     ignore, vectorclock:from_list([{1,4}]),
-							     SS),
-    ?assertEqual({6, vectorclock:from_list([{1,4}])}, {Type:value(PNcounter3), CommitTime3}),
-    
+							     ignore, #transaction{snapshot_vc = vectorclock:from_list([{1, 4}]),
+		    txn_id = ignore, transactional_protocol = clocksi}, SS),
+	
+	?assertEqual({6, vectorclock:from_list([{1,4}])}, {Type:value(PNcounter3), CommitTime3}),
+
     {ok, PNcounter4, 4,CommitTime4, _SsSave2, _} = materialize(Type,
-							    ignore, vectorclock:from_list([{1,7}]),
+							    ignore, #transaction{snapshot_vc = vectorclock:from_list([{1, 7}]),
+		    txn_id = ignore, transactional_protocol = clocksi},
 							    SS),
     ?assertEqual({6, vectorclock:from_list([{1,4}])}, {Type:value(PNcounter4), CommitTime4}).
->>>>>>> cb5b52ac
 
 %% This test tests when a a snapshot is generated that does not include all of the updates in the
 %% list of operations, precisely in the case where an operation is not taken, but the operations to
 %% the left and right of it in the list are taken.  When this snapshot is then used for a future
 %% read with a different timestamp, this missing value must be checked.
 materializer_missing_op_test() ->
-<<<<<<< HEAD
-    PNCounter = new(crdt_pncounter),
-    ?assertEqual(0,crdt_pncounter:value(PNCounter)),
-    Op1 = #operation_payload{key = abc, type = crdt_pncounter,
-                           op_param = {update, {{increment,1}, actor1}},
-                           dc_and_commit_time = {1, 1}, txid = 1, snapshot_vc =vectorclock:from_list([{1,1},{2,1}])},
-    Op2 = #operation_payload{key = abc, type = crdt_pncounter,
-                           op_param = {update, {{increment,1}, actor2}},
-                           dc_and_commit_time = {1, 2}, txid = 2, snapshot_vc =vectorclock:from_list([{1,2},{2,1}])},
-    Op3 = #operation_payload{key = abc, type = crdt_pncounter,
-                           op_param = {update, {{increment,1}, actor3}},
-                           dc_and_commit_time = {2, 2}, txid = 3, snapshot_vc =vectorclock:from_list([{1,1},{2,1}])},
-    Op4 = #operation_payload{key = abc, type = crdt_pncounter,
-                           op_param = {update, {{increment,1}, actor4}},
-                           dc_and_commit_time = {1, 3}, txid = 2, snapshot_vc =vectorclock:from_list([{1,2},{2,1}])},
-    Ops = [{4,Op4},{3,Op3},{2,Op2},{1,Op1}],
-    {ok, PNCounter2, LastOp, CommitTime2, _SsSave} = materialize(crdt_pncounter,
-							    PNCounter, 0, ignore,
-        #transaction{snapshot_vc = vectorclock:from_list([{1,3},{2,1}]),
-            txn_id = ignore, transactional_protocol = clocksi}, Ops),
-    ?assertEqual({3, vectorclock:from_list([{1,3},{2,1}])}, {crdt_pncounter:value(PNCounter2), CommitTime2}),
-    {ok, PNCounter3, 4, CommitTime3, _SsSave} = materialize(crdt_pncounter,
-							    PNCounter2, LastOp, CommitTime2,
-        #transaction{snapshot_vc = vectorclock:from_list([{1,3},{2,2}]),
-            txn_id = ignore, transactional_protocol = clocksi}, Ops),
-    ?assertEqual({4, vectorclock:from_list([{1,3},{2,2}])}, {crdt_pncounter:value(PNCounter3), CommitTime3}).
-=======
     Type = antidote_crdt_counter,
     PNCounter = new(Type),
     ?assertEqual(0,Type:value(PNCounter)),
-    Op1 = #clocksi_payload{key = abc, type = Type,
-                           op_param = {increment,1},
-                           commit_time = {1, 1}, txid = 1, snapshot_time=vectorclock:from_list([{1,1},{2,1}])},
-    Op2 = #clocksi_payload{key = abc, type = Type,
-                           op_param = {increment,1},
-                           commit_time = {1, 2}, txid = 2, snapshot_time=vectorclock:from_list([{1,2},{2,1}])},
-    Op3 = #clocksi_payload{key = abc, type = Type,
-                           op_param = {increment,1},
-                           commit_time = {2, 2}, txid = 3, snapshot_time=vectorclock:from_list([{1,1},{2,1}])},
-    Op4 = #clocksi_payload{key = abc, type = Type,
-                           op_param = {increment,1},
-                           commit_time = {1, 3}, txid = 2, snapshot_time=vectorclock:from_list([{1,2},{2,1}])},
-    Ops = [{4,Op4},{3,Op3},{2,Op2},{1,Op1}],
+	Op1 = #operation_payload{key = abc, type = crdt_pncounter,
+		op_param = {update, {{increment,1}, actor1}},
+		dc_and_commit_time = {1, 1}, txid = 1, snapshot_vc =vectorclock:from_list([{1,1},{2,1}])},
+	Op2 = #operation_payload{key = abc, type = crdt_pncounter,
+		op_param = {update, {{increment,1}, actor2}},
+		dc_and_commit_time = {1, 2}, txid = 2, snapshot_vc =vectorclock:from_list([{1,2},{2,1}])},
+	Op3 = #operation_payload{key = abc, type = crdt_pncounter,
+		op_param = {update, {{increment,1}, actor3}},
+		dc_and_commit_time = {2, 2}, txid = 3, snapshot_vc =vectorclock:from_list([{1,1},{2,1}])},
+	Op4 = #operation_payload{key = abc, type = crdt_pncounter,
+		op_param = {update, {{increment,1}, actor4}},
+		dc_and_commit_time = {1, 3}, txid = 2, snapshot_vc =vectorclock:from_list([{1,2},{2,1}])},
+	Ops = [{4,Op4},{3,Op3},{2,Op2},{1,Op1}],
 
     SS = #snapshot_get_response{snapshot_time = ignore, ops_list = Ops,
 				materialized_snapshot = #materialized_snapshot{last_op_id = 0, value = PNCounter}},
     {ok, PNCounter2, LastOp, CommitTime2, _SsSave, _} = materialize(Type,
-								 ignore, vectorclock:from_list([{1,3},{2,1}]),
+								 ignore, #transaction{snapshot_vc = vectorclock:from_list([{1,3},{2,1}]),
+		    txn_id = ignore, transactional_protocol = clocksi},
 								 SS),
     ?assertEqual({3, vectorclock:from_list([{1,3},{2,1}])}, {Type:value(PNCounter2), CommitTime2}),
 
     SS2 = #snapshot_get_response{snapshot_time = CommitTime2, ops_list = Ops,
 				materialized_snapshot = #materialized_snapshot{last_op_id = LastOp, value = PNCounter2}},
     {ok, PNCounter3, 4, CommitTime3, _SsSave, _} = materialize(Type,
-							    ignore, vectorclock:from_list([{1,3},{2,2}]),
+							    ignore, #transaction{snapshot_vc = vectorclock:from_list([{1,3},{2,2}]),
+		    txn_id = ignore, transactional_protocol = clocksi},
 							    SS2),
     ?assertEqual({4, vectorclock:from_list([{1,3},{2,2}])}, {Type:value(PNCounter3), CommitTime3}).
->>>>>>> cb5b52ac
 
 %% This test tests the case when there are updates that only snapshots that contain entries from one of the DCs.
 %% This can happen for example if an update is commited before the DCs have been connected.
 %% It ensures that when we read using a snapshot with and without all the DCs we still include the correct updates.
 materializer_missing_dc_test() ->
-<<<<<<< HEAD
-    PNCounter = new(crdt_pncounter),
-    ?assertEqual(0,crdt_pncounter:value(PNCounter)),
-    Op1 = #operation_payload{key = abc, type = crdt_pncounter,
-                           op_param = {update, {{increment,1}, actor1}},
-                           dc_and_commit_time = {1, 1}, txid = 1, snapshot_vc =vectorclock:from_list([{1,1}])},
-    Op2 = #operation_payload{key = abc, type = crdt_pncounter,
-                           op_param = {update, {{increment,1}, actor2}},
-                           dc_and_commit_time = {1, 2}, txid = 2, snapshot_vc =vectorclock:from_list([{1,2}])},
-    Op3 = #operation_payload{key = abc, type = crdt_pncounter,
-                           op_param = {update, {{increment,1}, actor3}},
-                           dc_and_commit_time = {2, 2}, txid = 3, snapshot_vc =vectorclock:from_list([{2,1}])},
-    Op4 = #operation_payload{key = abc, type = crdt_pncounter,
-                           op_param = {update, {{increment,1}, actor4}},
-                           dc_and_commit_time = {1, 3}, txid = 2, snapshot_vc =vectorclock:from_list([{1,2}])},
-=======
     Type = antidote_crdt_counter,
     PNCounter = new(Type),
     ?assertEqual(0,Type:value(PNCounter)),
-    Op1 = #clocksi_payload{key = abc, type = Type,
-                           op_param = {increment,1},
-                           commit_time = {1, 1}, txid = 1, snapshot_time=vectorclock:from_list([{1,1}])},
-    Op2 = #clocksi_payload{key = abc, type = Type,
-                           op_param = {increment,1},
-                           commit_time = {1, 2}, txid = 2, snapshot_time=vectorclock:from_list([{1,2}])},
-    Op3 = #clocksi_payload{key = abc, type = Type,
-                           op_param = {increment,1},
-                           commit_time = {2, 2}, txid = 3, snapshot_time=vectorclock:from_list([{2,1}])},
-    Op4 = #clocksi_payload{key = abc, type = Type,
-                           op_param = {increment,1},
-                           commit_time = {1, 3}, txid = 2, snapshot_time=vectorclock:from_list([{1,2}])},
->>>>>>> cb5b52ac
+    Op1 = #operation_payload{key = abc, type = Type,
+                           op_param = {{increment,1}, actor1}},
+	    dc_and_commit_time = {1, 1}, txid = 1, snapshot_vc=vectorclock:from_list([{1,1}])},
+    Op2 = #operation_payload{key = abc, type = Type,
+                           op_param = {{increment,1}, actor2}},
+	    dc_and_commit_time = {1, 2}, txid = 2, snapshot_vc=vectorclock:from_list([{1,2}])},
+    Op3 = #operation_payload{key = abc, type = Type,
+                           op_param = {{increment,1}, actor3}},
+	    dc_and_commit_time = {2, 2}, txid = 3, snapshot_vc=vectorclock:from_list([{2,1}])},
+    Op4 = #operation_payload{key = abc, type = Type,
+                           op_param = {{increment,1}, actor4}},
+	    dc_and_commit_time = {1, 3}, txid = 2, snapshot_vc=vectorclock:from_list([{1,2}])},
     Ops = [{4,Op4},{3,Op3},{2,Op2},{1,Op1}],
 
     SS = #snapshot_get_response{snapshot_time = ignore, ops_list = Ops,
 				materialized_snapshot = #materialized_snapshot{last_op_id = 0, value = PNCounter}},
     {ok, PNCounterA, LastOpA, CommitTimeA, _SsSave, _} = materialize(Type,
-								  ignore, vectorclock:from_list([{1,3}]),
+								  ignore, #transaction{snapshot_vc = vectorclock:from_list([{1,3}]),
+txn_id = ignore, transactional_protocol = clocksi},
 								  SS),
     ?assertEqual({3, vectorclock:from_list([{1,3}])}, {Type:value(PNCounterA), CommitTimeA}),
 
     SS2 = #snapshot_get_response{snapshot_time = CommitTimeA, ops_list = Ops,
 				materialized_snapshot = #materialized_snapshot{last_op_id = LastOpA, value = PNCounterA}},
     {ok, PNCounterB, 4, CommitTimeB, _SsSave, _} = materialize(Type,
-							    ignore, vectorclock:from_list([{1,3},{2,2}]),
+							    ignore, #transaction{snapshot_vc = vectorclock:from_list([{1,3},{2,2}]),
+txn_id = ignore, transactional_protocol = clocksi},
 							    SS2),
     ?assertEqual({4, vectorclock:from_list([{1,3},{2,2}])}, {Type:value(PNCounterB), CommitTimeB}),
     
-<<<<<<< HEAD
-    {ok, PNCounterA, LastOpA, CommitTimeA, _SsSave} = materialize(crdt_pncounter,
-								  PNCounter, 0, ignore,
-        #transaction{snapshot_vc = vectorclock:from_list([{1,3}]),
-            txn_id = ignore, transactional_protocol = clocksi}, Ops),
-    ?assertEqual({3, vectorclock:from_list([{1,3}])}, {crdt_pncounter:value(PNCounterA), CommitTimeA}),
-    {ok, PNCounterB, 4, CommitTimeB, _SsSave} = materialize(crdt_pncounter,
-							    PNCounterA, LastOpA, CommitTimeA,
-        #transaction{snapshot_vc = vectorclock:from_list([{1,3},{2,2}]),
-            txn_id = ignore, transactional_protocol = clocksi}, Ops),
-    ?assertEqual({4, vectorclock:from_list([{1,3},{2,2}])}, {crdt_pncounter:value(PNCounterB), CommitTimeB}),
-    
-    {ok, PNCounter2, LastOp, CommitTime2, _SsSave} = materialize(crdt_pncounter,
-								 PNCounter, 0, ignore,
-        #transaction{snapshot_vc = vectorclock:from_list([{1,3},{2,1}]),
-            txn_id = ignore, transactional_protocol = clocksi}, Ops),
-    ?assertEqual({3, vectorclock:from_list([{1,3}])}, {crdt_pncounter:value(PNCounter2), CommitTime2}),
-    {ok, PNCounter3, 4, CommitTime3, _SsSave} = materialize(crdt_pncounter,
-							    PNCounter2, LastOp, CommitTime2,
-        #transaction{snapshot_vc = vectorclock:from_list([{1,3},{2,2}]),
-            txn_id = ignore, transactional_protocol = clocksi}, Ops),
-    ?assertEqual({4, vectorclock:from_list([{1,3},{2,2}])}, {crdt_pncounter:value(PNCounter3), CommitTime3}).
-    
-materializer_clocksi_concurrent_test() ->
-    PNCounter = new(crdt_pncounter),
-    ?assertEqual(0,crdt_pncounter:value(PNCounter)),
-    Op1 = #operation_payload{key = abc, type = crdt_pncounter,
-                           op_param = {update, {{increment,2}, actor1}},
-                           dc_and_commit_time = {1, 1}, txid = 1, snapshot_vc =vectorclock:from_list([{1,1},{2,1}])},
-    Op2 = #operation_payload{key = abc, type = crdt_pncounter,
-                           op_param = {update, {{increment,1}, actor1}},
-                           dc_and_commit_time = {1, 2}, txid = 2, snapshot_vc =vectorclock:from_list([{1,2},{2,1}])},
-    Op3 = #operation_payload{key = abc, type = crdt_pncounter,
-                           op_param = {update, {{increment,1}, actor1}},
-                           dc_and_commit_time = {2, 2}, txid = 3, snapshot_vc =vectorclock:from_list([{1,1},{2,1}])},
-=======
     {ok, PNCounter2, LastOp, CommitTime2, _SsSave, _} = materialize(Type,
-								 ignore, vectorclock:from_list([{1,3},{2,1}]),
+								 ignore, #transaction{snapshot_vc = vectorclock:from_list([{1,3},{2,1}]),
+txn_id = ignore, transactional_protocol = clocksi},
 								 SS),
     ?assertEqual({3, vectorclock:from_list([{1,3}])}, {Type:value(PNCounter2), CommitTime2}),
 
     SS3 = #snapshot_get_response{snapshot_time = CommitTime2, ops_list = Ops,
 				materialized_snapshot = #materialized_snapshot{last_op_id = LastOp, value = PNCounter2}},
     {ok, PNCounter3, 4, CommitTime3, _SsSave, _} = materialize(Type,
-							    ignore, vectorclock:from_list([{1,3},{2,2}]),
+							    ignore, #transaction{snapshot_vc = vectorclock:from_list([{1,3},{2,2}]),
+txn_id = ignore, transactional_protocol = clocksi},
 							    SS3),
     ?assertEqual({4, vectorclock:from_list([{1,3},{2,2}])}, {Type:value(PNCounter3), CommitTime3}).
        
@@ -620,47 +445,26 @@
     Type = antidote_crdt_counter,
     PNCounter = new(Type),
     ?assertEqual(0,Type:value(PNCounter)),
-    Op1 = #clocksi_payload{key = abc, type = Type,
-                           op_param = {increment,2},
-                           commit_time = {1, 1}, txid = 1, snapshot_time=vectorclock:from_list([{1,1},{2,1}])},
-    Op2 = #clocksi_payload{key = abc, type = Type,
-                           op_param = {increment,1},
-                           commit_time = {1, 2}, txid = 2, snapshot_time=vectorclock:from_list([{1,2},{2,1}])},
-    Op3 = #clocksi_payload{key = abc, type = Type,
-                           op_param = {increment,1},
-                           commit_time = {2, 2}, txid = 3, snapshot_time=vectorclock:from_list([{1,1},{2,1}])},
->>>>>>> cb5b52ac
+    Op1 = #operation_payload{key = abc, type = Type,
+                           op_param = {{increment,2}, actor1}},
+	    dc_and_commit_time = {1, 1}, txid = 1, snapshot_vc=vectorclock:from_list([{1,1},{2,1}])},
+    Op2 = #operation_payload{key = abc, type = Type,
+                           op_param = {{increment,1}, actor1}},
+	    dc_and_commit_time = {1, 2}, txid = 2, snapshot_vc=vectorclock:from_list([{1,2},{2,1}])},
+    Op3 = #operation_payload{key = abc, type = Type,
+                           op_param = {{increment,1}, actor1}},
+	    dc_and_commit_time = {2, 2}, txid = 3, snapshot_vc=vectorclock:from_list([{1,1},{2,1}])},
 
     Ops = [{3,Op2},{2,Op3},{1,Op1}],
     {ok, PNCounter2, 3, CommitTime2, _Keep} = materialize_intern(Type,
                                       [], 0, 3, ignore,
-<<<<<<< HEAD
-        #transaction{snapshot_vc = vectorclock:from_list([{2,2},{1,2}]),
-            txn_id = ignore, transactional_protocol = clocksi}, Ops, ignore, false),
-    {ok, PNCounter3} = apply_operations(crdt_pncounter, PNCounter, PNCounter2),
-    ?assertEqual({4, vectorclock:from_list([{1,2},{2,2}])}, {crdt_pncounter:value(PNCounter3), CommitTime2}),
-    
-    Snapshot=new(crdt_pncounter),
-    {ok, PNcounter3, 1, CommitTime3, _SsSave1} = materialize(crdt_pncounter, Snapshot, 0, ignore,
-        #transaction{snapshot_vc = vectorclock:from_list([{1,2},{2,1}]),
-            txn_id = ignore, transactional_protocol = clocksi}, Ops),
-    ?assertEqual({3, vectorclock:from_list([{1,2},{2,1}])}, {crdt_pncounter:value(PNcounter3), CommitTime3}),
-    
-    {ok, PNcounter4, 2, CommitTime4, _SsSave2} = materialize(crdt_pncounter, Snapshot, 0, ignore,
-        #transaction{snapshot_vc = vectorclock:from_list([{1,1},{2,2}]),
-            txn_id = ignore, transactional_protocol = clocksi}, Ops),
-    ?assertEqual({3, vectorclock:from_list([{1,1},{2,2}])}, {crdt_pncounter:value(PNcounter4), CommitTime4}),
-    
-    {ok, PNcounter5, 1, CommitTime5, _SsSave3} = materialize(crdt_pncounter, Snapshot, 0, ignore,
-        #transaction{snapshot_vc = vectorclock:from_list([{1,1},{2,1}]),
-            txn_id = ignore, transactional_protocol = clocksi}, Ops),
-    ?assertEqual({2, vectorclock:from_list([{1,1},{2,1}])}, {crdt_pncounter:value(PNcounter5), CommitTime5}).
-=======
-                                      vectorclock:from_list([{2,2},{1,2}]),
-                                      Ops, ignore, ignore, false, 0),
+	    #transaction{snapshot_vc = vectorclock:from_list([{2,2},{1,2}]),
+		    txn_id = ignore, transactional_protocol = clocksi},
+                                      Ops, ignore, false, 0),
     {ok, PNCounter3, _} = apply_operations(Type, PNCounter, 0, PNCounter2),
     ?assertEqual({4, vectorclock:from_list([{1,2},{2,2}])}, {Type:value(PNCounter3), CommitTime2}),
     Snapshot=new(Type),
+	
     SS = #snapshot_get_response{snapshot_time = ignore, ops_list = Ops,
 				materialized_snapshot = #materialized_snapshot{last_op_id = 0, value = Snapshot}},
     {ok, PNcounter3, 1, CommitTime3, _SsSave1, _} = materialize(Type, ignore,
@@ -672,7 +476,6 @@
     {ok, PNcounter5, 1, CommitTime5, _SsSave3, _} = materialize(Type, ignore,
                                    vectorclock:from_list([{1,1},{2,1}]), SS),
     ?assertEqual({2, vectorclock:from_list([{1,1},{2,1}])}, {Type:value(PNcounter5), CommitTime5}).
->>>>>>> cb5b52ac
 
 %% @doc Testing gcounter with empty update log
 materializer_clocksi_noop_test() ->
@@ -680,19 +483,12 @@
     PNCounter = new(Type),
     ?assertEqual(0,Type:value(PNCounter)),
     Ops = [],
-<<<<<<< HEAD
-    {ok, PNCounter2, 0, ignore, _SsSave} = materialize_intern(crdt_pncounter, [], 0, 0,ignore,
-        #transaction{snapshot_vc = vectorclock:from_list([{1,1}]),
-            txn_id = ignore, transactional_protocol = clocksi}, Ops, ignore, false),
-    {ok, PNCounter3} = apply_operations(crdt_pncounter, PNCounter, PNCounter2),
-    ?assertEqual(0,crdt_pncounter:value(PNCounter3)).
-=======
     {ok, PNCounter2, 0, ignore, _SsSave} = materialize_intern(Type, [], 0, 0,ignore,
-						    vectorclock:from_list([{1,1}]),
-						    Ops, ignore, ignore, false, 0),
+	    #transaction{snapshot_vc = vectorclock:from_list([{1,1}]),
+		    txn_id = ignore, transactional_protocol = clocksi},
+	        Ops, ignore, false, 0),
     {ok, PNCounter3, _} = apply_operations(Type, PNCounter, 0, PNCounter2),
     ?assertEqual(0,Type:value(PNCounter3)).
->>>>>>> cb5b52ac
 
 materializer_eager_clocksi_test()->
     Type = antidote_crdt_counter,
@@ -702,20 +498,6 @@
     PNCounter2 = materialize_eager(Type, PNCounter, []),
     ?assertEqual(0, Type:value(PNCounter2)),
     % test - several ops
-<<<<<<< HEAD
-    Op1 = {update,{{increment,1},1}},
-    Op2 = {update,{{increment,2},1}},
-    Op3 = {update,{{increment,3},1}},
-    Op4 = {update,{{increment,4},1}},
-    Ops = [Op1, Op2, Op3, Op4],  
-    PNCounter3 = materialize_eager(crdt_pncounter, PNCounter, Ops),
-    ?assertEqual(10, crdt_pncounter:value(PNCounter3)).
-   
-is_op_in_snapshot_test()->
-    Op1 = #operation_payload{key = abc, type = crdt_pncounter,
-                           op_param = {update, {{increment,2}, actor1}},
-                           dc_and_commit_time = {dc1, 1}, txid = 1, snapshot_vc =vectorclock:from_list([{dc1,1}])},
-=======
     Op1 = {increment,1},
     Op2 = {increment,2},
     Op3 = {increment,3},
@@ -729,20 +511,10 @@
     Op1 = #clocksi_payload{key = abc, type = Type,
                            op_param = {increment,2},
                            commit_time = {dc1, 1}, txid = 1, snapshot_time=vectorclock:from_list([{dc1,1}])},
->>>>>>> cb5b52ac
     OpCT1 = {dc1, 1},
     OpCT1SS = vectorclock:from_list([OpCT1]),
-    ST1 = vectorclock:from_list([{dc1, 2}]),
-    ST2 = vectorclock:from_list([{dc1, 0}]),
-<<<<<<< HEAD
-    Tx1 = #transaction{snapshot_vc = ST1, transactional_protocol = clocksi, txn_id = 2},
-    Tx2 = #transaction{snapshot_vc = ST2, transactional_protocol = clocksi, txn_id = 2},
-    ?assertEqual({true,false,OpCT1SS}, is_op_in_snapshot(Op1, OpCT1, OpCT1SS, Tx1, ignore,ignore)),
-    ?assertEqual({false,false,ignore}, is_op_in_snapshot(Op1,OpCT1, OpCT1SS, Tx2, ignore,ignore)).
-=======
-    ?assertEqual({true,false,OpCT1SS}, is_op_in_snapshot(2,Op1,OpCT1, OpCT1SS, ST1, ignore,ignore)),
-    ?assertEqual({false,false,ignore}, is_op_in_snapshot(2,Op1,OpCT1, OpCT1SS, ST2, ignore,ignore)).
-
->>>>>>> cb5b52ac
-
+	Tx1 = #transaction{snapshot_vc = ST1, transactional_protocol = clocksi, txn_id = 2},
+	Tx2 = #transaction{snapshot_vc = ST2, transactional_protocol = clocksi, txn_id = 2},
+	?assertEqual({true,false,OpCT1SS}, is_op_in_snapshot(Op1, OpCT1, OpCT1SS, Tx1, ignore,ignore)),
+	?assertEqual({false,false,ignore}, is_op_in_snapshot(Op1,OpCT1, OpCT1SS, Tx2, ignore,ignore)).
 -endif.