%% -------------------------------------------------------------------
%%
%% Copyright (c) 2014 SyncFree Consortium.  All Rights Reserved.
%%
%% This file is provided to you under the Apache License,
%% Version 2.0 (the "License"); you may not use this file
%% except in compliance with the License.  You may obtain
%% a copy of the License at
%%
%%   http://www.apache.org/licenses/LICENSE-2.0
%%
%% Unless required by applicable law or agreed to in writing,
%% software distributed under the License is distributed on an
%% "AS IS" BASIS, WITHOUT WARRANTIES OR CONDITIONS OF ANY
%% KIND, either express or implied.  See the License for the
%% specific language governing permissions and limitations
%% under the License.
%%
%% -------------------------------------------------------------------
-module(clocksi_materializer).
-include("antidote.hrl").

-ifdef(TEST).
-include_lib("eunit/include/eunit.hrl").
-endif.

-export([new/1,
         materialize/7,
         materialize_eager/3]).

%% @doc Creates an empty CRDT for a given type.
-spec new(type()) -> snapshot().
new(Type) ->
    materializer:create_snapshot(Type).


<<<<<<< HEAD
%% @doc Calls the internal function materialize/6, with no TxId.
-spec materialize(type(), snapshot(),
		  SnapshotCommitTime::{dcid(),CommitTime::non_neg_integer()} | ignore,
		  snapshot_time(), snapshot_time(),
		  [clocksi_payload()], txid()) -> {ok, snapshot(), 
						   {dcid(),CommitTime::non_neg_integer()} | ignore, snapshot(), [clocksi_payload()]} | {error, term()}.
materialize(Type, Snapshot, SnapshotCommitTime, MinSnapshotTime, MaxSnapshotTime, Ops, TxId) ->
    {FirstDc,FirstTime} = hd(dict:to_list(MinSnapshotTime)),
    SSTime = dict:fold(fun(DcId,CT,{AccDc,AccTime}) ->
			       case CT < AccTime of
				   true ->
				       {DcId,CT};
				   false ->
				       {AccDc,AccTime}
			       end
		       end, {FirstDc,FirstTime}, MinSnapshotTime),
    case materialize(Type, Snapshot, SnapshotCommitTime, SSTime, MinSnapshotTime, MaxSnapshotTime, Ops, TxId, Snapshot, SnapshotCommitTime, []) of
	{ok, Val, CommitTime, SnapshotSave, Rem} ->
	    {ok, Val, CommitTime, SnapshotSave, Rem};
	{error, Reason} ->
	    {error, Reason}
    end.



%% @doc Applies the operation of a list to a CRDT. Only the
%%      operations with smaller timestamp than the specified
=======
%% @doc Applies the operation of a list to a previously created CRDT snapshot. Only the
%%      operations that are not already in the previous snapshot and
%%      with smaller timestamp than the specified
>>>>>>> 444ab185
%%      are considered. Newer operations are discarded.
%%      Input:
%%      Type: The type of CRDT to create
%%      Snapshot: Current state of the CRDT
%%      SnapshotCommitTime: The time used to describe the state of the CRDT given in Snapshot
%%      MinSnapshotTime: The threshold time given by the reading transaction
%%      Ops: The list of operations to apply in causal order
<<<<<<< HEAD
%%      Output: The CRDT after appliying the operations and its commit
%%      time taken from the last operation that was applied to the snapshot.
-spec materialize(type(), 
		  snapshot(),
		  SnapshotCommitTime::{dcid(),CommitTime::non_neg_integer()} | ignore,
		  {dcid(),non_neg_integer()},
		  snapshot_time(),
		  snapshot_time(),
		  [clocksi_payload()], 
		  txid(), 
		  snapshot(),
		  {dcid(),non_neg_integer()} | ignore,
		  Remainder::[clocksi_payload]) ->
			 {ok,snapshot(), {dcid(),non_neg_integer()} | ignore, snapshot(), [clocksi_payload()]} | {error, term()}.
materialize(_Type, Snapshot, _SnapshotCommitTime, {SSDcId,SSTime}, _MinSnapshotTime, _MaxSnapshotTime, [], _TxId, SnapshotUse, LastOpCt, Remainder) ->
    %% case AddedOp of
    %% 	dont_ignore ->
    %% 	    SSTime = dict:fold(fun(DcId,Time,{PrevDcId,PrevTime}) ->
    %% 					case Time < PrevTime of
    %% 					    true ->
    %% 						{DcId,Time};
    %% 					    false ->
    %% 						{PrevDcId,PrevTime}
    %% 					end
    %% 				end, hd(dict:to_list(MinSnapshotTime)),MinSnapshotTime),
    %% 	    {ok, Snapshot, SSTime, Remainder};
    %% 	ignore ->
    %% 	    {ok, Snapshot, ignore, Remainder}
    %% end;
    RetSS = case LastOpCt of
		ignore ->
		    ignore;
		{LastOpDcId,LastOpTime} ->
		    case SSTime > LastOpTime of
			true ->
			    {LastOpDcId,LastOpTime};
			false ->
			    {SSDcId,SSTime}
		    end
	    end,
    {ok, Snapshot, RetSS, SnapshotUse, Remainder};

materialize(Type, Snapshot, SnapshotCommitTime, SSTime, MinSnapshotTime, MaxSnapshotTime, [Op|Rest], TxId, SnapshotSave, LastOpCt, Remainder) ->
    case Type == Op#clocksi_payload.type of
        true ->
            OpCom=Op#clocksi_payload.commit_time,
            %OpCommitTime=Op#clocksi_payload.commit_time,
	    %{OpCom,OpComTs}=OpCommitTime,
	    %OpSSCommit = dict:store(OpCom, OpComTs, Op#clocksi_payload.snapshot_time),
            case (is_op_in_snapshot(OpCom, MinSnapshotTime, SnapshotCommitTime)
                  or (TxId == Op#clocksi_payload.txid)) of
                true ->
		    Ds = case Op#clocksi_payload.op_generate of
			     upstream ->
				 {ok,DsOp} = clocksi_downstream:
				     generate_downstream_op(#transaction{},Op#clocksi_payload.key,Type,
							    Op#clocksi_payload.op_param,[],local,[{Op#clocksi_payload.key,Snapshot}]),
				 DsOp;
			     downstream ->
				 Op#clocksi_payload.op_param
			 end,
		    case Ds of
                        {merge, State} ->
                            NewSnapshot = Type:merge(Snapshot, State),
			    case is_op_in_min_snapshot(OpCom,SSTime) of
				true ->
				    materialize(Type,
						NewSnapshot,
						SnapshotCommitTime,
						SSTime,
						MinSnapshotTime,
						MaxSnapshotTime,
						Rest,
						TxId,
					        Type:merge(SnapshotSave, State),
						OpCom,
						Remainder);
				false ->
				    materialize(Type,
						NewSnapshot,
						SnapshotCommitTime,
						SSTime,
						MinSnapshotTime,
						MaxSnapshotTime,
						Rest,
						TxId,
					        SnapshotSave,
						LastOpCt,
						Remainder)
			    end;
                        {update, DownstreamOp} ->
                            case Type:update(DownstreamOp, Snapshot) of
                                {ok, NewSnapshot} ->
				    case is_op_in_min_snapshot(OpCom,SSTime) of
					true ->
					    case Type:update(DownstreamOp, SnapshotSave) of
						{ok, NewSnapshotSave} ->
						    materialize(Type,
								NewSnapshot,
								SnapshotCommitTime,
								SSTime,
								MinSnapshotTime,
								MaxSnapshotTime,
								Rest,
								TxId,
							        NewSnapshotSave,
								OpCom,
								Remainder);
						{error, Reason} ->
						    {error, Reason}
					    end;
					false ->
					    materialize(Type,
							NewSnapshot,
							SnapshotCommitTime,
							SSTime,
							MinSnapshotTime,
							MaxSnapshotTime,
							Rest,
							TxId,
						        SnapshotSave,
							LastOpCt,
							Remainder)
				    end;
                                {error, Reason} ->
                                    {error, Reason}
                            end
                    end;
                false ->
		    case MaxSnapshotTime /= ignore andalso 
			is_op_in_snapshot(OpCom, MaxSnapshotTime, SnapshotCommitTime) of
			true ->
			    materialize(Type, Snapshot, SnapshotCommitTime, SSTime, MinSnapshotTime,
					MaxSnapshotTime, Rest, TxId, SnapshotSave, LastOpCt, Remainder ++ [Op]);
			false ->
			    materialize(Type, Snapshot, SnapshotCommitTime, SSTime, MinSnapshotTime,
					MaxSnapshotTime, Rest, TxId, SnapshotSave, LastOpCt, Remainder)
		    end
	    end;
	false -> %% Op is not for this {Key, Type}
	    materialize(Type, Snapshot, SnapshotCommitTime, SSTime, MinSnapshotTime, MaxSnapshotTime, Rest, TxId, SnapshotSave, LastOpCt, Remainder)
=======
%%      TxId: The Id of the transaction requesting the snapshot
%%      Output: A tuple. The first element is ok, the seond is the CRDT after appliying the operations,
%%      the third element is the smallest vectorclock that describes this snapshot,
%%      the fourth element is a boolean, it it is true it means that the returned snapshot contains
%%      more operations than the one given as input, false otherwise.
-spec materialize(type(), snapshot(),
		  snapshot_time() | ignore,
		  snapshot_time(),
		  [clocksi_payload()], txid() | ignore) -> {ok, snapshot(), 
						   snapshot_time() | ignore, boolean()} | {error, reason()}.
materialize(Type, Snapshot, SnapshotCommitTime, MinSnapshotTime, Ops, TxId) ->
    materialize_intern(Type, Snapshot, SnapshotCommitTime, MinSnapshotTime, Ops, TxId, SnapshotCommitTime,false,0).


-spec materialize_intern(type(), 
		  snapshot(),
		  snapshot_time() | ignore,
		  snapshot_time(),
		  [clocksi_payload()], 
		  txid() | ignore, 
		  snapshot_time() | ignore,
		  boolean(), non_neg_integer()) ->
			 {ok,snapshot(),snapshot_time()|ignore,boolean()} | {error, reason()}.
materialize_intern(_Type, Snapshot, _SnapshotCommitTime, _MinSnapshotTime, [], _TxId, LastOpCt, NewSS, _Count) ->
    {ok, Snapshot, LastOpCt, NewSS};

materialize_intern(Type, Snapshot, SnapshotCommitTime, MinSnapshotTime, [Op|Rest], TxId, LastOpCt, NewSS,Count) ->
    Result = case Type == Op#clocksi_payload.type of
		 true ->
		     OpCom=Op#clocksi_payload.commit_time,
		     OpSS=Op#clocksi_payload.snapshot_time,
		     %% Check if the op is not in the previous snapshot and should be included in the new one
		     case (is_op_in_snapshot(TxId, Op, OpCom, OpSS, MinSnapshotTime, SnapshotCommitTime, LastOpCt)) of
			 {true,_,NewOpCt} ->
			     case materializer:update_snapshot(Type, Snapshot, Op#clocksi_payload.op_param) of
				 {ok, NewSnapshot} -> 
				     {ok, NewSnapshot, NewOpCt, false, true};
				 {error, Reason} ->
				     {error, Reason}
			     end;
			 {false,false,_} ->
			     {ok, Snapshot, LastOpCt, false, NewSS}; % no update
			 {false,true,_} ->
			     {ok, Snapshot, LastOpCt, true, NewSS}
		     end;
		 false -> %% Op is not for this {Key, Type}
		     %% @todo THIS CASE PROBABLY SHOULD NOT HAPPEN?! 
		     {ok, Snapshot, LastOpCt, false, NewSS} %% no update
	     end,
    case Result of
	{error, Reason1} ->
	    {error,Reason1};
	{ok, NewSnapshot1, NewLastOpCt, false, NewSS1} ->
	    materialize_intern(Type,NewSnapshot1,SnapshotCommitTime,MinSnapshotTime,Rest,TxId,NewLastOpCt,NewSS1,Count+1);
	{ok, NewSnapshot1, NewLastOpCt, true, NewSS1} ->
	    %% can skip the rest of the ops because they are already included in the SS
	    materialize_intern(Type,NewSnapshot1,SnapshotCommitTime,MinSnapshotTime,[],TxId,NewLastOpCt,NewSS1,Count+1)
>>>>>>> 444ab185
    end.

%% max_ss(PrevSS,OpSS) ->
%%     dict:fold(fun(DcId,Time,Acc) ->
%% 		      case dict:find(DcId,Acc) of
%% 			  {ok, ATime} ->
%% 			      case ATime > Time of
%% 				  true ->
%% 				      dict:store(DcId,ATime,Acc);
%% 				  false ->
%% 				      dict:store(DcId,Time,Acc)
%% 			      end;
%% 			  error ->
%% 			      dict:store(DcId,Time,Acc)
%% 		      end
%% 	      end, PrevSS, OpSS).


-spec is_op_in_min_snapshot({dcid(),non_neg_integer()}, non_neg_integer()) -> boolean().
is_op_in_min_snapshot({_OpDc,OpCommitTime},MinSnapshotTime) ->
    OpCommitTime =< MinSnapshotTime.

%% @doc Check whether an udpate is included in a snapshot and also
%%		if that update is newer than a snapshot's commit time
%%      Input: Dc = Datacenter Id
%%             CommitTime = local commit time of this update at DC
%%             SnapshotTime = Orddict of [{Dc, Ts}]
%%			   SnapshotCommitTime = commit time of that snapshot.
%%      Outptut: true or false
%% SnapshotCommitTime time is the snapshot that already exists, so if this op
%% is already in the snapshot, should not include it
<<<<<<< HEAD
-spec is_op_in_snapshot({dcid(),non_neg_integer()}, vectorclock:vectorclock(), {dcid(),non_neg_integer()} | ignore) -> boolean().
is_op_in_snapshot({OpDc, OpCommitTime}, SnapshotTime, LastSnapshot) ->
    {ok, Ts} = vectorclock:get_clock_of_dc(OpDc, SnapshotTime),
    %%lager:info("is op in ss opss ~p, check ss ~p, old ss ~p", [OperationSnapshotTime, SnapshotTime, SnapshotCommitTime]),
    case LastSnapshot of
	ignore -> 
	    %% ignore means that there was no snapshot, so should take all ops that happened before
	    OpCommitTime =< Ts;
	{_LastSnapshotDc, LastSnapshotCommitTime} ->
	    %% case (SnapshotDc == OpDc) of
	    %%  	true ->
	    %%  	    (OpCommitTime =< Ts) and (SnapshotCT < OpCommitTime);
	    %%  	false ->
	    %%  	    OpCommitTime =< Ts
	    %% end
	    (OpCommitTime =< Ts) and (LastSnapshotCommitTime < OpCommitTime)
    end.
    %% 	    Check = dict:fold(fun(DcId,Time,Acc) ->
    %% 				      case dict:find(DcId,SnapshotCommitTime) of
    %% 					  {ok, SsCt} ->
    %% 					      case Time > SsCt of
    %% 						  true ->
    %% 						      true;
    %% 						  false ->
    %% 						      Acc
    %% 					      end;
    %% 					  error ->
    %% 					      lager:error("should have all Dcs in SS ~p", [SnapshotCommitTime]),
    %% 					      false
    %% 				      end
    %% 			      end, false, OperationSnapshotTime)
    %% end,
    %% case Check of
    %% 	true ->
    %% 	    dict:fold(fun(DcIdOp,TimeOp,Acc) ->
    %% 			       case dict:find(DcIdOp,SnapshotTime) of
    %% 				   {ok, TimeSS} ->
    %% 				       case TimeOp > TimeSS of
    %% 					   true ->
    %% 					       false;
    %% 					   false ->
    %% 					       Acc
    %% 				       end;
    %% 				   error ->
    %% 				       lager:error("Could not find DC in SS ~p", [SnapshotTime]),
    %% 				       false
    %% 			       end
    %% 		       end, true, OperationSnapshotTime);
    %% 	false ->
    %% 	    false
    %% end.

%% @doc materialize_eager: apply updates in order without any checks
-spec materialize_eager(type(), snapshot(), [clocksi_payload()]) -> snapshot().
materialize_eager(_, Snapshot, []) ->
    Snapshot;
materialize_eager(Type, Snapshot, [Op|Rest]) ->
   case Op of
        {merge, State} ->
            NewSnapshot = Type:merge(Snapshot, State);
        {update, DownstreamOp} ->
            {ok, NewSnapshot} = Type:update(DownstreamOp, Snapshot)
    end,
    materialize_eager(Type, NewSnapshot, Rest).
=======
-spec is_op_in_snapshot(txid(), clocksi_payload(), commit_time(), snapshot_time(), snapshot_time(),
			snapshot_time() | ignore, snapshot_time()) -> {boolean(),boolean(),snapshot_time()}.
is_op_in_snapshot(TxId, Op, {OpDc, OpCommitTime}, OperationSnapshotTime, SnapshotTime, LastSnapshot, PrevTime) ->
    %% First check if the op was already included in the previous snapshot
    %% Is the "or TxId ==" part necessary and correct????
    case materializer_vnode:belongs_to_snapshot_op(
	   LastSnapshot,{OpDc,OpCommitTime},OperationSnapshotTime) or (TxId == Op#clocksi_payload.txid) of
	true ->
	    %% If not, check if it should be included in the new snapshot
	    %% Replace the snapshot time of the dc where the transaction committed with the commit time
	    OpSSCommit = dict:store(OpDc, OpCommitTime, OperationSnapshotTime),
	    PrevTime2 = case PrevTime of
			    ignore ->
				OpSSCommit;
			    _ ->
				PrevTime
			end,
    	    {Result,NewTime} = dict:fold(fun(DcIdOp,TimeOp,{Acc,PrevTime3}) ->
						 Res1 = case dict:find(DcIdOp,SnapshotTime) of
							    {ok, TimeSS} ->
								case TimeSS < TimeOp of
								    true ->
									false;
								    false ->
									Acc
								end;
							    error ->
								lager:error("Could not find DC in SS ~p", [SnapshotTime]),
								false
							end,
						 Res2 = dict:update(DcIdOp,fun(Val) ->
										   case TimeOp > Val of
										       true ->
											   TimeOp;
										       false ->
											   Val
										   end
									   end,0,PrevTime3),
						 {Res1,Res2}
					 end, {true,PrevTime2}, OpSSCommit),
	    case Result of
		true ->
		    {true,false,NewTime};
		false ->
		    {false,false,PrevTime}
	    end;
	false->
	    %% was already in the prev ss, done searching ops
	    {false,true,PrevTime}
    end.

%% @doc Apply updates in given order without any checks.
%%    Careful: In contrast to materialize/6, it takes just operations, not clocksi_payloads!
-spec materialize_eager(type(), snapshot(), [op()]) -> snapshot().
materialize_eager(Type, Snapshot, Ops) ->
    materializer:materialize_eager(Type, Snapshot, Ops).
>>>>>>> 444ab185


-ifdef(TEST).

materializer_clocksi_test()->
    PNCounter = new(crdt_pncounter),
    ?assertEqual(0,crdt_pncounter:value(PNCounter)),
    %%  need to add the snapshot time for these for the test to pass
    Op1 = #clocksi_payload{key = abc, type = crdt_pncounter,
                           op_param = {update,{{increment,2},1}},
                           commit_time = {1, 1}, txid = 1, snapshot_time=vectorclock:from_list([{1,1}])},
    Op2 = #clocksi_payload{key = abc, type = crdt_pncounter,
                           op_param = {update,{{increment,1},1}},
                           commit_time = {1, 2}, txid = 2, snapshot_time=vectorclock:from_list([{1,2}])},
    Op3 = #clocksi_payload{key = abc, type = crdt_pncounter,
                           op_param = {update,{{increment,1},1}},
                           commit_time = {1, 3}, txid = 3, snapshot_time=vectorclock:from_list([{1,3}])},
    Op4 = #clocksi_payload{key = abc, type = crdt_pncounter,
                           op_param = {update,{{increment,2},1}},
                           commit_time = {1, 4}, txid = 4, snapshot_time=vectorclock:from_list([{1,4}])},

    Ops = [Op1,Op2,Op3,Op4],
<<<<<<< HEAD
    {ok, PNCounter2, CommitTime2, _SsSave, _Rem} = materialize(crdt_pncounter,
						PNCounter, ignore, vectorclock:from_list([{1,3}]),
						ignore,
						Ops, ignore),
    ?assertEqual({4, {1,3}}, {crdt_pncounter:value(PNCounter2), CommitTime2}),
    {ok, PNcounter3, CommitTime3, _SsSave1, _Rem} = materialize(crdt_pncounter, PNCounter, ignore,
                                   vectorclock:from_list([{1,4}]), ignore ,Ops, ignore),
    ?assertEqual({6, {1,4}}, {crdt_pncounter:value(PNcounter3), CommitTime3}),
    {ok, PNcounter4, CommitTime4, SsSave2, _Rem} = materialize(crdt_pncounter, PNCounter, ignore,
                                   vectorclock:from_list([{1,7}]), ignore, Ops, ignore),
    ?assertEqual({6, {1,4}, {6,0}}, {crdt_pncounter:value(PNcounter4), CommitTime4, SsSave2}).
=======
    {ok, PNCounter2, CommitTime2, _SsSave} = materialize(crdt_pncounter,
						PNCounter, ignore, vectorclock:from_list([{1,3}]),
						Ops, ignore),
    ?assertEqual({4, vectorclock:from_list([{1,3}])}, {crdt_pncounter:value(PNCounter2), CommitTime2}),
    {ok, PNcounter3, CommitTime3, _SsSave1} = materialize(crdt_pncounter, PNCounter, ignore,
                                   vectorclock:from_list([{1,4}]), Ops, ignore),
    ?assertEqual({6, vectorclock:from_list([{1,4}])}, {crdt_pncounter:value(PNcounter3), CommitTime3}),
    {ok, PNcounter4, CommitTime4, _SsSave2} = materialize(crdt_pncounter, PNCounter, ignore,
                                   vectorclock:from_list([{1,7}]), Ops, ignore),
    ?assertEqual({6, vectorclock:from_list([{1,4}])}, {crdt_pncounter:value(PNcounter4), CommitTime4}).

>>>>>>> 444ab185

materializer_clocksi_concurrent_test() ->
    PNCounter = new(crdt_pncounter),
    ?assertEqual(0,crdt_pncounter:value(PNCounter)),
    Op1 = #clocksi_payload{key = abc, type = crdt_pncounter,
                           op_param = {update, {{increment,2}, actor1}},
                           commit_time = {1, 1}, txid = 1, snapshot_time=vectorclock:from_list([{1,1},{2,1}])},
    Op2 = #clocksi_payload{key = abc, type = crdt_pncounter,
                           op_param = {update, {{increment,1}, actor1}},
                           commit_time = {1, 2}, txid = 2, snapshot_time=vectorclock:from_list([{1,2},{2,1}])},
    Op3 = #clocksi_payload{key = abc, type = crdt_pncounter,
                           op_param = {update, {{increment,1}, actor1}},
                           commit_time = {2, 2}, txid = 3, snapshot_time=vectorclock:from_list([{1,1},{2,1}])},

    Ops = [Op1,Op2,Op3],
<<<<<<< HEAD
    {ok, PNCounter2, CommitTime2, _SsSave, _Rem} = materialize(crdt_pncounter,
                                      PNCounter, ignore, {2,1},
                                      vectorclock:from_list([{2,2},{1,2}]), ignore,
                                      Ops, ignore, PNCounter, ignore, []),
    ?assertEqual({4, {2,1}}, {crdt_pncounter:value(PNCounter2), CommitTime2}),
    
    
    
    Snapshot=new(crdt_pncounter),
    {ok, PNcounter3, CommitTime3, _SsSave1, _Rem} = materialize(crdt_pncounter, Snapshot, ignore,
                                   vectorclock:from_list([{1,2}]), ignore, Ops, ignore),
    ?assertEqual({3, {1,2}}, {crdt_pncounter:value(PNcounter3), CommitTime3}),
    
    {ok, PNcounter4, CommitTime4, _SsSave2, _Rem} = materialize(crdt_pncounter, Snapshot, ignore,
                                   vectorclock:from_list([{2,1}]),ignore,Ops, ignore),
    ?assertEqual({1, {2,1}}, {crdt_pncounter:value(PNcounter4), CommitTime4}),
    
    {ok, PNcounter5, CommitTime5, _SsSave3, _Rem} = materialize(crdt_pncounter, Snapshot, ignore,
                                   vectorclock:from_list([{1,1}]),ignore,Ops, ignore),
    ?assertEqual({2, {1,1}}, {crdt_pncounter:value(PNcounter5), CommitTime5}).
=======
    {ok, PNCounter2, CommitTime2, _Keep} = materialize_intern(crdt_pncounter,
                                      PNCounter, ignore,
                                      vectorclock:from_list([{2,2},{1,2}]),
                                      Ops, ignore, ignore, false,0),
    ?assertEqual({4, vectorclock:from_list([{1,2},{2,2}])}, {crdt_pncounter:value(PNCounter2), CommitTime2}),
    
    Snapshot=new(crdt_pncounter),
    {ok, PNcounter3, CommitTime3, _SsSave1} = materialize(crdt_pncounter, Snapshot, ignore,
                                   vectorclock:from_list([{1,2},{2,1}]), Ops, ignore),
    ?assertEqual({3, vectorclock:from_list([{1,2},{2,1}])}, {crdt_pncounter:value(PNcounter3), CommitTime3}),
    
    {ok, PNcounter4, CommitTime4, _SsSave2} = materialize(crdt_pncounter, Snapshot, ignore,
                                   vectorclock:from_list([{1,1},{2,2}]),Ops, ignore),
    ?assertEqual({3, vectorclock:from_list([{1,1},{2,2}])}, {crdt_pncounter:value(PNcounter4), CommitTime4}),
    
    {ok, PNcounter5, CommitTime5, _SsSave3} = materialize(crdt_pncounter, Snapshot, ignore,
                                   vectorclock:from_list([{1,1},{2,1}]),Ops, ignore),
    ?assertEqual({2, vectorclock:from_list([{1,1},{2,1}])}, {crdt_pncounter:value(PNcounter5), CommitTime5}).
>>>>>>> 444ab185

%% @doc Testing gcounter with empty update log
materializer_clocksi_noop_test() ->
    PNCounter = new(crdt_pncounter),
    ?assertEqual(0,crdt_pncounter:value(PNCounter)),
    Ops = [],
<<<<<<< HEAD
    {ok, PNCounter2, ignore, _SsSave, _Rem} = materialize(crdt_pncounter, PNCounter, ignore, {1,1},
                                vectorclock:from_list([{1,1}]), ignore,
                                Ops, ignore, PNCounter, ignore, []),
=======
    {ok, PNCounter2, ignore, _SsSave} = materialize_intern(crdt_pncounter, PNCounter, ignore,
						    vectorclock:from_list([{1,1}]),
						    Ops, ignore, ignore, false,0),
>>>>>>> 444ab185
    ?assertEqual(0,crdt_pncounter:value(PNCounter2)).

materializer_eager_clocksi_test()->
    PNCounter = new(crdt_pncounter),
    ?assertEqual(0,crdt_pncounter:value(PNCounter)),
    % test - no ops
    PNCounter2 = materialize_eager(crdt_pncounter, PNCounter, []),
    ?assertEqual(0, crdt_pncounter:value(PNCounter2)),
    % test - several ops
    Op1 = {update,{{increment,1},1}},
    Op2 = {update,{{increment,2},1}},
    Op3 = {update,{{increment,3},1}},
    Op4 = {update,{{increment,4},1}},
    Ops = [Op1, Op2, Op3, Op4],  
    PNCounter3 = materialize_eager(crdt_pncounter, PNCounter, Ops),
    ?assertEqual(10, crdt_pncounter:value(PNCounter3)).
   
is_op_in_snapshot_test()->
    Op1 = #clocksi_payload{key = abc, type = crdt_pncounter,
                           op_param = {update, {{increment,2}, actor1}},
                           commit_time = {dc1, 1}, txid = 1, snapshot_time=vectorclock:from_list([{dc1,1}])},
    OpCT1 = {dc1, 1},
    OpCT1SS = vectorclock:from_list([OpCT1]),
    ST1 = vectorclock:from_list([{dc1, 2}]),
    ST2 = vectorclock:from_list([{dc1, 0}]),
    ?assertEqual({true,false,OpCT1SS}, is_op_in_snapshot(2,Op1,OpCT1, OpCT1SS, ST1, ignore,ignore)),
    ?assertEqual({false,false,ignore}, is_op_in_snapshot(2,Op1,OpCT1, OpCT1SS, ST2, ignore,ignore)).
    
  
-endif.<|MERGE_RESOLUTION|>--- conflicted
+++ resolved
@@ -25,7 +25,7 @@
 -endif.
 
 -export([new/1,
-         materialize/7,
+         materialize/6,
          materialize_eager/3]).
 
 %% @doc Creates an empty CRDT for a given type.
@@ -34,39 +34,9 @@
     materializer:create_snapshot(Type).
 
 
-<<<<<<< HEAD
-%% @doc Calls the internal function materialize/6, with no TxId.
--spec materialize(type(), snapshot(),
-		  SnapshotCommitTime::{dcid(),CommitTime::non_neg_integer()} | ignore,
-		  snapshot_time(), snapshot_time(),
-		  [clocksi_payload()], txid()) -> {ok, snapshot(), 
-						   {dcid(),CommitTime::non_neg_integer()} | ignore, snapshot(), [clocksi_payload()]} | {error, term()}.
-materialize(Type, Snapshot, SnapshotCommitTime, MinSnapshotTime, MaxSnapshotTime, Ops, TxId) ->
-    {FirstDc,FirstTime} = hd(dict:to_list(MinSnapshotTime)),
-    SSTime = dict:fold(fun(DcId,CT,{AccDc,AccTime}) ->
-			       case CT < AccTime of
-				   true ->
-				       {DcId,CT};
-				   false ->
-				       {AccDc,AccTime}
-			       end
-		       end, {FirstDc,FirstTime}, MinSnapshotTime),
-    case materialize(Type, Snapshot, SnapshotCommitTime, SSTime, MinSnapshotTime, MaxSnapshotTime, Ops, TxId, Snapshot, SnapshotCommitTime, []) of
-	{ok, Val, CommitTime, SnapshotSave, Rem} ->
-	    {ok, Val, CommitTime, SnapshotSave, Rem};
-	{error, Reason} ->
-	    {error, Reason}
-    end.
-
-
-
-%% @doc Applies the operation of a list to a CRDT. Only the
-%%      operations with smaller timestamp than the specified
-=======
 %% @doc Applies the operation of a list to a previously created CRDT snapshot. Only the
 %%      operations that are not already in the previous snapshot and
 %%      with smaller timestamp than the specified
->>>>>>> 444ab185
 %%      are considered. Newer operations are discarded.
 %%      Input:
 %%      Type: The type of CRDT to create
@@ -74,149 +44,6 @@
 %%      SnapshotCommitTime: The time used to describe the state of the CRDT given in Snapshot
 %%      MinSnapshotTime: The threshold time given by the reading transaction
 %%      Ops: The list of operations to apply in causal order
-<<<<<<< HEAD
-%%      Output: The CRDT after appliying the operations and its commit
-%%      time taken from the last operation that was applied to the snapshot.
--spec materialize(type(), 
-		  snapshot(),
-		  SnapshotCommitTime::{dcid(),CommitTime::non_neg_integer()} | ignore,
-		  {dcid(),non_neg_integer()},
-		  snapshot_time(),
-		  snapshot_time(),
-		  [clocksi_payload()], 
-		  txid(), 
-		  snapshot(),
-		  {dcid(),non_neg_integer()} | ignore,
-		  Remainder::[clocksi_payload]) ->
-			 {ok,snapshot(), {dcid(),non_neg_integer()} | ignore, snapshot(), [clocksi_payload()]} | {error, term()}.
-materialize(_Type, Snapshot, _SnapshotCommitTime, {SSDcId,SSTime}, _MinSnapshotTime, _MaxSnapshotTime, [], _TxId, SnapshotUse, LastOpCt, Remainder) ->
-    %% case AddedOp of
-    %% 	dont_ignore ->
-    %% 	    SSTime = dict:fold(fun(DcId,Time,{PrevDcId,PrevTime}) ->
-    %% 					case Time < PrevTime of
-    %% 					    true ->
-    %% 						{DcId,Time};
-    %% 					    false ->
-    %% 						{PrevDcId,PrevTime}
-    %% 					end
-    %% 				end, hd(dict:to_list(MinSnapshotTime)),MinSnapshotTime),
-    %% 	    {ok, Snapshot, SSTime, Remainder};
-    %% 	ignore ->
-    %% 	    {ok, Snapshot, ignore, Remainder}
-    %% end;
-    RetSS = case LastOpCt of
-		ignore ->
-		    ignore;
-		{LastOpDcId,LastOpTime} ->
-		    case SSTime > LastOpTime of
-			true ->
-			    {LastOpDcId,LastOpTime};
-			false ->
-			    {SSDcId,SSTime}
-		    end
-	    end,
-    {ok, Snapshot, RetSS, SnapshotUse, Remainder};
-
-materialize(Type, Snapshot, SnapshotCommitTime, SSTime, MinSnapshotTime, MaxSnapshotTime, [Op|Rest], TxId, SnapshotSave, LastOpCt, Remainder) ->
-    case Type == Op#clocksi_payload.type of
-        true ->
-            OpCom=Op#clocksi_payload.commit_time,
-            %OpCommitTime=Op#clocksi_payload.commit_time,
-	    %{OpCom,OpComTs}=OpCommitTime,
-	    %OpSSCommit = dict:store(OpCom, OpComTs, Op#clocksi_payload.snapshot_time),
-            case (is_op_in_snapshot(OpCom, MinSnapshotTime, SnapshotCommitTime)
-                  or (TxId == Op#clocksi_payload.txid)) of
-                true ->
-		    Ds = case Op#clocksi_payload.op_generate of
-			     upstream ->
-				 {ok,DsOp} = clocksi_downstream:
-				     generate_downstream_op(#transaction{},Op#clocksi_payload.key,Type,
-							    Op#clocksi_payload.op_param,[],local,[{Op#clocksi_payload.key,Snapshot}]),
-				 DsOp;
-			     downstream ->
-				 Op#clocksi_payload.op_param
-			 end,
-		    case Ds of
-                        {merge, State} ->
-                            NewSnapshot = Type:merge(Snapshot, State),
-			    case is_op_in_min_snapshot(OpCom,SSTime) of
-				true ->
-				    materialize(Type,
-						NewSnapshot,
-						SnapshotCommitTime,
-						SSTime,
-						MinSnapshotTime,
-						MaxSnapshotTime,
-						Rest,
-						TxId,
-					        Type:merge(SnapshotSave, State),
-						OpCom,
-						Remainder);
-				false ->
-				    materialize(Type,
-						NewSnapshot,
-						SnapshotCommitTime,
-						SSTime,
-						MinSnapshotTime,
-						MaxSnapshotTime,
-						Rest,
-						TxId,
-					        SnapshotSave,
-						LastOpCt,
-						Remainder)
-			    end;
-                        {update, DownstreamOp} ->
-                            case Type:update(DownstreamOp, Snapshot) of
-                                {ok, NewSnapshot} ->
-				    case is_op_in_min_snapshot(OpCom,SSTime) of
-					true ->
-					    case Type:update(DownstreamOp, SnapshotSave) of
-						{ok, NewSnapshotSave} ->
-						    materialize(Type,
-								NewSnapshot,
-								SnapshotCommitTime,
-								SSTime,
-								MinSnapshotTime,
-								MaxSnapshotTime,
-								Rest,
-								TxId,
-							        NewSnapshotSave,
-								OpCom,
-								Remainder);
-						{error, Reason} ->
-						    {error, Reason}
-					    end;
-					false ->
-					    materialize(Type,
-							NewSnapshot,
-							SnapshotCommitTime,
-							SSTime,
-							MinSnapshotTime,
-							MaxSnapshotTime,
-							Rest,
-							TxId,
-						        SnapshotSave,
-							LastOpCt,
-							Remainder)
-				    end;
-                                {error, Reason} ->
-                                    {error, Reason}
-                            end
-                    end;
-                false ->
-		    case MaxSnapshotTime /= ignore andalso 
-			is_op_in_snapshot(OpCom, MaxSnapshotTime, SnapshotCommitTime) of
-			true ->
-			    materialize(Type, Snapshot, SnapshotCommitTime, SSTime, MinSnapshotTime,
-					MaxSnapshotTime, Rest, TxId, SnapshotSave, LastOpCt, Remainder ++ [Op]);
-			false ->
-			    materialize(Type, Snapshot, SnapshotCommitTime, SSTime, MinSnapshotTime,
-					MaxSnapshotTime, Rest, TxId, SnapshotSave, LastOpCt, Remainder)
-		    end
-	    end;
-	false -> %% Op is not for this {Key, Type}
-	    materialize(Type, Snapshot, SnapshotCommitTime, SSTime, MinSnapshotTime, MaxSnapshotTime, Rest, TxId, SnapshotSave, LastOpCt, Remainder)
-=======
 %%      TxId: The Id of the transaction requesting the snapshot
 %%      Output: A tuple. The first element is ok, the seond is the CRDT after appliying the operations,
 %%      the third element is the smallest vectorclock that describes this snapshot,
@@ -274,28 +101,7 @@
 	{ok, NewSnapshot1, NewLastOpCt, true, NewSS1} ->
 	    %% can skip the rest of the ops because they are already included in the SS
 	    materialize_intern(Type,NewSnapshot1,SnapshotCommitTime,MinSnapshotTime,[],TxId,NewLastOpCt,NewSS1,Count+1)
->>>>>>> 444ab185
     end.
-
-%% max_ss(PrevSS,OpSS) ->
-%%     dict:fold(fun(DcId,Time,Acc) ->
-%% 		      case dict:find(DcId,Acc) of
-%% 			  {ok, ATime} ->
-%% 			      case ATime > Time of
-%% 				  true ->
-%% 				      dict:store(DcId,ATime,Acc);
-%% 				  false ->
-%% 				      dict:store(DcId,Time,Acc)
-%% 			      end;
-%% 			  error ->
-%% 			      dict:store(DcId,Time,Acc)
-%% 		      end
-%% 	      end, PrevSS, OpSS).
-
-
--spec is_op_in_min_snapshot({dcid(),non_neg_integer()}, non_neg_integer()) -> boolean().
-is_op_in_min_snapshot({_OpDc,OpCommitTime},MinSnapshotTime) ->
-    OpCommitTime =< MinSnapshotTime.
 
 %% @doc Check whether an udpate is included in a snapshot and also
 %%		if that update is newer than a snapshot's commit time
@@ -306,72 +112,6 @@
 %%      Outptut: true or false
 %% SnapshotCommitTime time is the snapshot that already exists, so if this op
 %% is already in the snapshot, should not include it
-<<<<<<< HEAD
--spec is_op_in_snapshot({dcid(),non_neg_integer()}, vectorclock:vectorclock(), {dcid(),non_neg_integer()} | ignore) -> boolean().
-is_op_in_snapshot({OpDc, OpCommitTime}, SnapshotTime, LastSnapshot) ->
-    {ok, Ts} = vectorclock:get_clock_of_dc(OpDc, SnapshotTime),
-    %%lager:info("is op in ss opss ~p, check ss ~p, old ss ~p", [OperationSnapshotTime, SnapshotTime, SnapshotCommitTime]),
-    case LastSnapshot of
-	ignore -> 
-	    %% ignore means that there was no snapshot, so should take all ops that happened before
-	    OpCommitTime =< Ts;
-	{_LastSnapshotDc, LastSnapshotCommitTime} ->
-	    %% case (SnapshotDc == OpDc) of
-	    %%  	true ->
-	    %%  	    (OpCommitTime =< Ts) and (SnapshotCT < OpCommitTime);
-	    %%  	false ->
-	    %%  	    OpCommitTime =< Ts
-	    %% end
-	    (OpCommitTime =< Ts) and (LastSnapshotCommitTime < OpCommitTime)
-    end.
-    %% 	    Check = dict:fold(fun(DcId,Time,Acc) ->
-    %% 				      case dict:find(DcId,SnapshotCommitTime) of
-    %% 					  {ok, SsCt} ->
-    %% 					      case Time > SsCt of
-    %% 						  true ->
-    %% 						      true;
-    %% 						  false ->
-    %% 						      Acc
-    %% 					      end;
-    %% 					  error ->
-    %% 					      lager:error("should have all Dcs in SS ~p", [SnapshotCommitTime]),
-    %% 					      false
-    %% 				      end
-    %% 			      end, false, OperationSnapshotTime)
-    %% end,
-    %% case Check of
-    %% 	true ->
-    %% 	    dict:fold(fun(DcIdOp,TimeOp,Acc) ->
-    %% 			       case dict:find(DcIdOp,SnapshotTime) of
-    %% 				   {ok, TimeSS} ->
-    %% 				       case TimeOp > TimeSS of
-    %% 					   true ->
-    %% 					       false;
-    %% 					   false ->
-    %% 					       Acc
-    %% 				       end;
-    %% 				   error ->
-    %% 				       lager:error("Could not find DC in SS ~p", [SnapshotTime]),
-    %% 				       false
-    %% 			       end
-    %% 		       end, true, OperationSnapshotTime);
-    %% 	false ->
-    %% 	    false
-    %% end.
-
-%% @doc materialize_eager: apply updates in order without any checks
--spec materialize_eager(type(), snapshot(), [clocksi_payload()]) -> snapshot().
-materialize_eager(_, Snapshot, []) ->
-    Snapshot;
-materialize_eager(Type, Snapshot, [Op|Rest]) ->
-   case Op of
-        {merge, State} ->
-            NewSnapshot = Type:merge(Snapshot, State);
-        {update, DownstreamOp} ->
-            {ok, NewSnapshot} = Type:update(DownstreamOp, Snapshot)
-    end,
-    materialize_eager(Type, NewSnapshot, Rest).
-=======
 -spec is_op_in_snapshot(txid(), clocksi_payload(), commit_time(), snapshot_time(), snapshot_time(),
 			snapshot_time() | ignore, snapshot_time()) -> {boolean(),boolean(),snapshot_time()}.
 is_op_in_snapshot(TxId, Op, {OpDc, OpCommitTime}, OperationSnapshotTime, SnapshotTime, LastSnapshot, PrevTime) ->
@@ -428,7 +168,6 @@
 -spec materialize_eager(type(), snapshot(), [op()]) -> snapshot().
 materialize_eager(Type, Snapshot, Ops) ->
     materializer:materialize_eager(Type, Snapshot, Ops).
->>>>>>> 444ab185
 
 
 -ifdef(TEST).
@@ -451,19 +190,6 @@
                            commit_time = {1, 4}, txid = 4, snapshot_time=vectorclock:from_list([{1,4}])},
 
     Ops = [Op1,Op2,Op3,Op4],
-<<<<<<< HEAD
-    {ok, PNCounter2, CommitTime2, _SsSave, _Rem} = materialize(crdt_pncounter,
-						PNCounter, ignore, vectorclock:from_list([{1,3}]),
-						ignore,
-						Ops, ignore),
-    ?assertEqual({4, {1,3}}, {crdt_pncounter:value(PNCounter2), CommitTime2}),
-    {ok, PNcounter3, CommitTime3, _SsSave1, _Rem} = materialize(crdt_pncounter, PNCounter, ignore,
-                                   vectorclock:from_list([{1,4}]), ignore ,Ops, ignore),
-    ?assertEqual({6, {1,4}}, {crdt_pncounter:value(PNcounter3), CommitTime3}),
-    {ok, PNcounter4, CommitTime4, SsSave2, _Rem} = materialize(crdt_pncounter, PNCounter, ignore,
-                                   vectorclock:from_list([{1,7}]), ignore, Ops, ignore),
-    ?assertEqual({6, {1,4}, {6,0}}, {crdt_pncounter:value(PNcounter4), CommitTime4, SsSave2}).
-=======
     {ok, PNCounter2, CommitTime2, _SsSave} = materialize(crdt_pncounter,
 						PNCounter, ignore, vectorclock:from_list([{1,3}]),
 						Ops, ignore),
@@ -475,7 +201,6 @@
                                    vectorclock:from_list([{1,7}]), Ops, ignore),
     ?assertEqual({6, vectorclock:from_list([{1,4}])}, {crdt_pncounter:value(PNcounter4), CommitTime4}).
 
->>>>>>> 444ab185
 
 materializer_clocksi_concurrent_test() ->
     PNCounter = new(crdt_pncounter),
@@ -491,28 +216,6 @@
                            commit_time = {2, 2}, txid = 3, snapshot_time=vectorclock:from_list([{1,1},{2,1}])},
 
     Ops = [Op1,Op2,Op3],
-<<<<<<< HEAD
-    {ok, PNCounter2, CommitTime2, _SsSave, _Rem} = materialize(crdt_pncounter,
-                                      PNCounter, ignore, {2,1},
-                                      vectorclock:from_list([{2,2},{1,2}]), ignore,
-                                      Ops, ignore, PNCounter, ignore, []),
-    ?assertEqual({4, {2,1}}, {crdt_pncounter:value(PNCounter2), CommitTime2}),
-    
-    
-    
-    Snapshot=new(crdt_pncounter),
-    {ok, PNcounter3, CommitTime3, _SsSave1, _Rem} = materialize(crdt_pncounter, Snapshot, ignore,
-                                   vectorclock:from_list([{1,2}]), ignore, Ops, ignore),
-    ?assertEqual({3, {1,2}}, {crdt_pncounter:value(PNcounter3), CommitTime3}),
-    
-    {ok, PNcounter4, CommitTime4, _SsSave2, _Rem} = materialize(crdt_pncounter, Snapshot, ignore,
-                                   vectorclock:from_list([{2,1}]),ignore,Ops, ignore),
-    ?assertEqual({1, {2,1}}, {crdt_pncounter:value(PNcounter4), CommitTime4}),
-    
-    {ok, PNcounter5, CommitTime5, _SsSave3, _Rem} = materialize(crdt_pncounter, Snapshot, ignore,
-                                   vectorclock:from_list([{1,1}]),ignore,Ops, ignore),
-    ?assertEqual({2, {1,1}}, {crdt_pncounter:value(PNcounter5), CommitTime5}).
-=======
     {ok, PNCounter2, CommitTime2, _Keep} = materialize_intern(crdt_pncounter,
                                       PNCounter, ignore,
                                       vectorclock:from_list([{2,2},{1,2}]),
@@ -531,22 +234,15 @@
     {ok, PNcounter5, CommitTime5, _SsSave3} = materialize(crdt_pncounter, Snapshot, ignore,
                                    vectorclock:from_list([{1,1},{2,1}]),Ops, ignore),
     ?assertEqual({2, vectorclock:from_list([{1,1},{2,1}])}, {crdt_pncounter:value(PNcounter5), CommitTime5}).
->>>>>>> 444ab185
 
 %% @doc Testing gcounter with empty update log
 materializer_clocksi_noop_test() ->
     PNCounter = new(crdt_pncounter),
     ?assertEqual(0,crdt_pncounter:value(PNCounter)),
     Ops = [],
-<<<<<<< HEAD
-    {ok, PNCounter2, ignore, _SsSave, _Rem} = materialize(crdt_pncounter, PNCounter, ignore, {1,1},
-                                vectorclock:from_list([{1,1}]), ignore,
-                                Ops, ignore, PNCounter, ignore, []),
-=======
     {ok, PNCounter2, ignore, _SsSave} = materialize_intern(crdt_pncounter, PNCounter, ignore,
 						    vectorclock:from_list([{1,1}]),
 						    Ops, ignore, ignore, false,0),
->>>>>>> 444ab185
     ?assertEqual(0,crdt_pncounter:value(PNCounter2)).
 
 materializer_eager_clocksi_test()->
