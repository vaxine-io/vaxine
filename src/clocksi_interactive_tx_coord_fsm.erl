%% -------------------------------------------------------------------
%%
%% Copyright (c) 2014 SyncFree Consortium.  All Rights Reserved.
%%
%% This file is provided to you under the Apache License,
%% Version 2.0 (the "License"); you may not use this file
%% except in compliance with the License.  You may obtain
%% a copy of the License at
%%
%%   http://www.apache.org/licenses/LICENSE-2.0
%%
%% Unless required by applicable law or agreed to in writing,
%% software distributed under the License is distributed on an
%% "AS IS" BASIS, WITHOUT WARRANTIES OR CONDITIONS OF ANY
%% KIND, either express or implied.  See the License for the
%% specific language governing permissions and limitations
%% under the License.
%%
%% -------------------------------------------------------------------
%% @doc The coordinator for a given Clock SI interactive transaction.
%%      It handles the state of the tx and executes the operations sequentially
%%      by sending each operation to the responsible clockSI_vnode of the
%%      involved key. when a tx is finalized (committed or aborted, the fsm
%%      also finishes.

-module(clocksi_interactive_tx_coord_fsm).

-behavior(gen_fsm).

-include("antidote.hrl").

-ifdef(TEST).
-include_lib("eunit/include/eunit.hrl").
-define(DC_META_UTIL, mock_partition_fsm).
-define(DC_UTIL, mock_partition_fsm).
-define(VECTORCLOCK, mock_partition_fsm).
-define(LOG_UTIL, mock_partition_fsm).
-define(CLOCKSI_VNODE, mock_partition_fsm).
-define(CLOCKSI_DOWNSTREAM, mock_partition_fsm).
-define(LOGGING_VNODE, mock_partition_fsm).
-else.
-define(DC_META_UTIL, dc_meta_data_utilities).
-define(DC_UTIL, dc_utilities).
-define(VECTORCLOCK, vectorclock).
-define(LOG_UTIL, log_utilities).
-define(CLOCKSI_VNODE, clocksi_vnode).
-define(CLOCKSI_DOWNSTREAM, clocksi_downstream).
-define(LOGGING_VNODE, logging_vnode).
-endif.


%% API
-export([start_link/2,
         start_link/1,
         start_link/3,
         start_link/4,
         start_link/5]).

%% Callbacks
-export([init/1,
    code_change/4,
    handle_event/3,
    handle_info/3,
    handle_sync_event/4,
    terminate/3,
    stop/1]).

%% States
-export([create_transaction_record/5,
    start_tx/2,
<<<<<<< HEAD
    init_state/4,
    get_snapshot_time/0,
    perform_update/5,
=======
    init_state/3,
    perform_update/6,
>>>>>>> 5485249a
    perform_read/4,
    execute_op/2,
    execute_op/3,
    receive_read_objects_result/2,
    receive_logging_responses/2,
    finish_op/3,
    prepare/1,
    prepare_2pc/1,
    process_prepared/2,
    receive_prepared/2,
    single_committing/2,
    committing_2pc/3,
    committing_single/3,
    committing/3,
    receive_committed/2,
    receive_aborted/2,
    abort/1,
    abort/2,
    perform_singleitem_read/4,
    perform_singleitem_get/4,
    perform_singleitem_update/5,
    reply_to_client/1,
    wait_for_clock/1,
    generate_name/1]).

%%%===================================================================
%%% API
%%%===================================================================

<<<<<<< HEAD
start_link(From, Clientclock, Properties, StayAlive) ->
=======
-spec start_link(pid(), clock_time() | ignore, atom(), boolean(), [op_param()]) -> {ok, pid()}.
start_link(From, Clientclock, UpdateClock, StayAlive, Operations) ->
    case StayAlive of
        true ->
            gen_fsm:start_link({local, generate_name(From)}, ?MODULE, [From, Clientclock, UpdateClock, StayAlive, Operations], []);
        false ->
            gen_fsm:start_link(?MODULE, [From, Clientclock, UpdateClock, StayAlive, Operations], [])
    end.
-spec start_link(pid(), clock_time() | ignore, atom(), boolean()) -> {ok, pid()}.
start_link(From, Clientclock, UpdateClock, StayAlive) ->
>>>>>>> 5485249a
    case StayAlive of
	true ->
	    gen_fsm:start_link({local, generate_name(From)}, ?MODULE, [From, Clientclock, Properties, StayAlive], []);
	false ->
	    gen_fsm:start_link(?MODULE, [From, Clientclock, Properties, StayAlive], [])
    end.

-spec start_link(pid(), clock_time() | ignore, atom()) -> {ok, pid()}.
start_link(From, Clientclock) ->
    start_link(From, Clientclock, antidote:get_default_txn_properties()).

<<<<<<< HEAD
start_link(From,Clientclock,Properties) ->
    start_link(From,Clientclock,Properties,false).
=======
-spec start_link(pid(), clock_time() | ignore) -> {ok, pid()}.
start_link(From,Clientclock,UpdateClock) ->
    start_link(From,Clientclock,UpdateClock,false).
>>>>>>> 5485249a

-spec start_link(pid()) -> {ok, pid()}.
start_link(From) ->
    start_link(From, ignore, antidote:get_default_txn_properties()).

finish_op(From, Key, Result) ->
    gen_fsm:send_event(From, {Key, Result}).

stop(Pid) -> gen_fsm:sync_send_all_state_event(Pid, stop).

%%%===================================================================
%%% States
%%%===================================================================

%% @doc Initialize the state.
<<<<<<< HEAD
init([From, ClientClock, Properties, StayAlive]) ->
    {ok, execute_op, start_tx_internal(From, ClientClock, Properties, init_state(StayAlive, false, false, Properties))}.
=======
init([From, ClientClock, UpdateClock, StayAlive]) ->
    {ok, execute_op, start_tx_internal(From, ClientClock, UpdateClock, init_state(StayAlive, false, false))};
%% @doc Init static transaction with Operations.
init([From, ClientClock, UpdateClock, StayAlive, Operations]) ->
    State = start_tx_internal(From, ClientClock, UpdateClock, init_state(StayAlive, true, true)),
    {ok, execute_op, State#tx_coord_state{operations = Operations, from = From}, 0}.
>>>>>>> 5485249a

init_state(StayAlive, FullCommit, IsStatic, Properties) ->
    #tx_coord_state{
       transaction = undefined,
       updated_partitions=[],
       client_ops=[],
       prepare_time=0,
       num_to_read=0,
       num_to_ack=0,
       operations=undefined,
       from=undefined,
       full_commit=FullCommit,
       is_static=IsStatic,
<<<<<<< HEAD
       read_set=[],
       stay_alive = StayAlive,
       properties = Properties
=======
       return_accumulator=[],
       internal_read_set=orddict:new(),
       stay_alive = StayAlive
>>>>>>> 5485249a
      }.

-spec generate_name(pid()) -> atom().
generate_name(From) ->
    list_to_atom(pid_to_list(From) ++ "interactive_cord").

<<<<<<< HEAD
start_tx({start_tx, From, ClientClock, Properties}, SD0) ->
    {next_state, execute_op, start_tx_internal(From, ClientClock, Properties, SD0)}.

start_tx_internal(From, ClientClock, Properties, SD = #tx_coord_state{stay_alive = StayAlive}) ->
    {Transaction, TransactionId} = create_transaction_record(ClientClock, StayAlive, From, false, Properties),
    From ! {ok, TransactionId},
    SD#tx_coord_state{transaction=Transaction, num_to_read=0, properties = Properties}.

-spec create_transaction_record(snapshot_time() | ignore,
				boolean(), pid() | undefined, boolean(), Properties::txn_properties()) -> {tx(), txid()}.
create_transaction_record(ClientClock, StayAlive, From, IsStatic, Properties) ->
=======
start_tx({start_tx, From, ClientClock, UpdateClock}, SD0) ->
    {next_state, execute_op, start_tx_internal(From, ClientClock, UpdateClock, SD0)};

%% Used by static update and read transactions
start_tx({start_tx, From, ClientClock, UpdateClock, Operation}, SD0) ->
    {next_state, execute_op, start_tx_internal(From, ClientClock, UpdateClock,
                                                SD0#tx_coord_state{is_static = true, operations = Operation, from = From}), 0}.

start_tx_internal(From, ClientClock, UpdateClock, SD = #tx_coord_state{stay_alive = StayAlive, is_static = IsStatic}) ->
    {Transaction, TransactionId} = create_transaction_record(ClientClock, UpdateClock, StayAlive, From, false),
    case IsStatic of
        true ->
            ok;
        false ->
            From ! {ok, TransactionId}
    end,
    SD#tx_coord_state{transaction=Transaction, num_to_read=0}.

-spec create_transaction_record(snapshot_time() | ignore, update_clock | no_update_clock,
                                boolean(), pid() | undefined, boolean()) -> {tx(), txid()}.
create_transaction_record(ClientClock, UpdateClock, StayAlive, From, _IsStatic) ->
>>>>>>> 5485249a
    %% Seed the random because you pick a random read server, this is stored in the process state
    _Res = rand_compat:seed(erlang:phash2([node()]),erlang:monotonic_time(),erlang:unique_integer()),
    {ok, SnapshotTime} = case ClientClock of
                             ignore ->
                                 get_snapshot_time();
                             _ ->
                                 case antidote:get_txn_property(update_clock,Properties) of
                                     update_clock ->
                                         get_snapshot_time(ClientClock);
                                     no_update_clock ->
                                         {ok, ClientClock}
                                 end
                         end,
    DcId = ?DC_META_UTIL:get_my_dc_id(),
    LocalClock = ?VECTORCLOCK:get_clock_of_dc(DcId, SnapshotTime),
    Name = case StayAlive of
               true ->
                   generate_name(From);
               false ->
                   self()
           end,
    TransactionId = #tx_id{local_start_time = LocalClock, server_pid = Name},
    Transaction = #transaction{snapshot_time = LocalClock,
			       vec_snapshot_time = SnapshotTime,
			       txn_id = TransactionId,
			       properties = Properties},
    {Transaction, TransactionId}.

%% @doc This is a standalone function for directly contacting the read
%%      server located at the vnode of the key being read.  This read
%%      is supposed to be light weight because it is done outside of a
%%      transaction fsm and directly in the calling thread.
-spec perform_singleitem_read(snapshot_time() | ignore, key(), type(), clocksi_readitem_fsm:read_property_list()) ->
				     {ok, val(), snapshot_time()} | {error, reason()}.
perform_singleitem_read(Clock, Key, Type, Properties) ->
    perform_singleitem_operation(Clock, Key,Type,object_value,Properties).

%% @doc This is the same as perform_singleitem_read, except returns
%%      the object state instead of its value
-spec perform_singleitem_get(snapshot_time() | ignore, key(), type(), clocksi_readitem_fsm:read_property_list()) ->
{ok, term(), snapshot_time()} | {error, reason()}.
perform_singleitem_get(Clock, Key, Type, Properties) ->
    perform_singleitem_operation(Clock, Key,Type,object_state,Properties).

-spec perform_singleitem_operation(snapshot_time() | ignore, key(), type(), object_state | object_value, clocksi_readitem_fsm:read_property_list()) ->
					  {ok, val() | term(), snapshot_time()} | {error, reason()}.
perform_singleitem_operation(Clock, Key, Type, ReturnType, Properties) ->
    {Transaction, _TransactionId} = create_transaction_record(Clock, false, undefined, true, Properties),
    Preflist = log_utilities:get_preflist_from_key(Key),
    IndexNode = hd(Preflist),
    case clocksi_readitem_fsm:read_data_item(IndexNode, Key, Type, Transaction, []) of
        {error, Reason} ->
            {error, Reason};
        {ok, Snapshot} ->
            ReadResult =
		case ReturnType of
		    object_state -> Snapshot;
		    object_value -> Type:value(Snapshot)
		end,
            %% Read only transaction has no commit, hence return the snapshot time
            CommitTime = Transaction#transaction.vec_snapshot_time,
            {ok, ReadResult, CommitTime}
    end.

%% @doc This is a standalone function for directly contacting the update
%%      server vnode.  This is lighter than creating a transaction
%%      because the update/prepare/commit are all done at one time
-spec perform_singleitem_update(snapshot_time() | ignore, key(), type(), {op(), term()}, list()) -> {ok, {txid(), [], snapshot_time()}} | {error, term()}.
perform_singleitem_update(Clock, Key, Type, Params, Properties) ->
    {Transaction, _TransactionId} = create_transaction_record(Clock, false, undefined, true, Properties),
    Preflist = log_utilities:get_preflist_from_key(Key),
    IndexNode = hd(Preflist),
    %% Execute pre_commit_hook if any
    case antidote_hooks:execute_pre_commit_hook(Key, Type, Params) of
        {Key, Type, Params1} ->
            case ?CLOCKSI_DOWNSTREAM:generate_downstream_op(Transaction, IndexNode, Key, Type, Params1, [],[]) of
                {ok, DownstreamRecord} ->
                    Updated_partitions = [{IndexNode, [{Key, Type, DownstreamRecord}]}],
                    TxId = Transaction#transaction.txn_id,
                    LogRecord = #log_operation{tx_id = TxId, op_type = update,
					    log_payload = #update_log_payload{key = Key, type = Type, op = DownstreamRecord}},
                    LogId = ?LOG_UTIL:get_logid_from_key(Key),
                    [Node] = Preflist,
                    case ?LOGGING_VNODE:append(Node, LogId, LogRecord) of
                        {ok, _} ->
                            case ?CLOCKSI_VNODE:single_commit_sync(Updated_partitions, Transaction) of
                                {committed, CommitTime} ->
                                    %% Execute post commit hook
                                    _Res = case antidote_hooks:execute_post_commit_hook(Key, Type, Params1) of
                                               {error, Reason} ->
                                                   lager:info("Post commit hook failed. Reason ~p", [Reason]);
                                               _ -> ok
                                           end,
                                    TxId = Transaction#transaction.txn_id,
                                    DcId = ?DC_META_UTIL:get_my_dc_id(),
                                    CausalClock = ?VECTORCLOCK:set_clock_of_dc(
                                                     DcId, CommitTime, Transaction#transaction.vec_snapshot_time),
                                    {ok, {TxId, [], CausalClock}};
                                abort ->
                                    {error, aborted};
                                {error, Reason} ->
                                    {error, Reason}
                            end;
                        Error ->
                            {error, Error}
                    end;
                {error, Reason} ->
                    {error, Reason}
            end;
        {error, Reason} ->
            {error, Reason}
    end.

perform_read(Args, Updated_partitions, Transaction, Sender) ->
    {Key, Type} = Args,
    Preflist = ?LOG_UTIL:get_preflist_from_key(Key),
    IndexNode = hd(Preflist),
    WriteSet = case lists:keyfind(IndexNode, 1, Updated_partitions) of
                   false ->
                       [];
                   {IndexNode, WS} ->
                       WS
               end,
    case ?CLOCKSI_VNODE:read_data_item(IndexNode, Transaction, Key, Type, WriteSet) of
        {error, Reason} ->
            case Sender of
                undefined ->
                    ok;
                _ ->
                    _Res = gen_fsm:reply(Sender, {error, Reason})
            end,
            {error, Reason};
        {ok, Snapshot} ->
            Snapshot
    end.


perform_update(Args, Updated_partitions, Transaction, _Sender, ClientOps, InternalReadSet) ->
    {Key, Type, Param} = Args,
    Preflist = ?LOG_UTIL:get_preflist_from_key(Key),
    IndexNode = hd(Preflist),
    WriteSet = case lists:keyfind(IndexNode, 1, Updated_partitions) of
                   false ->
                       [];
                   {IndexNode, WS} ->
                       WS
               end,
    %% Execute pre_commit_hook if any
    case antidote_hooks:execute_pre_commit_hook(Key, Type, Param) of
        {Key, Type, Param1} ->
            case ?CLOCKSI_DOWNSTREAM:generate_downstream_op(Transaction, IndexNode, Key, Type, Param1, WriteSet, InternalReadSet) of
                {ok, DownstreamRecord} ->
                    NewUpdatedPartitions =
                        case WriteSet of
                            [] ->
                                [{IndexNode, [{Key, Type, DownstreamRecord}]} | Updated_partitions];
                            _ ->
                                lists:keyreplace(IndexNode, 1, Updated_partitions,
                                                 {IndexNode, [{Key, Type, DownstreamRecord} | WriteSet]})
                        end,
                    TxId = Transaction#transaction.txn_id,
                    LogRecord = #log_operation{tx_id = TxId, op_type = update,
					    log_payload = #update_log_payload{key = Key, type = Type, op = DownstreamRecord}},
                    LogId = ?LOG_UTIL:get_logid_from_key(Key),
                    [Node] = Preflist,
                    ok = ?LOGGING_VNODE:asyn_append(Node, LogId, LogRecord, {fsm, undefined, self()}),
	                {NewUpdatedPartitions, [{Key, Type, Param1} | ClientOps]};
                {error, Reason} ->
                    {error, Reason}
            end;
        {error, Reason} ->
            lager:debug("Execute pre-commit hook failed ~p", [Reason]),
            {error, Reason}
    end.

%% @doc Contact the leader computed in the prepare state for it to execute the
%%      operation, wait for it to finish (synchronous) and go to the prepareOP
%%       to execute the next operation.
%% update kept for backwards compatibility with tests.
execute_op(timeout, State = #tx_coord_state{operations = Operations, from = From}) ->
    execute_op(Operations, From, State).
execute_op({update, Args}, Sender, SD0) ->
    execute_op({update_objects, [Args]}, Sender, SD0);

execute_op({OpType, Args}, Sender,
    SD0 = #tx_coord_state{transaction = Transaction,
                          updated_partitions = Updated_partitions
                         }) ->
    case OpType of
        prepare ->
            case Args of
                two_phase ->
                    prepare_2pc(SD0#tx_coord_state{from = Sender, commit_protocol = Args});
                _ ->
                    prepare(SD0#tx_coord_state{from = Sender, commit_protocol = Args})
            end;
        read ->
            {Key, Type} = Args,
            case perform_read({Key, Type}, Updated_partitions, Transaction, Sender) of
                {error, _Reason} ->
                    abort(SD0);
                ReadResult ->
                    InternalReadSet=orddict:store(Key, ReadResult, SD0#tx_coord_state.internal_read_set),
                    {reply, {ok, Type:value(ReadResult)}, execute_op, SD0#tx_coord_state{internal_read_set=InternalReadSet}}
            end;
        read_objects ->
            ExecuteReads = fun({Key, Type}, Acc) ->
                PrefList= ?LOG_UTIL:get_preflist_from_key(Key),
                IndexNode = hd(PrefList),
                ok = clocksi_vnode:async_read_data_item(IndexNode, Transaction, Key, Type),
                ReadSet = Acc#tx_coord_state.return_accumulator,
                Acc#tx_coord_state{return_accumulator= [Key | ReadSet]}
            end,
            NewCoordState = lists:foldl(ExecuteReads, SD0#tx_coord_state{num_to_read = length(Args), return_accumulator= []}, Args),
            {next_state, receive_read_objects_result, NewCoordState#tx_coord_state{from = Sender}};
	    update_objects ->
		    ExecuteUpdates =
                fun({Key, Type, UpdateParams}, Acc = #tx_coord_state{updated_partitions=UpdatedPartitions, client_ops=ClientOps, internal_read_set=InternalReadSet}) ->
                    case perform_update({Key, Type, UpdateParams}, UpdatedPartitions, Transaction, Sender, ClientOps, InternalReadSet) of
                        {error, Reason} ->
                            Acc#tx_coord_state{return_accumulator= {error, Reason}};
                        {NewUpdatedPartitions, NewClientOps} ->
                            NewNumToRead = Acc#tx_coord_state.num_to_read,
                            Acc#tx_coord_state{num_to_read =  NewNumToRead+1,
                                updated_partitions=NewUpdatedPartitions, client_ops=NewClientOps}
                    end
		    end,
		    NewCoordState = lists:foldl(ExecuteUpdates, SD0#tx_coord_state{num_to_read = 0, return_accumulator= ok}, Args),
		    case NewCoordState#tx_coord_state.num_to_read > 0 of
			    true ->
				    {next_state, receive_logging_responses, NewCoordState#tx_coord_state{from = Sender}};
			    false ->
				    {next_state, receive_logging_responses, NewCoordState#tx_coord_state{from = Sender}, 0}
		    end
    end.


%% @doc This state reached after an execute_op(update_objects[Params]).
%% update_objects calls the perform_update function, which asynchronously
%% sends a log operation per update, to the vnode responsible of the updated
%% key. After sending all those messages, the coordinator reaches this state
%% to receive the responses of the vnodes.
receive_logging_responses(Response, S0 = #tx_coord_state{num_to_read = NumToReply,
	                        return_accumulator= ReturnAcc, is_static = IsStatic}) ->
	NewAcc = case Response of
		{error, Reason} -> {error, Reason};
		{ok, _OpId} -> ReturnAcc;
		timeout -> ReturnAcc
	end,
	case NumToReply > 1 of
		false ->
			case (NewAcc == ok) of
				true ->
                    case IsStatic of
                        true ->
                            prepare(S0);
                        false ->
                            gen_fsm:reply(S0#tx_coord_state.from, NewAcc),
                            {next_state, execute_op, S0#tx_coord_state{num_to_read = 0, return_accumulator= []}}
                    end;
				false ->
					abort(S0)
			end;
		true ->
			{next_state, receive_logging_responses,
				S0#tx_coord_state{num_to_read = NumToReply - 1, return_accumulator= NewAcc}}
	end.

receive_read_objects_result({ok, {Key, Type, Snapshot}},
  CoordState= #tx_coord_state{num_to_read = NumToRead,
      return_accumulator= ReadSet,
      internal_read_set = InternalReadSet}) ->
            %%TODO: type is hard-coded..
            SnapshotAfterMyUpdates = apply_tx_updates_to_snapshot(Key, CoordState, Type, Snapshot),
            Value2 = Type:value(SnapshotAfterMyUpdates),
            ReadSet1 = replace_first(ReadSet, Key, Value2),
            NewInternalReadSet = orddict:store(Key, Snapshot, InternalReadSet),
            case NumToRead of
                1 ->
                    gen_fsm:reply(CoordState#tx_coord_state.from, {ok, lists:reverse(ReadSet1)}),
                    {next_state, execute_op, CoordState#tx_coord_state{num_to_read = 0, internal_read_set = NewInternalReadSet}};
                _ ->
                    {next_state, receive_read_objects_result,
                        CoordState#tx_coord_state{internal_read_set = NewInternalReadSet, return_accumulator= ReadSet1, num_to_read = NumToRead - 1}}
            end.

%% The following function is used to apply the updates that were performed by the running
%% transaction, to the result returned by a read.
-spec apply_tx_updates_to_snapshot (key(), #tx_coord_state{}, type(), snapshot()) -> snapshot().
apply_tx_updates_to_snapshot(Key, CoordState, Type, Snapshot)->
    Preflist=?LOG_UTIL:get_preflist_from_key(Key),
    IndexNode=hd(Preflist),
    case lists:keyfind(IndexNode, 1, CoordState#tx_coord_state.updated_partitions) of
        false->
            Snapshot;
        {IndexNode, WS}->
            FileteredAndReversedUpdates=clocksi_vnode:reverse_and_filter_updates_per_key(WS, Key),
            _SnapshotAfterMyUpdates=clocksi_materializer:materialize_eager(Type, Snapshot, FileteredAndReversedUpdates)
    end.

%% @doc this function sends a prepare message to all updated partitions and goes
%%      to the "receive_prepared"state.
prepare(SD0 = #tx_coord_state{
    transaction = Transaction, num_to_read=NumToRead,
    updated_partitions = Updated_partitions, full_commit = FullCommit, from = From}) ->
    case Updated_partitions of
        [] ->
            Snapshot_time = Transaction#transaction.snapshot_time,
            case NumToRead of
                0 ->
                    case FullCommit of
                        true ->
                            reply_to_client(SD0#tx_coord_state{state = committed_read_only});
                        false ->
                            gen_fsm:reply(From, {ok, Snapshot_time}),
                            {next_state, committing, SD0#tx_coord_state{state = committing, commit_time = Snapshot_time}}
                    end;
                _ ->
                    {next_state, receive_prepared,
                        SD0#tx_coord_state{state = prepared}}
            end;
        [_] ->
            ok = ?CLOCKSI_VNODE:single_commit(Updated_partitions, Transaction),
            {next_state, single_committing,
                SD0#tx_coord_state{state = committing, num_to_ack = 1}};
        [_|_] ->
            ok = ?CLOCKSI_VNODE:prepare(Updated_partitions, Transaction),
            Num_to_ack = length(Updated_partitions),
            {next_state, receive_prepared,
                SD0#tx_coord_state{num_to_ack = Num_to_ack, state = prepared}}
    end.

%% @doc function called when 2pc is forced independently of the number of partitions
%%      involved in the txs.
prepare_2pc(SD0 = #tx_coord_state{
    transaction = Transaction,
    updated_partitions = Updated_partitions, full_commit = FullCommit, from = From}) ->
    case Updated_partitions of
        [] ->
            Snapshot_time = Transaction#transaction.snapshot_time,
            case FullCommit of
                false ->
                    gen_fsm:reply(From, {ok, Snapshot_time}),
                    {next_state, committing_2pc,
                        SD0#tx_coord_state{state = committing, commit_time = Snapshot_time}};
                true ->
                    reply_to_client(SD0#tx_coord_state{state = committed_read_only})
            end;
        [_|_] ->
            ok = ?CLOCKSI_VNODE:prepare(Updated_partitions, Transaction),
            Num_to_ack = length(Updated_partitions),
            {next_state, receive_prepared,
                SD0#tx_coord_state{num_to_ack = Num_to_ack, state = prepared}}
    end.

process_prepared(ReceivedPrepareTime, S0 = #tx_coord_state{num_to_ack = NumToAck,
    commit_protocol = CommitProtocol, full_commit = FullCommit,
    from = From, prepare_time = PrepareTime,
    transaction = Transaction,
    updated_partitions = Updated_partitions}) ->
    MaxPrepareTime = max(PrepareTime, ReceivedPrepareTime),
    case NumToAck of 1 ->
        case CommitProtocol of
            two_phase ->
                case FullCommit of
                    true ->
                        ok = ?CLOCKSI_VNODE:commit(Updated_partitions, Transaction, MaxPrepareTime),
                        {next_state, receive_committed,
                            S0#tx_coord_state{num_to_ack = length(Updated_partitions), commit_time = MaxPrepareTime, state = committing}};
                    false ->
                        gen_fsm:reply(From, {ok, MaxPrepareTime}),
                        {next_state, committing_2pc,
                            S0#tx_coord_state{prepare_time = MaxPrepareTime, commit_time = MaxPrepareTime, state = committing}}
                end;
            _ ->
                case FullCommit of
                    true ->
                        ok = ?CLOCKSI_VNODE:commit(Updated_partitions, Transaction, MaxPrepareTime),
                        {next_state, receive_committed,
                            S0#tx_coord_state{num_to_ack = length(Updated_partitions), commit_time = MaxPrepareTime, state = committing}};
                    false ->
                        gen_fsm:reply(From, {ok, MaxPrepareTime}),
                        {next_state, committing,
                            S0#tx_coord_state{prepare_time = MaxPrepareTime, commit_time = MaxPrepareTime, state = committing}}
                end
        end;
        _ ->
            {next_state, receive_prepared,
                S0#tx_coord_state{num_to_ack = NumToAck - 1, prepare_time = MaxPrepareTime}}
    end.


%% @doc in this state, the fsm waits for prepare_time from each updated
%%      partitions in order to compute the final tx timestamp (the maximum
%%      of the received prepare_time).
receive_prepared({prepared, ReceivedPrepareTime}, S0) ->
    process_prepared(ReceivedPrepareTime, S0);

receive_prepared(abort, S0) ->
    abort(S0);

receive_prepared(timeout, S0) ->
    abort(S0).

single_committing({committed, CommitTime}, S0 = #tx_coord_state{from = From, full_commit = FullCommit}) ->
    case FullCommit of
        false ->
            gen_fsm:reply(From, {ok, CommitTime}),
            {next_state, committing_single,
                S0#tx_coord_state{commit_time = CommitTime, state = committing}};
        true ->
            reply_to_client(S0#tx_coord_state{prepare_time = CommitTime, commit_time = CommitTime, state = committed})
    end;

single_committing(abort, S0 = #tx_coord_state{from = _From}) ->
    abort(S0);

single_committing(timeout, S0 = #tx_coord_state{from = _From}) ->
    abort(S0).


%% @doc There was only a single partition with an update in this transaction
%%      so the transaction has already been committed
%%      so just wait for the commit message from the client
committing_single(commit, Sender, SD0 = #tx_coord_state{transaction = _Transaction,
    commit_time = Commit_time}) ->
    reply_to_client(SD0#tx_coord_state{prepare_time = Commit_time, from = Sender, commit_time = Commit_time, state = committed}).

%% @doc after receiving all prepare_times, send the commit message to all
%%      updated partitions, and go to the "receive_committed" state.
%%      This state expects other process to sen the commit message to
%%      start the commit phase.
committing_2pc(commit, Sender, SD0 = #tx_coord_state{transaction = Transaction,
    updated_partitions = Updated_partitions,
    commit_time = Commit_time}) ->
    NumToAck = length(Updated_partitions),
    case NumToAck of
        0 ->
            reply_to_client(SD0#tx_coord_state{state = committed_read_only, from = Sender});
        _ ->
            ok = ?CLOCKSI_VNODE:commit(Updated_partitions, Transaction, Commit_time),
            {next_state, receive_committed,
                SD0#tx_coord_state{num_to_ack = NumToAck, from = Sender, state = committing}}
    end.

%% @doc after receiving all prepare_times, send the commit message to all
%%      updated partitions, and go to the "receive_committed" state.
%%      This state is used when no commit message from the client is
%%      expected
committing(commit, Sender, SD0 = #tx_coord_state{transaction = Transaction,
    updated_partitions = Updated_partitions,
    commit_time = Commit_time}) ->
    NumToAck = length(Updated_partitions),
    case NumToAck of
        0 ->
            reply_to_client(SD0#tx_coord_state{state = committed_read_only, from = Sender});
        _ ->
            ok = ?CLOCKSI_VNODE:commit(Updated_partitions, Transaction, Commit_time),
            {next_state, receive_committed,
                SD0#tx_coord_state{num_to_ack = NumToAck, from = Sender, state = committing}}
    end.

%% @doc the fsm waits for acks indicating that each partition has successfully
%%	committed the tx and finishes operation.
%%      Should we retry sending the committed message if we don't receive a
%%      reply from every partition?
%%      What delivery guarantees does sending messages provide?
receive_committed(committed, S0 = #tx_coord_state{num_to_ack = NumToAck}) ->
    case NumToAck of
        1 ->
            reply_to_client(S0#tx_coord_state{state = committed});
        _ ->
            {next_state, receive_committed, S0#tx_coord_state{num_to_ack = NumToAck - 1}}
    end.

%% @doc when an error occurs or an updated partition
%% does not pass the certification check, the transaction aborts.
abort(SD0 = #tx_coord_state{transaction = Transaction,
                            updated_partitions = UpdatedPartitions}) ->
    NumToAck = length(UpdatedPartitions),
    case NumToAck of
        0 ->
            reply_to_client(SD0#tx_coord_state{state = aborted});
        _ ->
            ok = ?CLOCKSI_VNODE:abort(UpdatedPartitions, Transaction),
            {next_state, receive_aborted,
                SD0#tx_coord_state{num_to_ack = NumToAck, state = aborted}}
    end.

abort(abort, SD0 = #tx_coord_state{transaction = _Transaction,
                                   updated_partitions = _UpdatedPartitions}) ->
    abort(SD0);

abort({prepared, _}, SD0 = #tx_coord_state{transaction = _Transaction,
                                           updated_partitions = _UpdatedPartitions}) ->
    abort(SD0);

abort(_, SD0 = #tx_coord_state{transaction = _Transaction,
                               updated_partitions = _UpdatedPartitions}) ->
    abort(SD0).

%% @doc the fsm waits for acks indicating that each partition has successfully
%%	aborted the tx and finishes operation.
%%      Should we retry sending the aborted message if we don't receive a
%%      reply from every partition?
%%      What delivery guarantees does sending messages provide?
receive_aborted(ack_abort, S0 = #tx_coord_state{num_to_ack = NumToAck}) ->
    case NumToAck of
        1 ->
            reply_to_client(S0#tx_coord_state{state = aborted});
        _ ->
            {next_state, receive_aborted, S0#tx_coord_state{num_to_ack = NumToAck - 1}}
    end;

receive_aborted(_, S0) ->
    {next_state, receive_aborted, S0}.

%% @doc when the transaction has committed or aborted,
%%       a reply is sent to the client that started the transaction.
reply_to_client(SD = #tx_coord_state
                {from = From, transaction = Transaction, return_accumulator= ReturnAcc,
                 state = TxState, commit_time = CommitTime,
                 full_commit = FullCommit,
                 is_static = IsStatic, stay_alive = StayAlive,
                 client_ops = ClientOps}) ->
    if undefined =/= From ->
            TxId = Transaction#transaction.txn_id,
            Reply =
                case TxState of
                    committed_read_only ->
                        case IsStatic of
                            false ->
                                {ok, {TxId, Transaction#transaction.vec_snapshot_time}};
                            true ->
                                {ok, {TxId, ReturnAcc, Transaction#transaction.vec_snapshot_time}}
                        end;
                    committed ->
                        %% Execute post_commit_hooks
                        _Result = execute_post_commit_hooks(ClientOps),
                        %% TODO: What happens if commit hook fails?
                        DcId = ?DC_META_UTIL:get_my_dc_id(),
                        CausalClock = ?VECTORCLOCK:set_clock_of_dc(
                                         DcId, CommitTime,
                                         Transaction#transaction.vec_snapshot_time),
                        case IsStatic of
                            false ->
                                {ok, {TxId, CausalClock}};
                            true ->
                                {ok, CausalClock}
                        end;
                    aborted ->
                        {error, {aborted, TxId}};
                    Reason ->
                        {TxId, Reason}
                end,
        case is_pid(From) of
            false ->
                _Res = gen_fsm:reply(From, Reply);
            true ->
                From ! Reply
        end;
       true -> ok
    end,
    case StayAlive of
	true ->
	    {next_state, start_tx, init_state(StayAlive, FullCommit, IsStatic, [])};
	false ->
	    {stop, normal, SD}
    end.

execute_post_commit_hooks(Ops) ->
    lists:foreach(
      fun({Key, Type, Update}) ->
              case antidote_hooks:execute_post_commit_hook(Key, Type, Update) of
                  {error, Reason} ->
                      lager:info("Post commit hook failed. Reason ~p", [Reason]);
                  _ -> ok
              end
      end, lists:reverse(Ops)).

%% =============================================================================

handle_info(_Info, _StateName, StateData) ->
    {stop, badmsg, StateData}.

handle_event(_Event, _StateName, StateData) ->
    {stop, badmsg, StateData}.

handle_sync_event(stop, _From, _StateName, StateData) ->
    {stop, normal, ok, StateData};

handle_sync_event(_Event, _From, _StateName, StateData) ->
    {stop, badmsg, StateData}.

code_change(_OldVsn, StateName, State, _Extra) -> {ok, StateName, State}.

terminate(_Reason, _SN, _SD) ->
    ok.

%%%===================================================================
%%% Internal Functions
%%%===================================================================

%%@doc Set the transaction Snapshot Time to the maximum value of:
%%     1.ClientClock, which is the last clock of the system the client
%%       starting this transaction has seen, and
%%     2.machine's local time, as returned by erlang:now().
-spec get_snapshot_time(snapshot_time()) -> {ok, snapshot_time()}.
get_snapshot_time(ClientClock) ->
    wait_for_clock(ClientClock).

-spec get_snapshot_time() -> {ok, snapshot_time()}.
get_snapshot_time() ->
    Now = dc_utilities:now_microsec() - ?OLD_SS_MICROSEC,
    {ok, VecSnapshotTime} = ?DC_UTIL:get_stable_snapshot(),
    DcId = ?DC_META_UTIL:get_my_dc_id(),
    SnapshotTime = vectorclock:set_clock_of_dc(DcId, Now, VecSnapshotTime),
    {ok, SnapshotTime}.


-spec wait_for_clock(snapshot_time()) -> {ok, snapshot_time()}.
wait_for_clock(Clock) ->
    {ok, VecSnapshotTime} = get_snapshot_time(),
    case vectorclock:ge(VecSnapshotTime, Clock) of
        true ->
            %% No need to wait
            {ok, VecSnapshotTime};
        false ->
            %% wait for snapshot time to catch up with Client Clock
            timer:sleep(10),
            wait_for_clock(Clock)
    end.

%% Replaces the first occurrence of an entry;
%% yields error if there the element to be replaced is not in the list
replace_first([], _, _) ->
    error;
replace_first([Key|Rest], Key, NewKey) ->
    [NewKey|Rest];
replace_first([NotMyKey|Rest], Key, NewKey) ->
    [NotMyKey|replace_first(Rest, Key, NewKey)].

-ifdef(TEST).

main_test_() ->
    {foreach,
        fun setup/0,
        fun cleanup/1,
        [
            fun empty_prepare_test/1,
            fun timeout_test/1,

            fun update_single_abort_test/1,
            fun update_single_success_test/1,
            fun update_multi_abort_test1/1,
            fun update_multi_abort_test2/1,
            fun update_multi_success_test/1,

            fun read_single_fail_test/1,
            fun read_success_test/1,

            fun downstream_fail_test/1,
            fun get_snapshot_time_test/0,
            fun wait_for_clock_test/0
        ]}.

% Setup and Cleanup
setup() ->
    {ok, Pid} = clocksi_interactive_tx_coord_fsm:start_link(self(), ignore),
    Pid.
cleanup(Pid) ->
    case process_info(Pid) of undefined -> io:format("Already cleaned");
        _ -> clocksi_interactive_tx_coord_fsm:stop(Pid) end.

empty_prepare_test(Pid) ->
    fun() ->
        ?assertMatch({ok, _}, gen_fsm:sync_send_event(Pid, {prepare, empty}, infinity))
    end.

timeout_test(Pid) ->
    fun() ->
        ?assertEqual(ok, gen_fsm:sync_send_event(Pid, {update, {timeout, nothing, nothing}}, infinity)),
        ?assertMatch({error, {aborted , _}}, gen_fsm:sync_send_event(Pid, {prepare, empty}, infinity))
    end.

update_single_abort_test(Pid) ->
    fun() ->
        ?assertEqual(ok, gen_fsm:sync_send_event(Pid, {update, {fail, nothing, nothing}}, infinity)),
        ?assertMatch({error, {aborted , _}}, gen_fsm:sync_send_event(Pid, {prepare, empty}, infinity))
    end.

update_single_success_test(Pid) ->
    fun() ->
        ?assertEqual(ok, gen_fsm:sync_send_event(Pid, {update, {single_commit, nothing, nothing}}, infinity)),
        ?assertMatch({ok, _}, gen_fsm:sync_send_event(Pid, {prepare, empty}, infinity))
    end.

update_multi_abort_test1(Pid) ->
    fun() ->
        ?assertEqual(ok, gen_fsm:sync_send_event(Pid, {update, {success, nothing, nothing}}, infinity)),
        ?assertEqual(ok, gen_fsm:sync_send_event(Pid, {update, {success, nothing, nothing}}, infinity)),
        ?assertEqual(ok, gen_fsm:sync_send_event(Pid, {update, {fail, nothing, nothing}}, infinity)),
        ?assertMatch({error, {aborted , _}}, gen_fsm:sync_send_event(Pid, {prepare, empty}, infinity))
    end.

update_multi_abort_test2(Pid) ->
    fun() ->
        ?assertEqual(ok, gen_fsm:sync_send_event(Pid, {update, {success, nothing, nothing}}, infinity)),
        ?assertEqual(ok, gen_fsm:sync_send_event(Pid, {update, {fail, nothing, nothing}}, infinity)),
        ?assertEqual(ok, gen_fsm:sync_send_event(Pid, {update, {fail, nothing, nothing}}, infinity)),
        ?assertMatch({error, {aborted , _}}, gen_fsm:sync_send_event(Pid, {prepare, empty}, infinity))
    end.

update_multi_success_test(Pid) ->
    fun() ->
        ?assertEqual(ok, gen_fsm:sync_send_event(Pid, {update, {success, nothing, nothing}}, infinity)),
        ?assertEqual(ok, gen_fsm:sync_send_event(Pid, {update, {success, nothing, nothing}}, infinity)),
        ?assertMatch({ok, _}, gen_fsm:sync_send_event(Pid, {prepare, empty}, infinity))
    end.

read_single_fail_test(Pid) ->
    fun() ->
        ?assertEqual({error, mock_read_fail},
            gen_fsm:sync_send_event(Pid, {read, {read_fail, nothing}}, infinity))
    end.

read_success_test(Pid) ->
    fun() ->
        ?assertEqual({ok, 2},
            gen_fsm:sync_send_event(Pid, {read, {counter, riak_dt_gcounter}}, infinity)),
        ?assertEqual({ok, [a]},
            gen_fsm:sync_send_event(Pid, {read, {set, riak_dt_gset}}, infinity)),
        ?assertEqual({ok, mock_value},
            gen_fsm:sync_send_event(Pid, {read, {mock_type, mock_partition_fsm}}, infinity)),
        ?assertMatch({ok, _}, gen_fsm:sync_send_event(Pid, {prepare, empty}, infinity))
    end.

downstream_fail_test(Pid) ->
    fun() ->
        ?assertMatch({error, {aborted , _}},
            gen_fsm:sync_send_event(Pid, {update, {downstream_fail, nothing, nothing}}, infinity))
    end.


get_snapshot_time_test() ->
    {ok, SnapshotTime} = get_snapshot_time(),
    ?assertMatch([{mock_dc, _}], dict:to_list(SnapshotTime)).

wait_for_clock_test() ->
    {ok, SnapshotTime} = wait_for_clock(vectorclock:from_list([{mock_dc, 10}])),
    ?assertMatch([{mock_dc, _}], dict:to_list(SnapshotTime)),
    VecClock = dc_utilities:now_microsec(),
    {ok, SnapshotTime2} = wait_for_clock(vectorclock:from_list([{mock_dc, VecClock}])),
    ?assertMatch([{mock_dc, _}], dict:to_list(SnapshotTime2)).


-endif.<|MERGE_RESOLUTION|>--- conflicted
+++ resolved
@@ -68,14 +68,9 @@
 %% States
 -export([create_transaction_record/5,
     start_tx/2,
-<<<<<<< HEAD
     init_state/4,
     get_snapshot_time/0,
-    perform_update/5,
-=======
-    init_state/3,
     perform_update/6,
->>>>>>> 5485249a
     perform_read/4,
     execute_op/2,
     execute_op/3,
@@ -95,49 +90,39 @@
     abort/1,
     abort/2,
     perform_singleitem_read/4,
+    perform_singleitem_update/5,
     perform_singleitem_get/4,
-    perform_singleitem_update/5,
     reply_to_client/1,
-    wait_for_clock/1,
     generate_name/1]).
 
 %%%===================================================================
 %%% API
 %%%===================================================================
 
-<<<<<<< HEAD
-start_link(From, Clientclock, Properties, StayAlive) ->
-=======
--spec start_link(pid(), clock_time() | ignore, atom(), boolean(), [op_param()]) -> {ok, pid()}.
-start_link(From, Clientclock, UpdateClock, StayAlive, Operations) ->
+-spec start_link(pid(), clock_time() | ignore, txn_properties(), boolean(), [op_param()]) -> {ok, pid()}.
+start_link(From, Clientclock, Properties, StayAlive, Operations) ->
     case StayAlive of
         true ->
-            gen_fsm:start_link({local, generate_name(From)}, ?MODULE, [From, Clientclock, UpdateClock, StayAlive, Operations], []);
+            gen_fsm:start_link({local, generate_name(From)}, ?MODULE, [From, Clientclock, Properties, StayAlive, Operations], []);
         false ->
-            gen_fsm:start_link(?MODULE, [From, Clientclock, UpdateClock, StayAlive, Operations], [])
-    end.
--spec start_link(pid(), clock_time() | ignore, atom(), boolean()) -> {ok, pid()}.
-start_link(From, Clientclock, UpdateClock, StayAlive) ->
->>>>>>> 5485249a
+            gen_fsm:start_link(?MODULE, [From, Clientclock, Properties, StayAlive, Operations], [])
+    end.
+-spec start_link(pid(), clock_time() | ignore, txn_properties(), boolean()) -> {ok, pid()}.
+start_link(From, Clientclock, Properties, StayAlive) ->
     case StayAlive of
-	true ->
-	    gen_fsm:start_link({local, generate_name(From)}, ?MODULE, [From, Clientclock, Properties, StayAlive], []);
-	false ->
-	    gen_fsm:start_link(?MODULE, [From, Clientclock, Properties, StayAlive], [])
-    end.
-
--spec start_link(pid(), clock_time() | ignore, atom()) -> {ok, pid()}.
+        true ->
+            gen_fsm:start_link({local, generate_name(From)}, ?MODULE, [From, Clientclock, Properties, StayAlive], []);
+        false ->
+            gen_fsm:start_link(?MODULE, [From, Clientclock, Properties, StayAlive], [])
+    end.
+
+-spec start_link(pid(), clock_time() | ignore) -> {ok, pid()}.
 start_link(From, Clientclock) ->
     start_link(From, Clientclock, antidote:get_default_txn_properties()).
 
-<<<<<<< HEAD
-start_link(From,Clientclock,Properties) ->
-    start_link(From,Clientclock,Properties,false).
-=======
--spec start_link(pid(), clock_time() | ignore) -> {ok, pid()}.
-start_link(From,Clientclock,UpdateClock) ->
-    start_link(From,Clientclock,UpdateClock,false).
->>>>>>> 5485249a
+-spec start_link(pid(), clock_time() | ignore, txn_properties()) -> {ok, pid()}.
+start_link(From, Clientclock, Properties) ->
+    start_link(From, Clientclock, Properties, false).
 
 -spec start_link(pid()) -> {ok, pid()}.
 start_link(From) ->
@@ -153,17 +138,12 @@
 %%%===================================================================
 
 %% @doc Initialize the state.
-<<<<<<< HEAD
 init([From, ClientClock, Properties, StayAlive]) ->
-    {ok, execute_op, start_tx_internal(From, ClientClock, Properties, init_state(StayAlive, false, false, Properties))}.
-=======
-init([From, ClientClock, UpdateClock, StayAlive]) ->
-    {ok, execute_op, start_tx_internal(From, ClientClock, UpdateClock, init_state(StayAlive, false, false))};
+    {ok, execute_op, start_tx_internal(From, ClientClock, Properties, init_state(StayAlive, false, false, Properties))};
 %% @doc Init static transaction with Operations.
-init([From, ClientClock, UpdateClock, StayAlive, Operations]) ->
-    State = start_tx_internal(From, ClientClock, UpdateClock, init_state(StayAlive, true, true)),
+init([From, ClientClock, Properties, StayAlive, Operations]) ->
+    State = start_tx_internal(From, ClientClock, Properties, init_state(StayAlive, true, true, Properties)),
     {ok, execute_op, State#tx_coord_state{operations = Operations, from = From}, 0}.
->>>>>>> 5485249a
 
 init_state(StayAlive, FullCommit, IsStatic, Properties) ->
     #tx_coord_state{
@@ -177,56 +157,37 @@
        from=undefined,
        full_commit=FullCommit,
        is_static=IsStatic,
-<<<<<<< HEAD
-       read_set=[],
+       return_accumulator=[],
+       internal_read_set=orddict:new(),
        stay_alive = StayAlive,
        properties = Properties
-=======
-       return_accumulator=[],
-       internal_read_set=orddict:new(),
-       stay_alive = StayAlive
->>>>>>> 5485249a
       }.
 
 -spec generate_name(pid()) -> atom().
 generate_name(From) ->
     list_to_atom(pid_to_list(From) ++ "interactive_cord").
 
-<<<<<<< HEAD
-start_tx({start_tx, From, ClientClock, Properties}, SD0) ->
-    {next_state, execute_op, start_tx_internal(From, ClientClock, Properties, SD0)}.
-
-start_tx_internal(From, ClientClock, Properties, SD = #tx_coord_state{stay_alive = StayAlive}) ->
+start_tx({start_tx, From, ClientClock, Properties}, SD) ->
+    {next_state, execute_op, start_tx_internal(From, ClientClock, Properties, SD)};
+
+%% Used by static update and read transactions
+start_tx({start_tx, From, ClientClock, Properties, Operation}, SD) ->
+    {next_state, execute_op, start_tx_internal(From, ClientClock, Properties,
+                                                SD#tx_coord_state{is_static = true, operations = Operation, from = From}), 0}.
+
+start_tx_internal(From, ClientClock, Properties, SD = #tx_coord_state{stay_alive = StayAlive, is_static = IsStatic}) ->
     {Transaction, TransactionId} = create_transaction_record(ClientClock, StayAlive, From, false, Properties),
-    From ! {ok, TransactionId},
-    SD#tx_coord_state{transaction=Transaction, num_to_read=0, properties = Properties}.
-
--spec create_transaction_record(snapshot_time() | ignore,
-				boolean(), pid() | undefined, boolean(), Properties::txn_properties()) -> {tx(), txid()}.
-create_transaction_record(ClientClock, StayAlive, From, IsStatic, Properties) ->
-=======
-start_tx({start_tx, From, ClientClock, UpdateClock}, SD0) ->
-    {next_state, execute_op, start_tx_internal(From, ClientClock, UpdateClock, SD0)};
-
-%% Used by static update and read transactions
-start_tx({start_tx, From, ClientClock, UpdateClock, Operation}, SD0) ->
-    {next_state, execute_op, start_tx_internal(From, ClientClock, UpdateClock,
-                                                SD0#tx_coord_state{is_static = true, operations = Operation, from = From}), 0}.
-
-start_tx_internal(From, ClientClock, UpdateClock, SD = #tx_coord_state{stay_alive = StayAlive, is_static = IsStatic}) ->
-    {Transaction, TransactionId} = create_transaction_record(ClientClock, UpdateClock, StayAlive, From, false),
     case IsStatic of
         true ->
             ok;
         false ->
             From ! {ok, TransactionId}
     end,
-    SD#tx_coord_state{transaction=Transaction, num_to_read=0}.
-
--spec create_transaction_record(snapshot_time() | ignore, update_clock | no_update_clock,
-                                boolean(), pid() | undefined, boolean()) -> {tx(), txid()}.
-create_transaction_record(ClientClock, UpdateClock, StayAlive, From, _IsStatic) ->
->>>>>>> 5485249a
+    SD#tx_coord_state{transaction = Transaction, num_to_read = 0, properties = Properties}.
+
+-spec create_transaction_record(snapshot_time() | ignore, 
+                                boolean(), pid() | undefined, boolean(), txn_properties()) -> {tx(), txid()}.
+create_transaction_record(ClientClock, StayAlive, From, _IsStatic, Properties) ->
     %% Seed the random because you pick a random read server, this is stored in the process state
     _Res = rand_compat:seed(erlang:phash2([node()]),erlang:monotonic_time(),erlang:unique_integer()),
     {ok, SnapshotTime} = case ClientClock of
@@ -250,46 +211,47 @@
            end,
     TransactionId = #tx_id{local_start_time = LocalClock, server_pid = Name},
     Transaction = #transaction{snapshot_time = LocalClock,
-			       vec_snapshot_time = SnapshotTime,
-			       txn_id = TransactionId,
-			       properties = Properties},
+        vec_snapshot_time = SnapshotTime,
+        txn_id = TransactionId,
+        properties = Properties},
     {Transaction, TransactionId}.
 
 %% @doc This is a standalone function for directly contacting the read
 %%      server located at the vnode of the key being read.  This read
 %%      is supposed to be light weight because it is done outside of a
 %%      transaction fsm and directly in the calling thread.
--spec perform_singleitem_read(snapshot_time() | ignore, key(), type(), clocksi_readitem_fsm:read_property_list()) ->
-				     {ok, val(), snapshot_time()} | {error, reason()}.
+-spec perform_singleitem_read(snapshot_time() | ignore, key(), type(), clocksi_readitem_fsm:read_property_list()) -> {ok, val(), snapshot_time()} | {error, reason()}.
 perform_singleitem_read(Clock, Key, Type, Properties) ->
     perform_singleitem_operation(Clock, Key,Type,object_value,Properties).
 
 %% @doc This is the same as perform_singleitem_read, except returns
 %%      the object state instead of its value
 -spec perform_singleitem_get(snapshot_time() | ignore, key(), type(), clocksi_readitem_fsm:read_property_list()) ->
-{ok, term(), snapshot_time()} | {error, reason()}.
+    {ok, term(), snapshot_time()} | {error, reason()}.
 perform_singleitem_get(Clock, Key, Type, Properties) ->
     perform_singleitem_operation(Clock, Key,Type,object_state,Properties).
 
 -spec perform_singleitem_operation(snapshot_time() | ignore, key(), type(), object_state | object_value, clocksi_readitem_fsm:read_property_list()) ->
-					  {ok, val() | term(), snapshot_time()} | {error, reason()}.
+                    {ok, val() | term(), snapshot_time()} | {error, reason()}.
 perform_singleitem_operation(Clock, Key, Type, ReturnType, Properties) ->
     {Transaction, _TransactionId} = create_transaction_record(Clock, false, undefined, true, Properties),
+    %%OLD: {Transaction, _TransactionId} = create_transaction_record(ignore, update_clock, false, undefined, true),
     Preflist = log_utilities:get_preflist_from_key(Key),
     IndexNode = hd(Preflist),
-    case clocksi_readitem_fsm:read_data_item(IndexNode, Key, Type, Transaction, []) of
+    case clocksi_readitem_fsm:read_data_item(IndexNode, Key, Type, Transaction,[]) of
         {error, Reason} ->
             {error, Reason};
         {ok, Snapshot} ->
             ReadResult =
-		case ReturnType of
-		    object_state -> Snapshot;
-		    object_value -> Type:value(Snapshot)
-		end,
+              case ReturnType of
+                object_state -> Snapshot;
+                object_value -> Type:value(Snapshot)
+              end,
             %% Read only transaction has no commit, hence return the snapshot time
             CommitTime = Transaction#transaction.vec_snapshot_time,
             {ok, ReadResult, CommitTime}
     end.
+
 
 %% @doc This is a standalone function for directly contacting the update
 %%      server vnode.  This is lighter than creating a transaction
@@ -297,6 +259,7 @@
 -spec perform_singleitem_update(snapshot_time() | ignore, key(), type(), {op(), term()}, list()) -> {ok, {txid(), [], snapshot_time()}} | {error, term()}.
 perform_singleitem_update(Clock, Key, Type, Params, Properties) ->
     {Transaction, _TransactionId} = create_transaction_record(Clock, false, undefined, true, Properties),
+    %OLD: {Transaction, _TransactionId} = create_transaction_record(ignore, update_clock, false, undefined, true),
     Preflist = log_utilities:get_preflist_from_key(Key),
     IndexNode = hd(Preflist),
     %% Execute pre_commit_hook if any
@@ -307,7 +270,7 @@
                     Updated_partitions = [{IndexNode, [{Key, Type, DownstreamRecord}]}],
                     TxId = Transaction#transaction.txn_id,
                     LogRecord = #log_operation{tx_id = TxId, op_type = update,
-					    log_payload = #update_log_payload{key = Key, type = Type, op = DownstreamRecord}},
+                        log_payload = #update_log_payload{key = Key, type = Type, op = DownstreamRecord}},
                     LogId = ?LOG_UTIL:get_logid_from_key(Key),
                     [Node] = Preflist,
                     case ?LOGGING_VNODE:append(Node, LogId, LogRecord) of
@@ -389,11 +352,11 @@
                         end,
                     TxId = Transaction#transaction.txn_id,
                     LogRecord = #log_operation{tx_id = TxId, op_type = update,
-					    log_payload = #update_log_payload{key = Key, type = Type, op = DownstreamRecord}},
+                        log_payload = #update_log_payload{key = Key, type = Type, op = DownstreamRecord}},
                     LogId = ?LOG_UTIL:get_logid_from_key(Key),
                     [Node] = Preflist,
                     ok = ?LOGGING_VNODE:asyn_append(Node, LogId, LogRecord, {fsm, undefined, self()}),
-	                {NewUpdatedPartitions, [{Key, Type, Param1} | ClientOps]};
+                    {NewUpdatedPartitions, [{Key, Type, Param1} | ClientOps]};
                 {error, Reason} ->
                     {error, Reason}
             end;
@@ -442,8 +405,8 @@
             end,
             NewCoordState = lists:foldl(ExecuteReads, SD0#tx_coord_state{num_to_read = length(Args), return_accumulator= []}, Args),
             {next_state, receive_read_objects_result, NewCoordState#tx_coord_state{from = Sender}};
-	    update_objects ->
-		    ExecuteUpdates =
+        update_objects ->
+            ExecuteUpdates =
                 fun({Key, Type, UpdateParams}, Acc = #tx_coord_state{updated_partitions=UpdatedPartitions, client_ops=ClientOps, internal_read_set=InternalReadSet}) ->
                     case perform_update({Key, Type, UpdateParams}, UpdatedPartitions, Transaction, Sender, ClientOps, InternalReadSet) of
                         {error, Reason} ->
@@ -453,14 +416,14 @@
                             Acc#tx_coord_state{num_to_read =  NewNumToRead+1,
                                 updated_partitions=NewUpdatedPartitions, client_ops=NewClientOps}
                     end
-		    end,
-		    NewCoordState = lists:foldl(ExecuteUpdates, SD0#tx_coord_state{num_to_read = 0, return_accumulator= ok}, Args),
-		    case NewCoordState#tx_coord_state.num_to_read > 0 of
-			    true ->
-				    {next_state, receive_logging_responses, NewCoordState#tx_coord_state{from = Sender}};
-			    false ->
-				    {next_state, receive_logging_responses, NewCoordState#tx_coord_state{from = Sender}, 0}
-		    end
+            end,
+            NewCoordState = lists:foldl(ExecuteUpdates, SD0#tx_coord_state{num_to_read = 0, return_accumulator= ok}, Args),
+            case NewCoordState#tx_coord_state.num_to_read > 0 of
+                true ->
+                    {next_state, receive_logging_responses, NewCoordState#tx_coord_state{from = Sender}};
+                false ->
+                    {next_state, receive_logging_responses, NewCoordState#tx_coord_state{from = Sender}, 0}
+            end
     end.
 
 
@@ -470,16 +433,16 @@
 %% key. After sending all those messages, the coordinator reaches this state
 %% to receive the responses of the vnodes.
 receive_logging_responses(Response, S0 = #tx_coord_state{num_to_read = NumToReply,
-	                        return_accumulator= ReturnAcc, is_static = IsStatic}) ->
-	NewAcc = case Response of
-		{error, Reason} -> {error, Reason};
-		{ok, _OpId} -> ReturnAcc;
-		timeout -> ReturnAcc
-	end,
-	case NumToReply > 1 of
-		false ->
-			case (NewAcc == ok) of
-				true ->
+                            return_accumulator= ReturnAcc, is_static = IsStatic}) ->
+    NewAcc = case Response of
+        {error, Reason} -> {error, Reason};
+        {ok, _OpId} -> ReturnAcc;
+        timeout -> ReturnAcc
+    end,
+    case NumToReply > 1 of
+        false ->
+            case (NewAcc == ok) of
+                true ->
                     case IsStatic of
                         true ->
                             prepare(S0);
@@ -487,13 +450,13 @@
                             gen_fsm:reply(S0#tx_coord_state.from, NewAcc),
                             {next_state, execute_op, S0#tx_coord_state{num_to_read = 0, return_accumulator= []}}
                     end;
-				false ->
-					abort(S0)
-			end;
-		true ->
-			{next_state, receive_logging_responses,
-				S0#tx_coord_state{num_to_read = NumToReply - 1, return_accumulator= NewAcc}}
-	end.
+                false ->
+                    abort(S0)
+            end;
+        true ->
+            {next_state, receive_logging_responses,
+                S0#tx_coord_state{num_to_read = NumToReply - 1, return_accumulator= NewAcc}}
+    end.
 
 receive_read_objects_result({ok, {Key, Type, Snapshot}},
   CoordState= #tx_coord_state{num_to_read = NumToRead,
@@ -690,7 +653,7 @@
     end.
 
 %% @doc the fsm waits for acks indicating that each partition has successfully
-%%	committed the tx and finishes operation.
+%%  committed the tx and finishes operation.
 %%      Should we retry sending the committed message if we don't receive a
 %%      reply from every partition?
 %%      What delivery guarantees does sending messages provide?
@@ -729,7 +692,7 @@
     abort(SD0).
 
 %% @doc the fsm waits for acks indicating that each partition has successfully
-%%	aborted the tx and finishes operation.
+%%  aborted the tx and finishes operation.
 %%      Should we retry sending the aborted message if we don't receive a
 %%      reply from every partition?
 %%      What delivery guarantees does sending messages provide?
@@ -791,10 +754,10 @@
        true -> ok
     end,
     case StayAlive of
-	true ->
-	    {next_state, start_tx, init_state(StayAlive, FullCommit, IsStatic, [])};
-	false ->
-	    {stop, normal, SD}
+        true ->
+            {next_state, start_tx, init_state(StayAlive, FullCommit, IsStatic, [])};
+        false ->
+            {stop, normal, SD}
     end.
 
 execute_post_commit_hooks(Ops) ->
