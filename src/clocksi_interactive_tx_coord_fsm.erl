%% -------------------------------------------------------------------
%%
%% Copyright (c) 2014 SyncFree Consortium.  All Rights Reserved.
%%
%% This file is provided to you under the Apache License,
%% Version 2.0 (the "License"); you may not use this file
%% except in compliance with the License.  You may obtain
%% a copy of the License at
%%
%%   http://www.apache.org/licenses/LICENSE-2.0
%%
%% Unless required by applicable law or agreed to in writing,
%% software distributed under the License is distributed on an
%% "AS IS" BASIS, WITHOUT WARRANTIES OR CONDITIONS OF ANY
%% KIND, either express or implied.  See the License for the
%% specific language governing permissions and limitations
%% under the License.
%%
%% -------------------------------------------------------------------
%% @doc The coordinator for a given Clock SI interactive transaction.
%%      It handles the state of the tx and executes the operations sequentially
%%      by sending each operation to the responsible clockSI_vnode of the
%%      involved key. when a tx is finalized (committed or aborted, the fsm
%%      also finishes.

-module(clocksi_interactive_tx_coord_fsm).

-behavior(gen_fsm).

-include("antidote.hrl").

-ifdef(TEST).
-include_lib("eunit/include/eunit.hrl").
-define(DC_META_UTIL, mock_partition_fsm).
-define(DC_UTIL, mock_partition_fsm).
-define(VECTORCLOCK, mock_partition_fsm).
-define(LOG_UTIL, mock_partition_fsm).
-define(CLOCKSI_VNODE, mock_partition_fsm).
-define(CLOCKSI_DOWNSTREAM, mock_partition_fsm).
-define(LOGGING_VNODE, mock_partition_fsm).
-else.
-define(DC_META_UTIL, dc_meta_data_utilities).
-define(DC_UTIL, dc_utilities).
-define(VECTORCLOCK, vectorclock).
-define(LOG_UTIL, log_utilities).
-define(CLOCKSI_VNODE, clocksi_vnode).
-define(CLOCKSI_DOWNSTREAM, clocksi_downstream).
-define(LOGGING_VNODE, logging_vnode).
-endif.


%% API
-export([start_link/2,
         start_link/1,
         start_link/3,
         start_link/4,
         start_link/5]).

%% Callbacks
-export([init/1,
    code_change/4,
    handle_event/3,
    handle_info/3,
    handle_sync_event/4,
    terminate/3,
    stop/1]).

%% States
-export([create_transaction_record/5,
    start_tx/2,
    init_state/3,
    perform_update/6,
    perform_read/4,
    execute_op/2,
    execute_op/3,
<<<<<<< HEAD
    receive_read_objects_result/2,
=======
>>>>>>> a4dd5133
    receive_logging_responses/2,
    finish_op/3,
    prepare/1,
    prepare_2pc/1,
    process_prepared/2,
    receive_prepared/2,
    single_committing/2,
    committing_2pc/3,
    committing_single/3,
    committing/3,
    receive_committed/2,
    receive_aborted/2,
    abort/1,
    abort/2,
    perform_singleitem_read/2,
    perform_singleitem_update/3,
    reply_to_client/1,
    generate_name/1]).

%%%===================================================================
%%% API
%%%===================================================================

-spec start_link(pid(), clock_time() | ignore, atom(), boolean(), [op_param()]) -> {ok, pid()}.
start_link(From, Clientclock, UpdateClock, StayAlive, Operations) ->
    case StayAlive of
        true ->
            gen_fsm:start_link({local, generate_name(From)}, ?MODULE, [From, Clientclock, UpdateClock, StayAlive, Operations], []);
        false ->
            gen_fsm:start_link(?MODULE, [From, Clientclock, UpdateClock, StayAlive, Operations], [])
    end.
-spec start_link(pid(), clock_time() | ignore, atom(), boolean()) -> {ok, pid()}.
start_link(From, Clientclock, UpdateClock, StayAlive) ->
    case StayAlive of
        true ->
            gen_fsm:start_link({local, generate_name(From)}, ?MODULE, [From, Clientclock, UpdateClock, StayAlive], []);
        false ->
            gen_fsm:start_link(?MODULE, [From, Clientclock, UpdateClock, StayAlive], [])
    end.

-spec start_link(pid(), clock_time() | ignore, atom()) -> {ok, pid()}.
start_link(From, Clientclock) ->
    start_link(From, Clientclock, update_clock).

-spec start_link(pid(), clock_time() | ignore) -> {ok, pid()}.
start_link(From,Clientclock,UpdateClock) ->
    start_link(From,Clientclock,UpdateClock,false).

-spec start_link(pid()) -> {ok, pid()}.
start_link(From) ->
    start_link(From, ignore, update_clock).

finish_op(From, Key, Result) ->
    gen_fsm:send_event(From, {Key, Result}).

stop(Pid) -> gen_fsm:sync_send_all_state_event(Pid, stop).

%%%===================================================================
%%% States
%%%===================================================================

%% @doc Initialize the state.
init([From, ClientClock, UpdateClock, StayAlive]) ->
    {ok, execute_op, start_tx_internal(From, ClientClock, UpdateClock, init_state(StayAlive, false, false))};
%% @doc Init static transaction with Operations.
init([From, ClientClock, UpdateClock, StayAlive, Operations]) ->
    State = start_tx_internal(From, ClientClock, UpdateClock, init_state(StayAlive, true, true)),
    {ok, execute_op, State#tx_coord_state{operations = Operations, from = From}, 0}.

init_state(StayAlive, FullCommit, IsStatic) ->
    #tx_coord_state{
       transaction = undefined,
       updated_partitions=[],
       client_ops=[],
       prepare_time=0,
       num_to_read=0,
       num_to_ack=0,
       operations=undefined,
       from=undefined,
       full_commit=FullCommit,
       is_static=IsStatic,
       return_accumulator=[],
       internal_read_set=orddict:new(),
       stay_alive = StayAlive
      }.

-spec generate_name(pid()) -> atom().
generate_name(From) ->
    list_to_atom(pid_to_list(From) ++ "interactive_cord").

start_tx({start_tx, From, ClientClock, UpdateClock}, SD0) ->
    {next_state, execute_op, start_tx_internal(From, ClientClock, UpdateClock, SD0)};

%% Used by static update and read transactions
start_tx({start_tx, From, ClientClock, UpdateClock, Operation}, SD0) ->
<<<<<<< HEAD
    {next_state, execute_op, start_tx_internal(From, ClientClock, UpdateClock,
                                                SD0#tx_coord_state{is_static = true, operations = Operation, from = From}), 0}.
=======
    {next_state, {execute_op, Operation}, start_tx_internal(From, ClientClock, UpdateClock, SD0#tx_coord_state{is_static = true}), 0}.
>>>>>>> a4dd5133

start_tx_internal(From, ClientClock, UpdateClock, SD = #tx_coord_state{stay_alive = StayAlive, is_static = IsStatic}) ->
    {Transaction, TransactionId} = create_transaction_record(ClientClock, UpdateClock, StayAlive, From, false),
    case IsStatic of
        true ->
            ok;
        false ->
            From ! {ok, TransactionId}
    end,
    SD#tx_coord_state{transaction=Transaction, num_to_read=0}.

-spec create_transaction_record(snapshot_time() | ignore, update_clock | no_update_clock,
                                boolean(), pid() | undefined, boolean()) -> {tx(), txid()}.
create_transaction_record(ClientClock, UpdateClock, StayAlive, From, _IsStatic) ->
    %% Seed the random because you pick a random read server, this is stored in the process state
    _Res = rand_compat:seed(erlang:phash2([node()]),erlang:monotonic_time(),erlang:unique_integer()),
    {ok, SnapshotTime} = case ClientClock of
                             ignore ->
                                 get_snapshot_time();
                             _ ->
                                 case UpdateClock of
                                     update_clock ->
                                         get_snapshot_time(ClientClock);
                                     no_update_clock ->
                                         {ok, ClientClock}
                                 end
                         end,
    DcId = ?DC_META_UTIL:get_my_dc_id(),
    LocalClock = ?VECTORCLOCK:get_clock_of_dc(DcId, SnapshotTime),
    Name = case StayAlive of
               true ->
                   generate_name(From);
               false ->
                   self()
           end,
    TransactionId = #tx_id{local_start_time = LocalClock, server_pid = Name},
    Transaction = #transaction{snapshot_time = LocalClock,
        vec_snapshot_time = SnapshotTime,
        txn_id = TransactionId},
    {Transaction, TransactionId}.

%% @doc This is a standalone function for directly contacting the read
%%      server located at the vnode of the key being read.  This read
%%      is supposed to be light weight because it is done outside of a
%%      transaction fsm and directly in the calling thread.
-spec perform_singleitem_read(key(), type()) -> {ok, val(), snapshot_time()} | {error, reason()}.
perform_singleitem_read(Key, Type) ->
    {Transaction, _TransactionId} = create_transaction_record(ignore, update_clock, false, undefined, true),
    Preflist = log_utilities:get_preflist_from_key(Key),
    IndexNode = hd(Preflist),
    case clocksi_readitem_fsm:read_data_item(IndexNode, Key, Type, Transaction) of
        {error, Reason} ->
            {error, Reason};
        {ok, Snapshot} ->
            ReadResult = Type:value(Snapshot),
            %% Read only transaction has no commit, hence return the snapshot time
            CommitTime = Transaction#transaction.vec_snapshot_time,
            {ok, ReadResult, CommitTime}
    end.


%% @doc This is a standalone function for directly contacting the update
%%      server vnode.  This is lighter than creating a transaction
%%      because the update/prepare/commit are all done at one time
-spec perform_singleitem_update(key(), type(), {op(), term()}) -> {ok, {txid(), [], snapshot_time()}} | {error, term()}.
perform_singleitem_update(Key, Type, Params) ->
    {Transaction, _TransactionId} = create_transaction_record(ignore, update_clock, false, undefined, true),
    Preflist = log_utilities:get_preflist_from_key(Key),
    IndexNode = hd(Preflist),
    %% Execute pre_commit_hook if any
    case antidote_hooks:execute_pre_commit_hook(Key, Type, Params) of
        {Key, Type, Params1} ->
            case ?CLOCKSI_DOWNSTREAM:generate_downstream_op(Transaction, IndexNode, Key, Type, Params1, [],[]) of
                {ok, DownstreamRecord} ->
                    Updated_partitions = [{IndexNode, [{Key, Type, DownstreamRecord}]}],
                    TxId = Transaction#transaction.txn_id,
                    LogRecord = #log_operation{tx_id = TxId, op_type = update,
					    log_payload = #update_log_payload{key = Key, type = Type, op = DownstreamRecord}},
                    LogId = ?LOG_UTIL:get_logid_from_key(Key),
                    [Node] = Preflist,
                    case ?LOGGING_VNODE:append(Node, LogId, LogRecord) of
                        {ok, _} ->
                            case ?CLOCKSI_VNODE:single_commit_sync(Updated_partitions, Transaction) of
                                {committed, CommitTime} ->
                                    %% Execute post commit hook
                                    _Res = case antidote_hooks:execute_post_commit_hook(Key, Type, Params1) of
                                               {error, Reason} ->
                                                   lager:info("Post commit hook failed. Reason ~p", [Reason]);
                                               _ -> ok
                                           end,
                                    TxId = Transaction#transaction.txn_id,
                                    DcId = ?DC_META_UTIL:get_my_dc_id(),
                                    CausalClock = ?VECTORCLOCK:set_clock_of_dc(
                                                     DcId, CommitTime, Transaction#transaction.vec_snapshot_time),
                                    {ok, {TxId, [], CausalClock}};
                                abort ->
                                    {error, aborted};
                                {error, Reason} ->
                                    {error, Reason}
                            end;
                        Error ->
                            {error, Error}
                    end;
                {error, Reason} ->
                    {error, Reason}
            end;
        {error, Reason} ->
            {error, Reason}
    end.

perform_read(Args, Updated_partitions, Transaction, Sender) ->
    {Key, Type} = Args,
    Preflist = ?LOG_UTIL:get_preflist_from_key(Key),
    IndexNode = hd(Preflist),
    WriteSet = case lists:keyfind(IndexNode, 1, Updated_partitions) of
                   false ->
                       [];
                   {IndexNode, WS} ->
                       WS
               end,
    case ?CLOCKSI_VNODE:read_data_item(IndexNode, Transaction, Key, Type, WriteSet) of
        {error, Reason} ->
            case Sender of
                undefined ->
                    ok;
                _ ->
                    _Res = gen_fsm:reply(Sender, {error, Reason})
            end,
            {error, Reason};
        {ok, Snapshot} ->
            Snapshot
    end.


perform_update(Args, Updated_partitions, Transaction, _Sender, ClientOps, InternalReadSet) ->
    {Key, Type, Param} = Args,
    Preflist = ?LOG_UTIL:get_preflist_from_key(Key),
    IndexNode = hd(Preflist),
    WriteSet = case lists:keyfind(IndexNode, 1, Updated_partitions) of
                   false ->
                       [];
                   {IndexNode, WS} ->
                       WS
               end,
    %% Execute pre_commit_hook if any
    case antidote_hooks:execute_pre_commit_hook(Key, Type, Param) of
        {Key, Type, Param1} ->
            case ?CLOCKSI_DOWNSTREAM:generate_downstream_op(Transaction, IndexNode, Key, Type, Param1, WriteSet, InternalReadSet) of
                {ok, DownstreamRecord} ->
                    NewUpdatedPartitions =
                        case WriteSet of
                            [] ->
                                [{IndexNode, [{Key, Type, DownstreamRecord}]} | Updated_partitions];
                            _ ->
                                lists:keyreplace(IndexNode, 1, Updated_partitions,
                                                 {IndexNode, [{Key, Type, DownstreamRecord} | WriteSet]})
                        end,
                    TxId = Transaction#transaction.txn_id,
                    LogRecord = #log_operation{tx_id = TxId, op_type = update,
					    log_payload = #update_log_payload{key = Key, type = Type, op = DownstreamRecord}},
                    LogId = ?LOG_UTIL:get_logid_from_key(Key),
                    [Node] = Preflist,
                    ok = ?LOGGING_VNODE:asyn_append(Node, LogId, LogRecord, {fsm, undefined, self()}),
	                {NewUpdatedPartitions, [{Key, Type, Param1} | ClientOps]};
                {error, Reason} ->
                    {error, Reason}
            end;
        {error, Reason} ->
            lager:debug("Execute pre-commit hook failed ~p", [Reason]),
            {error, Reason}
    end.

%% @doc Contact the leader computed in the prepare state for it to execute the
%%      operation, wait for it to finish (synchronous) and go to the prepareOP
%%       to execute the next operation.
%% update kept for backwards compatibility with tests.
execute_op(timeout, State = #tx_coord_state{operations = Operations, from = From}) ->
    execute_op(Operations, From, State).
execute_op({update, Args}, Sender, SD0) ->
    execute_op({update_objects, [Args]}, Sender, SD0);
    
execute_op({OpType, Args}, Sender,
    SD0 = #tx_coord_state{transaction = Transaction,
                          updated_partitions = Updated_partitions
                         }) ->
    case OpType of
        prepare ->
            case Args of
                two_phase ->
                    prepare_2pc(SD0#tx_coord_state{from = Sender, commit_protocol = Args});
                _ ->
                    prepare(SD0#tx_coord_state{from = Sender, commit_protocol = Args})
            end;
        read ->
            {Key, Type} = Args,
            case perform_read({Key, Type}, Updated_partitions, Transaction, Sender) of
                {error, _Reason} ->
                    abort(SD0);
                ReadResult ->
                    InternalReadSet=orddict:store(Key, ReadResult, SD0#tx_coord_state.internal_read_set),
                    {reply, {ok, Type:value(ReadResult)}, execute_op, SD0#tx_coord_state{internal_read_set=InternalReadSet}}
            end;
<<<<<<< HEAD
        read_objects ->
            ExecuteReads = fun({Key, Type}, Acc) ->
                PrefList= ?LOG_UTIL:get_preflist_from_key(Key),
                IndexNode = hd(PrefList),
                ok = clocksi_vnode:async_read_data_item(IndexNode, Transaction, Key, Type),
                ReadSet = Acc#tx_coord_state.return_accumulator,
                Acc#tx_coord_state{return_accumulator= [Key | ReadSet]}
            end,
            NewCoordState = lists:foldl(ExecuteReads, SD0#tx_coord_state{num_to_read = length(Args), return_accumulator= []}, Args),
            {next_state, receive_read_objects_result, NewCoordState#tx_coord_state{from = Sender}};
=======
>>>>>>> a4dd5133
	    update_objects ->
		    ExecuteUpdates =
                fun({Key, Type, UpdateParams}, Acc = #tx_coord_state{updated_partitions=UpdatedPartitions, client_ops=ClientOps, internal_read_set=InternalReadSet}) ->
                    case perform_update({Key, Type, UpdateParams}, UpdatedPartitions, Transaction, Sender, ClientOps, InternalReadSet) of
                        {error, Reason} ->
                            Acc#tx_coord_state{return_accumulator= {error, Reason}};
                        {NewUpdatedPartitions, NewClientOps} ->
                            NewNumToRead = Acc#tx_coord_state.num_to_read,
                            Acc#tx_coord_state{num_to_read =  NewNumToRead+1,
                                updated_partitions=NewUpdatedPartitions, client_ops=NewClientOps}
                    end
		    end,
		    NewCoordState = lists:foldl(ExecuteUpdates, SD0#tx_coord_state{num_to_read = 0, return_accumulator= ok}, Args),
		    case NewCoordState#tx_coord_state.num_to_read > 0 of
			    true ->
				    {next_state, receive_logging_responses, NewCoordState#tx_coord_state{from = Sender}};
			    false ->
				    {next_state, receive_logging_responses, NewCoordState#tx_coord_state{from = Sender}, 0}
		    end
    end.


%% @doc This state reached after an execute_op(update_objects[Params]).
%% update_objects calls the perform_update function, which asynchronously
%% sends a log operation per update, to the vnode responsible of the updated
%% key. After sending all those messages, the coordinator reaches this state
%% to receive the responses of the vnodes.
receive_logging_responses(Response, S0 = #tx_coord_state{num_to_read = NumToReply,
	                        return_accumulator= ReturnAcc, is_static = IsStatic}) ->
	NewAcc = case Response of
		{error, Reason} -> {error, Reason};
		{ok, _OpId} -> ReturnAcc;
		timeout -> ReturnAcc
	end,
	case NumToReply > 1 of
		false ->
			case (NewAcc == ok) of
				true ->
                    case IsStatic of
                        true ->
                            prepare(S0);
                        false ->
                            gen_fsm:reply(S0#tx_coord_state.from, NewAcc),
                            {next_state, execute_op, S0#tx_coord_state{num_to_read = 0, return_accumulator= []}}
                    end;
				false ->
					abort(S0)
			end;
		true ->
			{next_state, receive_logging_responses,
				S0#tx_coord_state{num_to_read = NumToReply - 1, return_accumulator= NewAcc}}
	end.

<<<<<<< HEAD
receive_read_objects_result({ok, {Key, Type, Snapshot}},
  CoordState= #tx_coord_state{num_to_read = NumToRead,
      return_accumulator= ReadSet,
      internal_read_set = InternalReadSet}) ->
            %%TODO: type is hard-coded..
            SnapshotAfterMyUpdates=apply_tx_updates_to_snapshot(Key, CoordState, Type, Snapshot),
            Value2 = Type:value(SnapshotAfterMyUpdates),
            ReadSet1 = clocksi_static_tx_coord_fsm:replace(ReadSet, Key, Value2),
            NewInternalReadSet = orddict:store(Key, Snapshot, InternalReadSet),
            case NumToRead of
                1 ->
                    gen_fsm:reply(CoordState#tx_coord_state.from, {ok, lists:reverse(ReadSet1)}),
                    {next_state, execute_op, CoordState#tx_coord_state{num_to_read = 0, internal_read_set = NewInternalReadSet}};
                _ ->
                    {next_state, receive_read_objects_result,
                        CoordState#tx_coord_state{internal_read_set = NewInternalReadSet, return_accumulator= ReadSet1, num_to_read = NumToRead - 1}}
            end.

%% The following function is used to apply the updates that were performed by the running
%% transaction, to the result returned by a read.
-spec apply_tx_updates_to_snapshot (key(), #tx_coord_state{}, type(), snapshot()) -> snapshot().
apply_tx_updates_to_snapshot(Key, CoordState, Type, Snapshot)->
    Preflist=?LOG_UTIL:get_preflist_from_key(Key),
    IndexNode=hd(Preflist),
    case lists:keyfind(IndexNode, 1, CoordState#tx_coord_state.updated_partitions) of
        false->
            Snapshot;
        {IndexNode, WS}->
            FileteredAndReversedUpdates=clocksi_vnode:reverse_and_filter_updates_per_key(WS, Key),
            _SnapshotAfterMyUpdates=clocksi_materializer:materialize_eager(Type, Snapshot, FileteredAndReversedUpdates)
    end.

=======
>>>>>>> a4dd5133
%% @doc this function sends a prepare message to all updated partitions and goes
%%      to the "receive_prepared"state.
prepare(SD0 = #tx_coord_state{
    transaction = Transaction, num_to_read=NumToRead,
    updated_partitions = Updated_partitions, full_commit = FullCommit, from = From}) ->
    case Updated_partitions of
        [] ->
            Snapshot_time = Transaction#transaction.snapshot_time,
            case NumToRead of
                0 ->
                    case FullCommit of
                        true ->
                            reply_to_client(SD0#tx_coord_state{state = committed_read_only});
                        false ->
                            gen_fsm:reply(From, {ok, Snapshot_time}),
                            {next_state, committing, SD0#tx_coord_state{state = committing, commit_time = Snapshot_time}}
                    end;
                _ ->
                    {next_state, receive_prepared,
                        SD0#tx_coord_state{state = prepared}}
            end;
        [_] ->
            ok = ?CLOCKSI_VNODE:single_commit(Updated_partitions, Transaction),
            {next_state, single_committing,
                SD0#tx_coord_state{state = committing, num_to_ack = 1}};
        [_|_] ->
            ok = ?CLOCKSI_VNODE:prepare(Updated_partitions, Transaction),
            Num_to_ack = length(Updated_partitions),
            {next_state, receive_prepared,
                SD0#tx_coord_state{num_to_ack = Num_to_ack, state = prepared}}
    end.

%% @doc function called when 2pc is forced independently of the number of partitions
%%      involved in the txs.
prepare_2pc(SD0 = #tx_coord_state{
    transaction = Transaction,
    updated_partitions = Updated_partitions, full_commit = FullCommit, from = From}) ->
    case Updated_partitions of
        [] ->
            Snapshot_time = Transaction#transaction.snapshot_time,
            case FullCommit of
                false ->
                    gen_fsm:reply(From, {ok, Snapshot_time}),
                    {next_state, committing_2pc,
                        SD0#tx_coord_state{state = committing, commit_time = Snapshot_time}};
                true ->
                    reply_to_client(SD0#tx_coord_state{state = committed_read_only})
            end;
        [_|_] ->
            ok = ?CLOCKSI_VNODE:prepare(Updated_partitions, Transaction),
            Num_to_ack = length(Updated_partitions),
            {next_state, receive_prepared,
                SD0#tx_coord_state{num_to_ack = Num_to_ack, state = prepared}}
    end.

process_prepared(ReceivedPrepareTime, S0 = #tx_coord_state{num_to_ack = NumToAck,
    commit_protocol = CommitProtocol, full_commit = FullCommit,
    from = From, prepare_time = PrepareTime,
    transaction = Transaction,
    updated_partitions = Updated_partitions}) ->
    MaxPrepareTime = max(PrepareTime, ReceivedPrepareTime),
    case NumToAck of 1 ->
        case CommitProtocol of
            two_phase ->
                case FullCommit of
                    true ->
                        ok = ?CLOCKSI_VNODE:commit(Updated_partitions, Transaction, MaxPrepareTime),
                        {next_state, receive_committed,
                            S0#tx_coord_state{num_to_ack = length(Updated_partitions), commit_time = MaxPrepareTime, state = committing}};
                    false ->
                        gen_fsm:reply(From, {ok, MaxPrepareTime}),
                        {next_state, committing_2pc,
                            S0#tx_coord_state{prepare_time = MaxPrepareTime, commit_time = MaxPrepareTime, state = committing}}
                end;
            _ ->
                case FullCommit of
                    true ->
                        ok = ?CLOCKSI_VNODE:commit(Updated_partitions, Transaction, MaxPrepareTime),
                        {next_state, receive_committed,
                            S0#tx_coord_state{num_to_ack = length(Updated_partitions), commit_time = MaxPrepareTime, state = committing}};
                    false ->
                        gen_fsm:reply(From, {ok, MaxPrepareTime}),
                        {next_state, committing,
                            S0#tx_coord_state{prepare_time = MaxPrepareTime, commit_time = MaxPrepareTime, state = committing}}
                end
        end;
        _ ->
            {next_state, receive_prepared,
                S0#tx_coord_state{num_to_ack = NumToAck - 1, prepare_time = MaxPrepareTime}}
    end.


%% @doc in this state, the fsm waits for prepare_time from each updated
%%      partitions in order to compute the final tx timestamp (the maximum
%%      of the received prepare_time).
receive_prepared({prepared, ReceivedPrepareTime}, S0) ->
    process_prepared(ReceivedPrepareTime, S0);

receive_prepared(abort, S0) ->
    abort(S0);

receive_prepared(timeout, S0) ->
    abort(S0).

single_committing({committed, CommitTime}, S0 = #tx_coord_state{from = From, full_commit = FullCommit}) ->
    case FullCommit of
        false ->
            gen_fsm:reply(From, {ok, CommitTime}),
            {next_state, committing_single,
                S0#tx_coord_state{commit_time = CommitTime, state = committing}};
        true ->
            reply_to_client(S0#tx_coord_state{prepare_time = CommitTime, commit_time = CommitTime, state = committed})
    end;

single_committing(abort, S0 = #tx_coord_state{from = _From}) ->
    abort(S0);

single_committing(timeout, S0 = #tx_coord_state{from = _From}) ->
    abort(S0).


%% @doc There was only a single partition with an update in this transaction
%%      so the transaction has already been committed
%%      so just wait for the commit message from the client
committing_single(commit, Sender, SD0 = #tx_coord_state{transaction = _Transaction,
    commit_time = Commit_time}) ->
    reply_to_client(SD0#tx_coord_state{prepare_time = Commit_time, from = Sender, commit_time = Commit_time, state = committed}).

%% @doc after receiving all prepare_times, send the commit message to all
%%      updated partitions, and go to the "receive_committed" state.
%%      This state expects other process to sen the commit message to
%%      start the commit phase.
committing_2pc(commit, Sender, SD0 = #tx_coord_state{transaction = Transaction,
    updated_partitions = Updated_partitions,
    commit_time = Commit_time}) ->
    NumToAck = length(Updated_partitions),
    case NumToAck of
        0 ->
            reply_to_client(SD0#tx_coord_state{state = committed_read_only, from = Sender});
        _ ->
            ok = ?CLOCKSI_VNODE:commit(Updated_partitions, Transaction, Commit_time),
            {next_state, receive_committed,
                SD0#tx_coord_state{num_to_ack = NumToAck, from = Sender, state = committing}}
    end.

%% @doc after receiving all prepare_times, send the commit message to all
%%      updated partitions, and go to the "receive_committed" state.
%%      This state is used when no commit message from the client is
%%      expected
committing(commit, Sender, SD0 = #tx_coord_state{transaction = Transaction,
    updated_partitions = Updated_partitions,
    commit_time = Commit_time}) ->
    NumToAck = length(Updated_partitions),
    case NumToAck of
        0 ->
            reply_to_client(SD0#tx_coord_state{state = committed_read_only, from = Sender});
        _ ->
            ok = ?CLOCKSI_VNODE:commit(Updated_partitions, Transaction, Commit_time),
            {next_state, receive_committed,
                SD0#tx_coord_state{num_to_ack = NumToAck, from = Sender, state = committing}}
    end.

%% @doc the fsm waits for acks indicating that each partition has successfully
%%	committed the tx and finishes operation.
%%      Should we retry sending the committed message if we don't receive a
%%      reply from every partition?
%%      What delivery guarantees does sending messages provide?
receive_committed(committed, S0 = #tx_coord_state{num_to_ack = NumToAck}) ->
    case NumToAck of
        1 ->
            reply_to_client(S0#tx_coord_state{state = committed});
        _ ->
            {next_state, receive_committed, S0#tx_coord_state{num_to_ack = NumToAck - 1}}
    end.

%% @doc when an error occurs or an updated partition
%% does not pass the certification check, the transaction aborts.
abort(SD0 = #tx_coord_state{transaction = Transaction,
                            updated_partitions = UpdatedPartitions}) ->
    NumToAck = length(UpdatedPartitions),
    case NumToAck of
        0 ->
            reply_to_client(SD0#tx_coord_state{state = aborted});
        _ ->
            ok = ?CLOCKSI_VNODE:abort(UpdatedPartitions, Transaction),
            {next_state, receive_aborted,
                SD0#tx_coord_state{num_to_ack = NumToAck, state = aborted}}
    end.

abort(abort, SD0 = #tx_coord_state{transaction = _Transaction,
                                   updated_partitions = _UpdatedPartitions}) ->
    abort(SD0);

abort({prepared, _}, SD0 = #tx_coord_state{transaction = _Transaction,
                                           updated_partitions = _UpdatedPartitions}) ->
    abort(SD0);

abort(_, SD0 = #tx_coord_state{transaction = _Transaction,
                               updated_partitions = _UpdatedPartitions}) ->
    abort(SD0).

%% @doc the fsm waits for acks indicating that each partition has successfully
%%	aborted the tx and finishes operation.
%%      Should we retry sending the aborted message if we don't receive a
%%      reply from every partition?
%%      What delivery guarantees does sending messages provide?
receive_aborted(ack_abort, S0 = #tx_coord_state{num_to_ack = NumToAck}) ->
    case NumToAck of
        1 ->
            reply_to_client(S0#tx_coord_state{state = aborted});
        _ ->
            {next_state, receive_aborted, S0#tx_coord_state{num_to_ack = NumToAck - 1}}
    end;

receive_aborted(_, S0) ->
    {next_state, receive_aborted, S0}.

%% @doc when the transaction has committed or aborted,
%%       a reply is sent to the client that started the transaction.
reply_to_client(SD = #tx_coord_state
                {from = From, transaction = Transaction, return_accumulator= ReturnAcc,
                 state = TxState, commit_time = CommitTime,
                 full_commit = FullCommit,
                 is_static = IsStatic, stay_alive = StayAlive,
                 client_ops = ClientOps}) ->
    if undefined =/= From ->
            TxId = Transaction#transaction.txn_id,
            Reply =
                case TxState of
                    committed_read_only ->
                        case IsStatic of
                            false ->
                                {ok, {TxId, Transaction#transaction.vec_snapshot_time}};
                            true ->
                                {ok, {TxId, ReturnAcc, Transaction#transaction.vec_snapshot_time}}
                        end;
                    committed ->
                        %% Execute post_commit_hooks
                        _Result = execute_post_commit_hooks(ClientOps),
                        %% TODO: What happens if commit hook fails?
                        DcId = ?DC_META_UTIL:get_my_dc_id(),
                        CausalClock = ?VECTORCLOCK:set_clock_of_dc(
                                         DcId, CommitTime,
                                         Transaction#transaction.vec_snapshot_time),
                        case IsStatic of
                            false ->
                                {ok, {TxId, CausalClock}};
                            true ->
                                {ok, CausalClock}
                        end;
                    aborted ->
                        {error, {aborted, TxId}};
                    Reason ->
                        {TxId, Reason}
                end,
<<<<<<< HEAD
        case is_pid(From) of
            false ->
                _Res = gen_fsm:reply(From, Reply);
            true ->
                From ! Reply
=======
        %% todo: the following two checks are needed until we make the read_objects
        %% todo: static operation avoid calling this method through the static_tx_coord
        case IsStatic of
            false ->
                _Res = gen_fsm:reply(From, Reply);
            true ->
                case TxState of
                    committed_read_only ->
                        gen_fsm:reply(From, Reply);
                    _->
                        From ! Reply
                end
>>>>>>> a4dd5133
        end;
       true -> ok
    end,
    case StayAlive of
        true ->
            {next_state, start_tx, init_state(StayAlive, FullCommit, IsStatic)};
        false ->
            {stop, normal, SD}
    end.

execute_post_commit_hooks(Ops) ->
    lists:foreach(
      fun({Key, Type, Update}) ->
              case antidote_hooks:execute_post_commit_hook(Key, Type, Update) of
                  {error, Reason} ->
                      lager:info("Post commit hook failed. Reason ~p", [Reason]);
                  _ -> ok
              end
      end, lists:reverse(Ops)).

%% =============================================================================

handle_info(_Info, _StateName, StateData) ->
    {stop, badmsg, StateData}.

handle_event(_Event, _StateName, StateData) ->
    {stop, badmsg, StateData}.

handle_sync_event(stop, _From, _StateName, StateData) ->
    {stop, normal, ok, StateData};

handle_sync_event(_Event, _From, _StateName, StateData) ->
    {stop, badmsg, StateData}.

code_change(_OldVsn, StateName, State, _Extra) -> {ok, StateName, State}.

terminate(_Reason, _SN, _SD) ->
    ok.

%%%===================================================================
%%% Internal Functions
%%%===================================================================

%%@doc Set the transaction Snapshot Time to the maximum value of:
%%     1.ClientClock, which is the last clock of the system the client
%%       starting this transaction has seen, and
%%     2.machine's local time, as returned by erlang:now().
-spec get_snapshot_time(snapshot_time()) -> {ok, snapshot_time()}.
get_snapshot_time(ClientClock) ->
    wait_for_clock(ClientClock).

-spec get_snapshot_time() -> {ok, snapshot_time()}.
get_snapshot_time() ->
    Now = dc_utilities:now_microsec() - ?OLD_SS_MICROSEC,
    {ok, VecSnapshotTime} = ?DC_UTIL:get_stable_snapshot(),
    DcId = ?DC_META_UTIL:get_my_dc_id(),
    SnapshotTime = vectorclock:set_clock_of_dc(DcId, Now, VecSnapshotTime),
    {ok, SnapshotTime}.


-spec wait_for_clock(snapshot_time()) -> {ok, snapshot_time()}.
wait_for_clock(Clock) ->
    {ok, VecSnapshotTime} = get_snapshot_time(),
    case vectorclock:ge(VecSnapshotTime, Clock) of
        true ->
            %% No need to wait
            {ok, VecSnapshotTime};
        false ->
            %% wait for snapshot time to catch up with Client Clock
            timer:sleep(10),
            wait_for_clock(Clock)
    end.

-ifdef(TEST).

main_test_() ->
    {foreach,
        fun setup/0,
        fun cleanup/1,
        [
            fun empty_prepare_test/1,
            fun timeout_test/1,

            fun update_single_abort_test/1,
            fun update_single_success_test/1,
            fun update_multi_abort_test1/1,
            fun update_multi_abort_test2/1,
            fun update_multi_success_test/1,

            fun read_single_fail_test/1,
            fun read_success_test/1,

            fun downstream_fail_test/1,
            fun get_snapshot_time_test/0,
            fun wait_for_clock_test/0
        ]}.

% Setup and Cleanup
setup() ->
    {ok, Pid} = clocksi_interactive_tx_coord_fsm:start_link(self(), ignore),
    Pid.
cleanup(Pid) ->
    case process_info(Pid) of undefined -> io:format("Already cleaned");
        _ -> clocksi_interactive_tx_coord_fsm:stop(Pid) end.

empty_prepare_test(Pid) ->
    fun() ->
        ?assertMatch({ok, _}, gen_fsm:sync_send_event(Pid, {prepare, empty}, infinity))
    end.

timeout_test(Pid) ->
    fun() ->
        ?assertEqual(ok, gen_fsm:sync_send_event(Pid, {update, {timeout, nothing, nothing}}, infinity)),
        ?assertMatch({error, {aborted , _}}, gen_fsm:sync_send_event(Pid, {prepare, empty}, infinity))
    end.

update_single_abort_test(Pid) ->
    fun() ->
        ?assertEqual(ok, gen_fsm:sync_send_event(Pid, {update, {fail, nothing, nothing}}, infinity)),
        ?assertMatch({error, {aborted , _}}, gen_fsm:sync_send_event(Pid, {prepare, empty}, infinity))
    end.

update_single_success_test(Pid) ->
    fun() ->
        ?assertEqual(ok, gen_fsm:sync_send_event(Pid, {update, {single_commit, nothing, nothing}}, infinity)),
        ?assertMatch({ok, _}, gen_fsm:sync_send_event(Pid, {prepare, empty}, infinity))
    end.

update_multi_abort_test1(Pid) ->
    fun() ->
        ?assertEqual(ok, gen_fsm:sync_send_event(Pid, {update, {success, nothing, nothing}}, infinity)),
        ?assertEqual(ok, gen_fsm:sync_send_event(Pid, {update, {success, nothing, nothing}}, infinity)),
        ?assertEqual(ok, gen_fsm:sync_send_event(Pid, {update, {fail, nothing, nothing}}, infinity)),
        ?assertMatch({error, {aborted , _}}, gen_fsm:sync_send_event(Pid, {prepare, empty}, infinity))
    end.

update_multi_abort_test2(Pid) ->
    fun() ->
        ?assertEqual(ok, gen_fsm:sync_send_event(Pid, {update, {success, nothing, nothing}}, infinity)),
        ?assertEqual(ok, gen_fsm:sync_send_event(Pid, {update, {fail, nothing, nothing}}, infinity)),
        ?assertEqual(ok, gen_fsm:sync_send_event(Pid, {update, {fail, nothing, nothing}}, infinity)),
        ?assertMatch({error, {aborted , _}}, gen_fsm:sync_send_event(Pid, {prepare, empty}, infinity))
    end.

update_multi_success_test(Pid) ->
    fun() ->
        ?assertEqual(ok, gen_fsm:sync_send_event(Pid, {update, {success, nothing, nothing}}, infinity)),
        ?assertEqual(ok, gen_fsm:sync_send_event(Pid, {update, {success, nothing, nothing}}, infinity)),
        ?assertMatch({ok, _}, gen_fsm:sync_send_event(Pid, {prepare, empty}, infinity))
    end.

read_single_fail_test(Pid) ->
    fun() ->
        ?assertEqual({error, mock_read_fail},
            gen_fsm:sync_send_event(Pid, {read, {read_fail, nothing}}, infinity))
    end.

read_success_test(Pid) ->
    fun() ->
        ?assertEqual({ok, 2},
            gen_fsm:sync_send_event(Pid, {read, {counter, riak_dt_gcounter}}, infinity)),
        ?assertEqual({ok, [a]},
            gen_fsm:sync_send_event(Pid, {read, {set, riak_dt_gset}}, infinity)),
        ?assertEqual({ok, mock_value},
            gen_fsm:sync_send_event(Pid, {read, {mock_type, mock_partition_fsm}}, infinity)),
        ?assertMatch({ok, _}, gen_fsm:sync_send_event(Pid, {prepare, empty}, infinity))
    end.

downstream_fail_test(Pid) ->
    fun() ->
<<<<<<< HEAD
        ?assertMatch({error, {aborted , _}},
=======
        ?assertMatch({aborted, _},
>>>>>>> a4dd5133
            gen_fsm:sync_send_event(Pid, {update, {downstream_fail, nothing, nothing}}, infinity))
    end.


get_snapshot_time_test() ->
    {ok, SnapshotTime} = get_snapshot_time(),
    ?assertMatch([{mock_dc, _}], dict:to_list(SnapshotTime)).

wait_for_clock_test() ->
    {ok, SnapshotTime} = wait_for_clock(vectorclock:from_list([{mock_dc, 10}])),
    ?assertMatch([{mock_dc, _}], dict:to_list(SnapshotTime)),
    VecClock = dc_utilities:now_microsec(),
    {ok, SnapshotTime2} = wait_for_clock(vectorclock:from_list([{mock_dc, VecClock}])),
    ?assertMatch([{mock_dc, _}], dict:to_list(SnapshotTime2)).


-endif.<|MERGE_RESOLUTION|>--- conflicted
+++ resolved
@@ -73,10 +73,7 @@
     perform_read/4,
     execute_op/2,
     execute_op/3,
-<<<<<<< HEAD
     receive_read_objects_result/2,
-=======
->>>>>>> a4dd5133
     receive_logging_responses/2,
     finish_op/3,
     prepare/1,
@@ -172,12 +169,8 @@
 
 %% Used by static update and read transactions
 start_tx({start_tx, From, ClientClock, UpdateClock, Operation}, SD0) ->
-<<<<<<< HEAD
     {next_state, execute_op, start_tx_internal(From, ClientClock, UpdateClock,
                                                 SD0#tx_coord_state{is_static = true, operations = Operation, from = From}), 0}.
-=======
-    {next_state, {execute_op, Operation}, start_tx_internal(From, ClientClock, UpdateClock, SD0#tx_coord_state{is_static = true}), 0}.
->>>>>>> a4dd5133
 
 start_tx_internal(From, ClientClock, UpdateClock, SD = #tx_coord_state{stay_alive = StayAlive, is_static = IsStatic}) ->
     {Transaction, TransactionId} = create_transaction_record(ClientClock, UpdateClock, StayAlive, From, false),
@@ -358,7 +351,7 @@
     execute_op(Operations, From, State).
 execute_op({update, Args}, Sender, SD0) ->
     execute_op({update_objects, [Args]}, Sender, SD0);
-    
+
 execute_op({OpType, Args}, Sender,
     SD0 = #tx_coord_state{transaction = Transaction,
                           updated_partitions = Updated_partitions
@@ -380,7 +373,6 @@
                     InternalReadSet=orddict:store(Key, ReadResult, SD0#tx_coord_state.internal_read_set),
                     {reply, {ok, Type:value(ReadResult)}, execute_op, SD0#tx_coord_state{internal_read_set=InternalReadSet}}
             end;
-<<<<<<< HEAD
         read_objects ->
             ExecuteReads = fun({Key, Type}, Acc) ->
                 PrefList= ?LOG_UTIL:get_preflist_from_key(Key),
@@ -391,8 +383,6 @@
             end,
             NewCoordState = lists:foldl(ExecuteReads, SD0#tx_coord_state{num_to_read = length(Args), return_accumulator= []}, Args),
             {next_state, receive_read_objects_result, NewCoordState#tx_coord_state{from = Sender}};
-=======
->>>>>>> a4dd5133
 	    update_objects ->
 		    ExecuteUpdates =
                 fun({Key, Type, UpdateParams}, Acc = #tx_coord_state{updated_partitions=UpdatedPartitions, client_ops=ClientOps, internal_read_set=InternalReadSet}) ->
@@ -446,7 +436,6 @@
 				S0#tx_coord_state{num_to_read = NumToReply - 1, return_accumulator= NewAcc}}
 	end.
 
-<<<<<<< HEAD
 receive_read_objects_result({ok, {Key, Type, Snapshot}},
   CoordState= #tx_coord_state{num_to_read = NumToRead,
       return_accumulator= ReadSet,
@@ -479,8 +468,6 @@
             _SnapshotAfterMyUpdates=clocksi_materializer:materialize_eager(Type, Snapshot, FileteredAndReversedUpdates)
     end.
 
-=======
->>>>>>> a4dd5133
 %% @doc this function sends a prepare message to all updated partitions and goes
 %%      to the "receive_prepared"state.
 prepare(SD0 = #tx_coord_state{
@@ -736,26 +723,11 @@
                     Reason ->
                         {TxId, Reason}
                 end,
-<<<<<<< HEAD
         case is_pid(From) of
             false ->
                 _Res = gen_fsm:reply(From, Reply);
             true ->
                 From ! Reply
-=======
-        %% todo: the following two checks are needed until we make the read_objects
-        %% todo: static operation avoid calling this method through the static_tx_coord
-        case IsStatic of
-            false ->
-                _Res = gen_fsm:reply(From, Reply);
-            true ->
-                case TxState of
-                    committed_read_only ->
-                        gen_fsm:reply(From, Reply);
-                    _->
-                        From ! Reply
-                end
->>>>>>> a4dd5133
         end;
        true -> ok
     end,
@@ -926,11 +898,7 @@
 
 downstream_fail_test(Pid) ->
     fun() ->
-<<<<<<< HEAD
         ?assertMatch({error, {aborted , _}},
-=======
-        ?assertMatch({aborted, _},
->>>>>>> a4dd5133
             gen_fsm:sync_send_event(Pid, {update, {downstream_fail, nothing, nothing}}, infinity))
     end.
 
