%% -------------------------------------------------------------------
%%
%% Copyright (c) 2014 SyncFree Consortium.  All Rights Reserved.
%%
%% This file is provided to you under the Apache License,
%% Version 2.0 (the "License"); you may not use this file
%% except in compliance with the License.  You may obtain
%% a copy of the License at
%%
%%   http://www.apache.org/licenses/LICENSE-2.0
%%
%% Unless required by applicable law or agreed to in writing,
%% software distributed under the License is distributed on an
%% "AS IS" BASIS, WITHOUT WARRANTIES OR CONDITIONS OF ANY
%% KIND, either express or implied.  See the License for the
%% specific language governing permissions and limitations
%% under the License.
%%
%% -------------------------------------------------------------------
%% @doc The coordinator for a given Clock SI interactive transaction.
%%      It handles the state of the tx and executes the operations sequentially
%%      by sending each operation to the responsible clockSI_vnode of the
%%      involved key. when a tx is finalized (committed or aborted, the fsm
%%      also finishes.

-module(clocksi_interactive_tx_coord_fsm).

-behavior(gen_fsm).

-include("antidote.hrl").

-ifdef(TEST).
-define(APPLICATION, mock_partition_fsm).
-include_lib("eunit/include/eunit.hrl").
-define(DC_META_UTIL, mock_partition_fsm).
-define(DC_UTIL, mock_partition_fsm).
-define(VECTORCLOCK, mock_partition_fsm).
-define(LOG_UTIL, mock_partition_fsm).
-define(CLOCKSI_VNODE, mock_partition_fsm).
-define(CLOCKSI_DOWNSTREAM, mock_partition_fsm).
-define(LOGGING_VNODE, mock_partition_fsm).
-else.
-define(DC_META_UTIL, dc_meta_data_utilities).
-define(APPLICATION, application).
-define(DC_UTIL, dc_utilities).
-define(VECTORCLOCK, vectorclock).
-define(LOG_UTIL, log_utilities).
-define(CLOCKSI_VNODE, clocksi_vnode).
-define(CLOCKSI_DOWNSTREAM, clocksi_downstream).
-define(LOGGING_VNODE, logging_vnode).
-endif.


%% API
-export([start_link/2,
         start_link/1,
         start_link/3,
         start_link/4]).

%% Callbacks
-export([init/1,
    code_change/4,
    handle_event/3,
    handle_info/3,
    handle_sync_event/4,
    terminate/3,
    stop/1]).

%% States
-export([create_transaction_record/6,
    start_tx/2,
    init_state/4,
    perform_update/3,
    perform_read/4,
    execute_op/3,
receive_read_objects_result/2,
    receive_logging_responses/2,
    finish_op/3,
    prepare/1,
    prepare_2pc/1,
    process_prepared/2,
    receive_prepared/2,
    single_committing/2,
    committing_2pc/3,
    committing_single/3,
    committing/3,
    receive_committed/2,
    receive_aborted/2,
    abort/1,
    abort/2,
    perform_singleitem_read/2,
    perform_singleitem_update/3,
    reply_to_client/1,
    generate_name/1]).

%%%===================================================================
%%% API
%%%===================================================================

start_link(From, Clientclock, UpdateClock, StayAlive) ->
    case StayAlive of
        true ->
            gen_fsm:start_link({local, generate_name(From)}, ?MODULE, [From, Clientclock, UpdateClock, StayAlive], []);
        false ->
            gen_fsm:start_link(?MODULE, [From, Clientclock, UpdateClock, StayAlive], [])
    end.

start_link(From, Clientclock) ->
    start_link(From, Clientclock, update_clock).

start_link(From,Clientclock,UpdateClock) ->
    start_link(From,Clientclock,UpdateClock,false).

start_link(From) ->
    start_link(From, ignore, update_clock).

finish_op(From, Key, Result) ->
    gen_fsm:send_event(From, {Key, Result}).

stop(Pid) -> gen_fsm:sync_send_all_state_event(Pid, stop).

%%%===================================================================
%%% States
%%%===================================================================

%% @doc Initialize the state.
init([From, ClientClock, UpdateClock, StayAlive]) ->
    {ok, Protocol} = ?APPLICATION:get_env(antidote, txn_prot),
    {ok, execute_op, start_tx_internal(From, ClientClock, UpdateClock, init_state(StayAlive, false, false, Protocol))}.


init_state(StayAlive, FullCommit, IsStatic, Protocol) ->
    #tx_coord_state{
       transactional_protocol = Protocol,
        transaction = undefined,
	    client_ops=[],
	    updated_partitions = [],
        prepare_time = 0,
        commit_time = 0,
        num_to_reply = 0,
        num_to_ack = 0,
        operations = [],
        from = undefined,
        full_commit = FullCommit,
        is_static = IsStatic,
        return_accumulator = [],
        internal_read_set = orddict:new(),
        stay_alive = StayAlive,
        %% The following are needed by the physics protocol
        version_max = vectorclock:new()
%%        keys_access_time = orddict:new()
    }.

-spec generate_name(pid()) -> atom().
generate_name(From) ->
    list_to_atom(pid_to_list(From) ++ "interactive_cord").

start_tx({start_tx, From, ClientClock, UpdateClock}, SD0) ->
    {next_state, execute_op, start_tx_internal(From, ClientClock, UpdateClock, SD0)}.

start_tx_internal(From, ClientClock, UpdateClock, SD = #tx_coord_state{stay_alive = StayAlive, transactional_protocol = Protocol}) ->
    {Transaction, TransactionId} = create_transaction_record(ClientClock, UpdateClock, StayAlive, From, false, Protocol),
    From ! {ok, TransactionId},
<<<<<<< HEAD
    SD#tx_coord_state{transaction=Transaction, num_to_read=0}.
=======
    SD#tx_coord_state{transaction = Transaction, num_to_reply = 0}.
>>>>>>> 34baeac5

-spec create_transaction_record(snapshot_time() | ignore, update_clock | no_update_clock,
  boolean(), pid() | undefined, boolean(), atom()) -> {transaction(), txid() | {error, term()}}.
create_transaction_record(ClientClock, UpdateClock, StayAlive, From, IsStatic, Protocol) ->
    %% Seed the random because you pick a random read server, this is stored in the process state
    _Res = random:seed(dc_utilities:now()),
    Name = case StayAlive of
               true ->
                   case IsStatic of
                       true ->
                           clocksi_static_tx_coord_fsm:generate_name(From);
                       false ->
                           generate_name(From)
                   end;
               false ->
                   self()
           end,
    case Protocol of
        physics ->
            PhysicsReadMetadata = #physics_read_metadata{
%%                dict_key_read_vc = orddict:new(),
                dep_upbound = vectorclock:new(),
                commit_time_lowbound = vectorclock:new()},
            Now = clocksi_vnode:now_microsec(dc_utilities:now()),
            TransactionId = #tx_id{local_start_time= Now, server_pid = Name},
            Transaction = #transaction{
                transactional_protocol = Protocol,
                physics_read_metadata = PhysicsReadMetadata,
                txn_id = TransactionId},
%%            lager:info("Transaction = ~p",[Transaction]),
            {Transaction, TransactionId};
        Protocol when ((Protocol == gr) or (Protocol == clocksi)) ->
            {ok, SnapshotTime} = case ClientClock of
                                     ignore ->
                                         get_snapshot_time();
                                     _ ->
                                         case UpdateClock of
                                             update_clock ->
                                                 get_snapshot_time(ClientClock);
                                             no_update_clock ->
                                                 {ok, ClientClock}
                                         end
                                 end,
%%            case Result of
%%                ->
            DcId = ?DC_UTIL:get_my_dc_id(),
            LocalClock = ?VECTORCLOCK:get_clock_of_dc(DcId, SnapshotTime),
            TransactionId = #tx_id{local_start_time = LocalClock, server_pid = Name},

            Transaction = #transaction{snapshot_clock = LocalClock,
                transactional_protocol = Protocol,
                snapshot_vc = SnapshotTime,
                txn_id = TransactionId},
            case SnapshotTime of [] ->
            lager:info("SnapshotTime ~p, TransactionId ~p~n", [SnapshotTime, TransactionId]);
                _->
                    nada
                    end,
            {Transaction, TransactionId}
%%                {error, Reason} ->
%%                    {error, Reason}
%%            end
    end.

%% @doc This is a standalone function for directly contacting the read
%%      server located at the vnode of the key being read.  This read
%%      is supposed to be light weight because it is done outside of a
%%      transaction fsm and directly in the calling thread.
-spec perform_singleitem_read(key(), type()) -> {ok, val(), snapshot_time()} | {error, reason()}.
perform_singleitem_read(Key, Type) ->
%%    todo: there should be a better way to get the Protocol.
    {ok, Protocol} = application:get_env(antidote, txn_prot),
    {Transaction, _TransactionId} = create_transaction_record(ignore, update_clock, false, undefined, true, Protocol),
    Preflist = log_utilities:get_preflist_from_key(Key),
    IndexNode = hd(Preflist),
    case clocksi_readitem_fsm:read_data_item(IndexNode, Key, Type, Transaction) of
        {error, Reason} ->
            {error, Reason};
        {ok, {Snapshot, _SnapshotCommitTime}} ->
            ReadResult = Type:value(Snapshot),
            %% Read only transaction has no commit, hence return the snapshot time
            CommitTime = Transaction#transaction.snapshot_vc,
            {ok, ReadResult, CommitTime}
    end.

%% @doc This is a standalone function for directly contacting the update
%%      server vnode.  This is lighter than creating a transaction
%%      because the update/prepare/commit are all done at one time
-spec perform_singleitem_update(key(), type(), {op(), term()}) -> {ok, {txid(), [], snapshot_time()}} | {error, term()}.
perform_singleitem_update(Key, Type, Params1) ->
    {ok, Protocol} = application:get_env(antidote, txn_prot),
    {Transaction, TxId} = create_transaction_record(ignore, update_clock, false, undefined, true, Protocol),
    Preflist = log_utilities:get_preflist_from_key(Key),
    IndexNode = hd(Preflist),
    %% Todo: There are 3 messages sent to a vnode: 1 for downstream generation,
    %% todo: another for logging, and finally one for single commit.
    %% todo: couldn't we replace them for just 1, and do all that directly at the vnode?
	%% Execute pre_commit_hook if any
	case antidote_hooks:execute_pre_commit_hook(Key, Type, Params1) of
		{Key, Type, Params} ->
	case ?CLOCKSI_DOWNSTREAM:generate_downstream_op(Transaction, IndexNode, Key, Type, Params, [], []) of
        {ok, DownstreamRecord, CommitRecordParameters} ->
            Updated_partition =
                case Transaction#transaction.transactional_protocol of
                                    physics ->
                                        {DownstreamRecordCommitVC, _, _} = CommitRecordParameters,
                                        [{IndexNode, [{Key, Type, {DownstreamRecord, DownstreamRecordCommitVC}}]}];
                                    Protocol when ((Protocol == gr) or (Protocol == clocksi)) ->
                                        [{IndexNode, [{Key, Type, DownstreamRecord}]}]
                                end,
	        LogRecord = #log_operation{tx_id = TxId, op_type = update,
		        log_payload = #update_log_payload{key = Key, type = Type, op = DownstreamRecord}},
            LogId = ?LOG_UTIL:get_logid_from_key(Key),
            [Node] = Preflist,
            case ?LOGGING_VNODE:asyn_append(Node, LogId, LogRecord, self()) of
                ok ->
                    case ?CLOCKSI_VNODE:single_commit_sync(Updated_partition, Transaction) of
                        {committed, CommitTime} ->
	                        %% Execute post commit hook
	                        _Res = case antidote_hooks:execute_post_commit_hook(Key, Type, Params1) of
		                        {error, Reason} ->
			                        lager:info("Post commit hook failed. Reason ~p", [Reason]);
		                        _ -> ok
	                        end,
                            DcId = ?DC_UTIL:get_my_dc_id(),
                            SnapshotVC =
                                case Transaction#transaction.transactional_protocol of
                                    physics ->
                                        {_CommitVC, DepVC, _ReadTime} = CommitRecordParameters,
                                        DepVC;
                                    Protocol when ((Protocol == clocksi) or (Protocol == gr)) ->
                                        Transaction#transaction.snapshot_vc
                                end,
                            CausalClock = vectorclock:set_clock_of_dc(
                                DcId, CommitTime, SnapshotVC),
                            {ok, {TxId, [], CausalClock}};
                        abort ->
                            {error, aborted};
                        {error, Reason} ->
                            {error, Reason}
                    end;
                Error ->
                    {error, Error}
            end;
        {error, Reason} ->
            {error, Reason}
    end;
		{error, Reason} ->
			{error, Reason}
	end.

perform_read({Key, Type}, Updated_partitions, Transaction, Sender) ->
    Preflist = ?LOG_UTIL:get_preflist_from_key(Key),
    IndexNode = hd(Preflist),
    WriteSet = case lists:keyfind(IndexNode, 1, Updated_partitions) of
                   false ->
                       [];
                   {IndexNode, WS} ->
                       WS
               end,
    case ?CLOCKSI_VNODE:read_data_item(IndexNode, Transaction, Key, Type, WriteSet) of
        {error, Reason} ->
            case Sender of
                undefined ->
                    ok;
                _ ->
                    _Res = gen_fsm:reply(Sender, {error, Reason})
            end,
            {error, Reason};
        {ok, ReadResult} ->
            ReadResult
    end.
<<<<<<< HEAD
perform_update(UpdateArgs, Sender, CoordState) ->
    {Key, Type, Param1} = UpdateArgs,
%%    lager:info("updating with the following paramaters: ~p~n",[Param]),
=======
perform_update(UpdateArgs, _Sender, CoordState) ->
    {Key, Type, Param} = UpdateArgs,
%%    lager:info("updating with the following paramaters: ~p~n", [Param]),
>>>>>>> 34baeac5
    UpdatedPartitions = CoordState#tx_coord_state.updated_partitions,
    Transaction = CoordState#tx_coord_state.transaction,
    TransactionalProtocol = Transaction#transaction.transactional_protocol,
    InternalReadSet = CoordState#tx_coord_state.internal_read_set,
    Preflist = ?LOG_UTIL:get_preflist_from_key(Key),
    IndexNode = hd(Preflist),
%%    Add the vnode to the updated partitions, if not already there.
    WriteSet = case lists:keyfind(IndexNode, 1, UpdatedPartitions) of
                   false ->
                       [];
                   {IndexNode, WS} ->
                       WS
               end,
	case antidote_hooks:execute_pre_commit_hook(Key, Type, Param1) of
		{Key, Type, Param} ->
    %% Todo: There are 3 messages sent to a vnode: 1 for downstream generation,
    %% todo: another for logging, and finally one (or two) for  commit.
    %% todo: couldn't we replace them for just 1, and do all that directly at the vnode?
    case ?CLOCKSI_DOWNSTREAM:generate_downstream_op(Transaction, IndexNode, Key, Type, Param, WriteSet, InternalReadSet) of
        {ok, DownstreamRecord, SnapshotParameters} ->
%%            lager:info("DownstreamRecord ~p~n _SnapshotParameters ~p~n", [DownstreamRecord, SnapshotParameters]),
            State1 = case TransactionalProtocol of
                         physics ->
%%                        lager:info("SnapshotParameters ~p",[SnapshotParameters]),
                             {DownstreamOpCommitVC, _DepVC, _ReadTimeVC} = SnapshotParameters,
                             case WriteSet of
                                 [] ->
                                     NewUpdatedPartitions = [{IndexNode, [{Key, Type, {DownstreamRecord, DownstreamOpCommitVC}}]} | UpdatedPartitions],
%%                                     update_causal_snapshot_state(CoordState#tx_coord_state{updated_partitions = NewUpdatedPartitions}, SnapshotParameters, Key);
                                     CoordState#tx_coord_state{updated_partitions = NewUpdatedPartitions};
                                 _ ->
                                     NewUpdatedPartitions = lists:keyreplace(IndexNode, 1, UpdatedPartitions,
                                         {IndexNode, [{Key, Type, {DownstreamRecord, DownstreamOpCommitVC}} | WriteSet]}),
                                     CoordState#tx_coord_state{updated_partitions = NewUpdatedPartitions}
                             end;
                         Prot when ((Prot == gr) or (Prot == clocksi)) ->
                             case WriteSet of
                                 [] ->
                                     NewUpdatedPartitions = [{IndexNode, [{Key, Type, DownstreamRecord}]} | UpdatedPartitions],
                                     CoordState#tx_coord_state{updated_partitions = NewUpdatedPartitions};
                                 _ ->
                                     NewUpdatedPartitions = lists:keyreplace(IndexNode, 1, UpdatedPartitions,
                                         {IndexNode, [{Key, Type, DownstreamRecord} | WriteSet]}),
                                     CoordState#tx_coord_state{updated_partitions = NewUpdatedPartitions}
                             end
                     end,
%%            case Sender of
%%                undefined ->
%%                    ok;
%%                _ ->
%%                    lager:info("reply ok."),
%%                    gen_fsm:reply(Sender, ok)
%%            end,
            TxId = Transaction#transaction.txn_id,
	        LogRecord = #log_operation{tx_id = TxId, op_type = update,
		        log_payload = #update_log_payload{key = Key, type = Type, op = DownstreamRecord}},
            LogId = ?LOG_UTIL:get_logid_from_key(Key),
            [Node] = Preflist,
            case ?LOGGING_VNODE:asyn_append(Node, LogId, LogRecord, self()) of
                ok ->
%%                    lager:info("got ok from loggin vnode."),
                    State1;
                {error, Reason} ->
%%                    case Sender of
%%                        undefined ->
%%                            ok;
%%                        _ ->
%%                            _Res = gen_fsm:reply(Sender, {error, Error})
%%                    end,
                    {error, Reason}
            end;
        {error, Reason} ->
%%            case Sender of
%%                undefined ->
%%                    ok;
%%                _ ->
%%                    _Res = gen_fsm:reply(Sender, {error, Reason})
%%            end,
            {error, Reason}
    end;
		{error, Reason} ->
			lager:debug("Execute pre-commit hook failed ~p", [Reason]),
			{error, Reason}
	end.

%% @doc Contact the leader computed in the prepare state for it to execute the
%%      operation, wait for it to finish (synchronous) and go to the prepareOP
%%       to execute the next operation.

execute_op({update, Args}, Sender, SD0) ->
    execute_op({update_objects, [Args]}, Sender, SD0);

execute_op({OpType, Args}, Sender,
  SD0 = #tx_coord_state{transaction = Transaction,
      updated_partitions = Updated_partitions
  }) ->
    case OpType of
        prepare ->
            case Args of
                two_phase ->
                    prepare_2pc(SD0#tx_coord_state{from = Sender, commit_protocol = Args});
                _ ->
                    prepare(SD0#tx_coord_state{from = Sender, commit_protocol = Args})
            end;
        read ->
            {Key, Type} = Args,
            case perform_read({Key, Type}, Updated_partitions, Transaction, Sender) of
                {error, _Reason} ->
                    abort(SD0);
                ReadResult ->
                    {Snapshot, CommitParams} = ReadResult,
                    SD1 = case Transaction#transaction.transactional_protocol of
                              physics ->
                                  update_causal_snapshot_state(SD0, CommitParams, Key);
                              Protocol when ((Protocol == gr) or (Protocol == clocksi)) -> SD0
                          end,
                    InternalReadSet = orddict:store(key, ReadResult, SD1#tx_coord_state.internal_read_set),
                    {reply, {ok, Type:value(Snapshot)}, execute_op, SD1#tx_coord_state{internal_read_set = InternalReadSet}}
            end;
        read_objects ->
            NewTransaction = case Transaction#transaction.transactional_protocol of
                physics ->
                    case Transaction#transaction.physics_read_metadata#physics_read_metadata.commit_time_lowbound == [] of
                        true ->
                            PhysicsClock = vectorclock:set_clock_of_dc(dc_utilities:get_my_dc_id(), clocksi_vnode:now_microsec(dc_utilities:now()), vectorclock:new()),
                            PhysicsMetadata = #physics_read_metadata{dep_upbound = PhysicsClock, commit_time_lowbound = PhysicsClock},
                            Transaction#transaction{physics_read_metadata = PhysicsMetadata};
                        false ->
                            Transaction
                    end;
                Protocol when ((Protocol == gr) or (Protocol == clocksi)) ->
                    Transaction
            end,
            ExecuteReads = fun({Key, Type}, Acc) ->
                Preflist = ?LOG_UTIL:get_preflist_from_key(Key),
                IndexNode = hd(Preflist),
                ok = clocksi_vnode:async_read_data_item(IndexNode, NewTransaction, Key, Type),
                ReadSet = Acc#tx_coord_state.return_accumulator,
                Acc#tx_coord_state{return_accumulator = [Key | ReadSet]}
                           end,
            NewCoordState = lists:foldl(ExecuteReads, SD0#tx_coord_state{num_to_reply = length(Args), return_accumulator = []}, Args),
            {next_state, receive_read_objects_result, NewCoordState#tx_coord_state{from = Sender}};


        %%        update ->
%%            case perform_update(Args, Sender, SD0) of
%%                {error, _Reason} ->
%%                    {reply, ok, abort(SD0), SD0};
%%                NewCoordinatorState ->
%%                    {reply, ok, execute_op, NewCoordinatorState}
%%            end;

        update_objects ->
            ExecuteUpdates = fun({Key, Type, UpdateParams}, Acc) ->
%%                lager:info("performning the following update :~p",[{{Key, Type, UpdateParams}, Sender, Acc}]),
                Result = perform_update({Key, Type, UpdateParams}, Sender, Acc),
%%                io:format("~nResult is : ~w~n", [Result]),
                case Result of
                    {error, Reason} ->
%%                        lager:info("there was an error :~p",[_Reason]),
                        Acc#tx_coord_state{return_accumulator = {error, Reason}};
                    NewCoordinatorState ->
%%                        lager:info("accumulator is  :~p",[NewCoordinatorState#tx_coord_state.return_accumulator]),
                        NewCoordinatorState#tx_coord_state{num_to_reply = NewCoordinatorState#tx_coord_state.num_to_reply +1}
                end
                             end,
            NewCoordState = lists:foldl(ExecuteUpdates, SD0#tx_coord_state{num_to_reply = 0, return_accumulator = ok}, Args),
%%            io:format("~nNewCoordState ~w~n",[NewCoordState]),
            case NewCoordState#tx_coord_state.num_to_reply > 0 of
                true ->
                    {next_state, receive_logging_responses, NewCoordState#tx_coord_state{from = Sender}};
                false ->
                    {next_state, receive_logging_responses, NewCoordState#tx_coord_state{from = Sender}, 0}
            end
    end.

receive_logging_responses(Response, S0 = #tx_coord_state{num_to_reply = NumToReply,
    return_accumulator = ReturnAcc}) ->
    NewAcc = case Response of
                 {error, Reason} -> {error, Reason};
                 {ok, _OpId} -> ReturnAcc;
                 timeout -> ReturnAcc
             end,
    case NumToReply > 1 of
        false ->
            gen_fsm:reply(S0#tx_coord_state.from, NewAcc),
            case (NewAcc == ok) of
                true ->
                    {next_state, execute_op, S0#tx_coord_state{num_to_reply = 0, return_accumulator = []}};
                false ->
                    abort(S0)
            end;
        true ->
            {next_state, receive_logging_responses,
                S0#tx_coord_state{num_to_reply = NumToReply - 1, return_accumulator = NewAcc}}
    end.


receive_read_objects_result({ok, {Key, Type, {Snapshot, SnapshotCommitParams}}},
  S0 = #tx_coord_state{num_to_reply = NumToRead,
      return_accumulator = ReadSet,
      internal_read_set = InternalReadSet,
      transactional_protocol = TransactionalProtocol}) ->
%%    lager:info("got result !!! ~p ", [{ok, {Key, Type, {Snapshot, _SnapshotCommitParams}}}]),

    %%TODO: type is hard-coded..

    Value = Type:value(Snapshot),
    ReadSet1 = clocksi_static_tx_coord_fsm:replace(ReadSet, Key, Value),
    NewInternalReadSet = orddict:store(Key, {Snapshot, SnapshotCommitParams}, InternalReadSet),
    SD1 = case TransactionalProtocol of
              physics ->
                  update_causal_snapshot_state(S0, SnapshotCommitParams, Key);
              Protocol when ((Protocol == gr) or (Protocol == clocksi)) -> S0
          end,
    case NumToRead of
        1 ->
            gen_fsm:reply(SD1#tx_coord_state.from, {ok, lists:reverse(ReadSet1)}),
            {next_state, execute_op, SD1#tx_coord_state{num_to_reply = 0, internal_read_set = NewInternalReadSet}};
        _ ->
            {next_state, receive_read_objects_result,
                SD1#tx_coord_state{internal_read_set = NewInternalReadSet, return_accumulator = ReadSet1, num_to_reply = NumToRead - 1}}
    end.




%% @doc Used by the causal snapshot for physics
%%      Updates the state of a transaction coordinator
%%      for maintaining the causal snapshot metadata
update_causal_snapshot_state(State, ReadMetadata, _Key) ->
    {CommitVC, DepVC, ReadTimeVC} = ReadMetadata,
    case CommitVC of
        [] ->
            State;
        _ ->
            Transaction = State#tx_coord_state.transaction,
            %%    lager:info("~nCommitVC = ~p~n, DepVC = ~p~n ReadTimeVC = ~p~n",[CommitVC, DepVC, ReadTimeVC]),
%%    KeysAccessTime = State#tx_coord_state.keys_access_time,
            VersionMax = State#tx_coord_state.version_max,
%%    NewKeysAccessTime = orddict:store(Key, CommitVC, KeysAccessTime),
            NewVersionMax = vectorclock:max_vc(VersionMax, CommitVC),
            CommitTimeLowbound = State#tx_coord_state.transaction#transaction.physics_read_metadata#physics_read_metadata.commit_time_lowbound,
            DepUpbound = State#tx_coord_state.transaction#transaction.physics_read_metadata#physics_read_metadata.dep_upbound,
%%    ReadTimeVC = case CommitVC == ignore of
%%                     true ->
%%                         ignore;
%%                     false ->
%%                         vectorclock:set_clock_of_dc(dc_utilities:get_my_dc_id(), ReadTime, CommitVC)
%%                 end,
            NewDepUpB = vectorclock:min_vc(ReadTimeVC, DepUpbound),
            NewCTLowB = vectorclock:max_vc(DepVC, CommitTimeLowbound),

            case NewDepUpB < NewCTLowB of
                true ->
                    lager:info("PROBLEM! "),
                    lager:info("~nCommitVC = ~p~n DepVC = ~p~n ReadTimeVC = ~p", [CommitVC, DepVC, ReadTimeVC]),
                    lager:info("DepUpbound = ~p~n, CommitTimeLowbound = ~p", [DepUpbound, CommitTimeLowbound]),
                    lager:info("NewDepUpB = ~p~n, NewCTLowB = ~p", [NewDepUpB, NewCTLowB]),
                    lager:info("VersionMax = ~p~n, NewVersionMax = ~p", [VersionMax, NewVersionMax]);
                false ->
                    move_on
            end,
            NewTransaction = Transaction#transaction{
                physics_read_metadata = #physics_read_metadata{
                    %%Todo: CHECK THE FOLLOWING LINE FOR THE MULTIPLE DC case.
                    dep_upbound = NewDepUpB,
                    commit_time_lowbound = NewCTLowB}},
            State#tx_coord_state{
%%        keys_access_time = NewKeysAccessTime,
                version_max = NewVersionMax, transaction = NewTransaction}
    end.


%% @doc this state sends a prepare message to all updated partitions and goes
%%      to the "receive_prepared"state.
prepare(SD0 = #tx_coord_state{
    transaction = Transaction, num_to_reply = NumToRead,
    updated_partitions = UpdatedPartitions, full_commit = FullCommit, from = From}) ->
    case UpdatedPartitions of
        [] ->
            Snapshot_time = Transaction#transaction.snapshot_clock,
            case NumToRead of
                0 ->
                    case FullCommit of
                        true ->
                            reply_to_client(SD0#tx_coord_state{state = committed_read_only});
                        false ->
                            gen_fsm:reply(From, {ok, Snapshot_time}),
                            {next_state, committing, SD0#tx_coord_state{state = committing, commit_time = Snapshot_time}}
                    end;
                _ ->
                    {next_state, receive_prepared,
                        SD0#tx_coord_state{state = prepared}}
            end;
        [_] ->
            ok = ?CLOCKSI_VNODE:single_commit(UpdatedPartitions, Transaction),
            {next_state, single_committing,
                SD0#tx_coord_state{state = committing, num_to_ack = 1}};
        [_ | _] ->
            ok = ?CLOCKSI_VNODE:prepare(UpdatedPartitions, Transaction),
            Num_to_ack = length(UpdatedPartitions),
            {next_state, receive_prepared,
                SD0#tx_coord_state{num_to_ack = Num_to_ack, state = prepared}}
    end.

%% @doc state called when 2pc is forced independently of the number of partitions
%%      involved in the txs.
prepare_2pc(SD0 = #tx_coord_state{
    transaction = Transaction,
    updated_partitions = Updated_partitions, full_commit = FullCommit, from = From}) ->
    case Updated_partitions of
        [] ->
            Snapshot_time = Transaction#transaction.snapshot_clock,
            case FullCommit of
                false ->
                    gen_fsm:reply(From, {ok, Snapshot_time}),
                    {next_state, committing_2pc,
                        SD0#tx_coord_state{state = committing, commit_time = Snapshot_time}};
                true ->
                    reply_to_client(SD0#tx_coord_state{state = committed_read_only})
            end;
        [_ | _] ->
            ok = ?CLOCKSI_VNODE:prepare(Updated_partitions, Transaction),
            Num_to_ack = length(Updated_partitions),
            {next_state, receive_prepared,
                SD0#tx_coord_state{num_to_ack = Num_to_ack, state = prepared}}
    end.

process_prepared(ReceivedPrepareTime, S0 = #tx_coord_state{num_to_ack = NumToAck,
    commit_protocol = CommitProtocol, full_commit = FullCommit,
    from = From, prepare_time = PrepareTime,
    transaction = Transaction,
    version_max = DependencyVC,
    updated_partitions = Updated_partitions}) ->
    MaxPrepareTime = max(PrepareTime, ReceivedPrepareTime),
    PrepareParams = case Transaction#transaction.transactional_protocol of
                        physics ->
                            {MaxPrepareTime, DependencyVC};
                        Protocol when ((Protocol == gr) or (Protocol == clocksi)) ->
                            {MaxPrepareTime, tyler_broke_this}
                    end,
    case NumToAck of 1 ->
        case CommitProtocol of
            two_phase ->
                case FullCommit of
                    true ->

                        ok = ?CLOCKSI_VNODE:commit(Updated_partitions, Transaction, PrepareParams),
                        {next_state, receive_committed,
                            S0#tx_coord_state{num_to_ack = NumToAck, commit_time = MaxPrepareTime, state = committing}};
                    false ->
                        gen_fsm:reply(From, {ok, PrepareParams}),
                        {next_state, committing_2pc,
                            S0#tx_coord_state{prepare_time = MaxPrepareTime, commit_time = MaxPrepareTime, state = committing}}
                end;
            _ ->
                case FullCommit of
                    true ->
                        ok = ?CLOCKSI_VNODE:commit(Updated_partitions, Transaction, PrepareParams),
                        {next_state, receive_committed,
                            S0#tx_coord_state{num_to_ack = NumToAck, commit_time = MaxPrepareTime, state = committing}};
                    false ->
                        gen_fsm:reply(From, {ok, PrepareParams}),
                        {next_state, committing,
                            S0#tx_coord_state{prepare_time = MaxPrepareTime, commit_time = MaxPrepareTime, state = committing}}
                end
        end;
        _ ->
            {next_state, receive_prepared,
                S0#tx_coord_state{num_to_ack = NumToAck - 1, prepare_time = MaxPrepareTime}}
    end.


%% @doc in this state, the fsm waits for prepare_time from each updated
%%      partitions in order to compute the final tx timestamp (the maximum
%%      of the received prepare_time).
receive_prepared({prepared, ReceivedPrepareTime}, S0) ->
    process_prepared(ReceivedPrepareTime, S0);

receive_prepared(abort, S0) ->
    abort(S0);

receive_prepared(timeout, S0) ->
    abort(S0).

single_committing({committed, CommitTime}, S0 = #tx_coord_state{from = From, full_commit = FullCommit}) ->
    case FullCommit of
        false ->
            gen_fsm:reply(From, {ok, CommitTime}),
            {next_state, committing_single,
                S0#tx_coord_state{commit_time = CommitTime, state = committing}};
        true ->
            reply_to_client(S0#tx_coord_state{prepare_time = CommitTime, commit_time = CommitTime, state = committed})
    end;

single_committing(abort, S0 = #tx_coord_state{from = _From}) ->
    abort(S0);

single_committing(timeout, S0 = #tx_coord_state{from = _From}) ->
    abort(S0).


%% @doc There was only a single partition with an update in this transaction
%%      so the transaction has already been committed
%%      so just wait for the commit message from the client
committing_single(commit, Sender, SD0 = #tx_coord_state{transaction = _Transaction,
    commit_time = Commit_time}) ->
    reply_to_client(SD0#tx_coord_state{prepare_time = Commit_time, from = Sender, commit_time = Commit_time, state = committed}).

%% @doc after receiving all prepare_times, send the commit message to all
%%      updated partitions, and go to the "receive_committed" state.
%%      This state expects other process to sen the commit message to
%%      start the commit phase.
committing_2pc(commit, Sender, SD0 = #tx_coord_state{transaction = Transaction,
    updated_partitions = Updated_partitions,
    commit_time = Commit_time,
    version_max = DependencyVC}) ->
    NumToAck = length(Updated_partitions),
    case NumToAck of
        0 ->
            reply_to_client(SD0#tx_coord_state{state = committed_read_only, from = Sender});
        _ ->
            ok = ?CLOCKSI_VNODE:commit(Updated_partitions, Transaction, {Commit_time, DependencyVC}),
            {next_state, receive_committed,
                SD0#tx_coord_state{num_to_ack = NumToAck, from = Sender, state = committing}}
    end.

%% @doc after receiving all prepare_times, send the commit message to all
%%      updated partitions, and go to the "receive_committed" state.
%%      This state is used when no commit message from the client is
%%      expected
committing(commit, Sender, SD0 = #tx_coord_state{transaction = Transaction,
    updated_partitions = Updated_partitions,
    commit_time = Commit_time,
    version_max = DependencyVC}) ->
    NumToAck = length(Updated_partitions),
    case NumToAck of
        0 ->
            reply_to_client(SD0#tx_coord_state{state = committed_read_only, from = Sender});
        _ ->
            ok = ?CLOCKSI_VNODE:commit(Updated_partitions, Transaction, {Commit_time, DependencyVC}),
            {next_state, receive_committed,
                SD0#tx_coord_state{num_to_ack = NumToAck, from = Sender, state = committing}}
    end.

%% @doc the fsm waits for acks indicating that each partition has successfully
%%	committed the tx and finishes operation.
%%      Should we retry sending the committed message if we don't receive a
%%      reply from every partition?
%%      What delivery guarantees does sending messages provide?
receive_committed(committed, S0 = #tx_coord_state{num_to_ack = NumToAck}) ->
    case NumToAck of
        1 ->
            reply_to_client(S0#tx_coord_state{state = committed});
        _ ->
            {next_state, receive_committed, S0#tx_coord_state{num_to_ack = NumToAck - 1}}
    end.

%% @doc when an error occurs or an updated partition
%% does not pass the certification check, the transaction aborts.
abort(SD0 = #tx_coord_state{transaction = Transaction,
                            updated_partitions = UpdatedPartitions}) ->
    NumToAck = length(UpdatedPartitions),
    case NumToAck of
        0 ->
            reply_to_client(SD0#tx_coord_state{state = aborted});
        _ ->
            ok = ?CLOCKSI_VNODE:abort(UpdatedPartitions, Transaction),
            {next_state, receive_aborted,
                SD0#tx_coord_state{num_to_ack = NumToAck, state = aborted}}
    end.

abort(abort, SD0 = #tx_coord_state{transaction = _Transaction,
                                   updated_partitions = _UpdatedPartitions}) ->
    abort(SD0);

abort({prepared, _}, SD0 = #tx_coord_state{transaction = _Transaction,
                                           updated_partitions = _UpdatedPartitions}) ->
    abort(SD0);

abort(_, SD0 = #tx_coord_state{transaction = _Transaction,
                               updated_partitions = _UpdatedPartitions}) ->
    abort(SD0).

%% @doc the fsm waits for acks indicating that each partition has successfully
%%	aborted the tx and finishes operation.
%%      Should we retry sending the aborted message if we don't receive a
%%      reply from every partition?
%%      What delivery guarantees does sending messages provide?
receive_aborted(ack_abort, S0 = #tx_coord_state{num_to_ack = NumToAck}) ->
    case NumToAck of
        1 ->
            reply_to_client(S0#tx_coord_state{state = aborted});
        _ ->
            {next_state, receive_aborted, S0#tx_coord_state{num_to_ack = NumToAck - 1}}
    end;

receive_aborted(_, S0) ->
    {next_state, receive_aborted, S0}.

%% @doc when the transaction has committed or aborted,
%%       a reply is sent to the client that started the transaction.
reply_to_client(SD = #tx_coord_state{from = From, transaction = Transaction, return_accumulator = ReturnReadSet,
    state = TxState, commit_time = CommitTime, full_commit = FullCommit, transactional_protocol = Protocol,
    is_static = IsStatic, stay_alive = StayAlive, client_ops = ClientOps}) ->
    if undefined =/= From ->
        TxId = Transaction#transaction.txn_id,
        Reply = case Transaction#transaction.transactional_protocol of
                    Protocol when ((Protocol == gr) or (Protocol == clocksi)) ->
                        case TxState of
                            committed_read_only ->
                                case IsStatic of
                                    false ->
                                        {ok, {TxId, Transaction#transaction.snapshot_vc}};
                                    true ->
                                        {ok, {TxId, lists:reverse(ReturnReadSet), Transaction#transaction.snapshot_vc}}
                                end;
                            committed ->
	                            %% Execute post_commit_hooks
	                            _Result = execute_post_commit_hooks(ClientOps),
	                            %% TODO: What happens if commit hook fails?
                                DcId = ?DC_META_UTIL:get_my_dc_id(),
                                CausalClock = ?VECTORCLOCK:set_clock_of_dc(
                                    DcId, CommitTime, Transaction#transaction.snapshot_vc),
                                case IsStatic of
                                    false ->
                                        {ok, {TxId, CausalClock}};
                                    true ->
                                        {ok, {TxId, lists:reverse(ReturnReadSet), CausalClock}}
                                end;
                            aborted ->
                                {aborted, TxId};
                            Reason ->
                                {TxId, Reason}
                        end;
                    physics ->
                        TxnDependencyVC = case Transaction#transaction.physics_read_metadata#physics_read_metadata.commit_time_lowbound of
                                              ignore ->
                                                  lager:info("got ignore as dependency VC"),
                                                  vectorclock:new();
                                              VC -> VC
                                          end,
                        case TxState of
                            committed_read_only ->
                                case IsStatic of
                                    false ->
                                        {ok, {TxId, TxnDependencyVC}};
                                    true ->
                                        {ok, {TxId, lists:reverse(ReturnReadSet), TxnDependencyVC}}
                                end;
                            committed ->
                                DcId = ?DC_UTIL:get_my_dc_id(),
                                CausalClock = ?VECTORCLOCK:set_clock_of_dc(
                                    DcId, CommitTime, TxnDependencyVC),
                                case IsStatic of
                                    false ->
                                        {ok, {TxId, CausalClock}};
                                    true ->
                                        {ok, {TxId, lists:reverse(ReturnReadSet), CausalClock}}
                                end;
                            aborted ->
                                {aborted, TxId};
                            Reason ->
                                {TxId, Reason}
                        end

                end,
            _Res = gen_fsm:reply(From, Reply);
       true -> ok
    end,
    case StayAlive of
        true ->
            {next_state, start_tx, init_state(StayAlive, FullCommit, IsStatic, Protocol)};
        false ->
            {stop, normal, SD}
    end.

execute_post_commit_hooks(Ops) ->
    lists:foreach(
      fun({Key, Type, Update}) ->
              case antidote_hooks:execute_post_commit_hook(Key, Type, Update) of
                  {error, Reason} ->
                      lager:info("Post commit hook failed. Reason ~p", [Reason]);
                  _ -> ok
              end
      end, lists:reverse(Ops)).

%% =============================================================================

handle_info(_Info, _StateName, StateData) ->
    {stop, badmsg, StateData}.

handle_event(_Event, _StateName, StateData) ->
    {stop, badmsg, StateData}.

handle_sync_event(stop, _From, _StateName, StateData) ->
    {stop, normal, ok, StateData};

handle_sync_event(_Event, _From, _StateName, StateData) ->
    {stop, badmsg, StateData}.

code_change(_OldVsn, StateName, State, _Extra) -> {ok, StateName, State}.

terminate(_Reason, _SN, _SD) ->
    ok.

%%%===================================================================
%%% Internal Functions
%%%===================================================================

%%@doc Set the transaction Snapshot Time to the maximum value of:
%%     1.ClientClock, which is the last clock of the system the client
%%       starting this transaction has seen, and
%%     2.machine's local time, as returned by erlang:now().
-spec get_snapshot_time(snapshot_time()) -> {ok, snapshot_time()}.
get_snapshot_time(ClientClock) ->
    wait_for_clock(ClientClock).

-spec get_snapshot_time() -> {ok, snapshot_time()}.
get_snapshot_time() ->
    Now = clocksi_vnode:now_microsec(dc_utilities:now()) - ?OLD_SS_MICROSEC,
    {ok, VecSnapshotTime} = ?DC_UTIL:get_stable_snapshot(),
    DcId = ?DC_META_UTIL:get_my_dc_id(),
    SnapshotTime = vectorclock:set_clock_of_dc(DcId, Now, VecSnapshotTime),
    {ok, SnapshotTime}.


-spec wait_for_clock(snapshot_time()) -> {ok, snapshot_time()}.
wait_for_clock(Clock) ->
    {ok, VecSnapshotTime} = get_snapshot_time(),
    case vectorclock:ge(VecSnapshotTime, Clock) of
        true ->
            %% No need to wait
            {ok, VecSnapshotTime};
        false ->
            lager:info("waiting for clock"),
            %% wait for snapshot time to catch up with Client Clock
            timer:sleep(3),
            wait_for_clock(Clock)
    end.

-ifdef(TEST).

main_test_() ->
    {foreach,
        fun setup/0,
        fun cleanup/1,
        [
            fun empty_prepare_test/1,
            fun timeout_test/1,

            fun update_single_abort_test/1,
            fun update_single_success_test/1,
            fun update_multi_abort_test1/1,
            fun update_multi_abort_test2/1,
            fun update_multi_success_test/1,

            fun read_single_fail_test/1,
            fun read_success_test/1,

            fun downstream_fail_test/1,
            fun get_snapshot_time_test/0,
            fun wait_for_clock_test/0
        ]}.

% Setup and Cleanup
setup() ->
    {ok, Pid} = clocksi_interactive_tx_coord_fsm:start_link(self(), ignore),
    Pid.
cleanup(Pid) ->
    case process_info(Pid) of undefined -> io:format("Already cleaned");
        _ -> clocksi_interactive_tx_coord_fsm:stop(Pid) end.

empty_prepare_test(Pid) ->
    fun() ->
        ?assertMatch({ok, _}, gen_fsm:sync_send_event(Pid, {prepare, empty}, infinity))
    end.

timeout_test(Pid) ->
    fun() ->
        ?assertEqual(ok, gen_fsm:sync_send_event(Pid, {update, {timeout, nothing, nothing}}, infinity)),
        ?assertMatch({aborted, _}, gen_fsm:sync_send_event(Pid, {prepare, empty}, infinity))
    end.

update_single_abort_test(Pid) ->
    fun() ->
        ?assertEqual(ok, gen_fsm:sync_send_event(Pid, {update, {fail, nothing, nothing}}, infinity)),
        ?assertMatch({aborted, _}, gen_fsm:sync_send_event(Pid, {prepare, empty}, infinity))
    end.

update_single_success_test(Pid) ->
    fun() ->
        ?assertEqual(ok, gen_fsm:sync_send_event(Pid, {update, {single_commit, nothing, nothing}}, infinity)),
        ?assertMatch({ok, _}, gen_fsm:sync_send_event(Pid, {prepare, empty}, infinity))
    end.

update_multi_abort_test1(Pid) ->
    fun() ->
        ?assertEqual(ok, gen_fsm:sync_send_event(Pid, {update, {success, nothing, nothing}}, infinity)),
        ?assertEqual(ok, gen_fsm:sync_send_event(Pid, {update, {success, nothing, nothing}}, infinity)),
        ?assertEqual(ok, gen_fsm:sync_send_event(Pid, {update, {fail, nothing, nothing}}, infinity)),
        ?assertMatch({aborted, _}, gen_fsm:sync_send_event(Pid, {prepare, empty}, infinity))
    end.

update_multi_abort_test2(Pid) ->
    fun() ->
        ?assertEqual(ok, gen_fsm:sync_send_event(Pid, {update, {success, nothing, nothing}}, infinity)),
        ?assertEqual(ok, gen_fsm:sync_send_event(Pid, {update, {fail, nothing, nothing}}, infinity)),
        ?assertEqual(ok, gen_fsm:sync_send_event(Pid, {update, {fail, nothing, nothing}}, infinity)),
        ?assertMatch({aborted, _}, gen_fsm:sync_send_event(Pid, {prepare, empty}, infinity))
    end.

update_multi_success_test(Pid) ->
    fun() ->
        ?assertEqual(ok, gen_fsm:sync_send_event(Pid, {update, {success, nothing, nothing}}, infinity)),
        ?assertEqual(ok, gen_fsm:sync_send_event(Pid, {update, {success, nothing, nothing}}, infinity)),
        ?assertMatch({ok, _}, gen_fsm:sync_send_event(Pid, {prepare, empty}, infinity))
    end.

read_single_fail_test(Pid) ->
    fun() ->
        ?assertEqual({error, mock_read_fail},
            gen_fsm:sync_send_event(Pid, {read, {read_fail, nothing}}, infinity))
    end.

read_success_test(Pid) ->
    fun() ->
        ?assertEqual({ok, 2},
            gen_fsm:sync_send_event(Pid, {read, {counter, riak_dt_gcounter}}, infinity)),
        ?assertEqual({ok, [a]},
            gen_fsm:sync_send_event(Pid, {read, {set, riak_dt_gset}}, infinity)),
        ?assertEqual({ok, mock_value},
            gen_fsm:sync_send_event(Pid, {read, {mock_type, mock_partition_fsm}}, infinity)),
        ?assertMatch({ok, _}, gen_fsm:sync_send_event(Pid, {prepare, empty}, infinity))
    end.

downstream_fail_test(Pid) ->
    fun() ->
        ?assertEqual({error, mock_downstream_fail},
            gen_fsm:sync_send_event(Pid, {update, {downstream_fail, nothing, nothing}}, infinity))
    end.


get_snapshot_time_test() ->
    {ok, SnapshotTime} = get_snapshot_time(),
    ?assertMatch([{mock_dc, _}], SnapshotTime).

wait_for_clock_test() ->
    {ok, SnapshotTime} = wait_for_clock([{mock_dc, 10}]),
    ?assertMatch([{mock_dc, _}], SnapshotTime),
    VecClock = clocksi_vnode:now_microsec(dc_utilities:now()),
    {ok, SnapshotTime2} = wait_for_clock([{mock_dc, VecClock}]),
    ?assertMatch([{mock_dc, _}], SnapshotTime2).


-endif.<|MERGE_RESOLUTION|>--- conflicted
+++ resolved
@@ -143,7 +143,7 @@
         from = undefined,
         full_commit = FullCommit,
         is_static = IsStatic,
-        return_accumulator = [],
+        return_read_set = [],
         internal_read_set = orddict:new(),
         stay_alive = StayAlive,
         %% The following are needed by the physics protocol
@@ -161,11 +161,7 @@
 start_tx_internal(From, ClientClock, UpdateClock, SD = #tx_coord_state{stay_alive = StayAlive, transactional_protocol = Protocol}) ->
     {Transaction, TransactionId} = create_transaction_record(ClientClock, UpdateClock, StayAlive, From, false, Protocol),
     From ! {ok, TransactionId},
-<<<<<<< HEAD
     SD#tx_coord_state{transaction=Transaction, num_to_read=0}.
-=======
-    SD#tx_coord_state{transaction = Transaction, num_to_reply = 0}.
->>>>>>> 34baeac5
 
 -spec create_transaction_record(snapshot_time() | ignore, update_clock | no_update_clock,
   boolean(), pid() | undefined, boolean(), atom()) -> {transaction(), txid() | {error, term()}}.
@@ -219,11 +215,6 @@
                 transactional_protocol = Protocol,
                 snapshot_vc = SnapshotTime,
                 txn_id = TransactionId},
-            case SnapshotTime of [] ->
-            lager:info("SnapshotTime ~p, TransactionId ~p~n", [SnapshotTime, TransactionId]);
-                _->
-                    nada
-                    end,
             {Transaction, TransactionId}
 %%                {error, Reason} ->
 %%                    {error, Reason}
@@ -338,15 +329,9 @@
         {ok, ReadResult} ->
             ReadResult
     end.
-<<<<<<< HEAD
-perform_update(UpdateArgs, Sender, CoordState) ->
-    {Key, Type, Param1} = UpdateArgs,
-%%    lager:info("updating with the following paramaters: ~p~n",[Param]),
-=======
 perform_update(UpdateArgs, _Sender, CoordState) ->
     {Key, Type, Param} = UpdateArgs,
-%%    lager:info("updating with the following paramaters: ~p~n", [Param]),
->>>>>>> 34baeac5
+%%    lager:info("updating with the following paramaters: ~p~n",[Param]),
     UpdatedPartitions = CoordState#tx_coord_state.updated_partitions,
     Transaction = CoordState#tx_coord_state.transaction,
     TransactionalProtocol = Transaction#transaction.transactional_protocol,
@@ -484,21 +469,18 @@
                 Preflist = ?LOG_UTIL:get_preflist_from_key(Key),
                 IndexNode = hd(Preflist),
                 ok = clocksi_vnode:async_read_data_item(IndexNode, NewTransaction, Key, Type),
-                ReadSet = Acc#tx_coord_state.return_accumulator,
-                Acc#tx_coord_state{return_accumulator = [Key | ReadSet]}
+                ReadSet = Acc#tx_coord_state.return_read_set,
+                Acc#tx_coord_state{return_read_set = [Key | ReadSet]}
                            end,
-            NewCoordState = lists:foldl(ExecuteReads, SD0#tx_coord_state{num_to_reply = length(Args), return_accumulator = []}, Args),
+            NewCoordState = lists:foldl(ExecuteReads, SD0#tx_coord_state{num_to_read = length(Args), return_read_set = []}, Args),
             {next_state, receive_read_objects_result, NewCoordState#tx_coord_state{from = Sender}};
-
-
-        %%        update ->
+%%        update ->
 %%            case perform_update(Args, Sender, SD0) of
 %%                {error, _Reason} ->
-%%                    {reply, ok, abort(SD0), SD0};
+%%                    abort(SD0);
 %%                NewCoordinatorState ->
-%%                    {reply, ok, execute_op, NewCoordinatorState}
+%%                    {next_state, execute_op, NewCoordinatorState}
 %%            end;
-
         update_objects ->
             ExecuteUpdates = fun({Key, Type, UpdateParams}, Acc) ->
 %%                lager:info("performning the following update :~p",[{{Key, Type, UpdateParams}, Sender, Acc}]),
@@ -546,8 +528,8 @@
 
 
 receive_read_objects_result({ok, {Key, Type, {Snapshot, SnapshotCommitParams}}},
-  S0 = #tx_coord_state{num_to_reply = NumToRead,
-      return_accumulator = ReadSet,
+  S0 = #tx_coord_state{num_to_read = NumToRead,
+      return_read_set = ReadSet,
       internal_read_set = InternalReadSet,
       transactional_protocol = TransactionalProtocol}) ->
 %%    lager:info("got result !!! ~p ", [{ok, {Key, Type, {Snapshot, _SnapshotCommitParams}}}]),
@@ -565,10 +547,10 @@
     case NumToRead of
         1 ->
             gen_fsm:reply(SD1#tx_coord_state.from, {ok, lists:reverse(ReadSet1)}),
-            {next_state, execute_op, SD1#tx_coord_state{num_to_reply = 0, internal_read_set = NewInternalReadSet}};
+            {next_state, execute_op, SD1#tx_coord_state{num_to_read = 0, internal_read_set = NewInternalReadSet}};
         _ ->
             {next_state, receive_read_objects_result,
-                SD1#tx_coord_state{internal_read_set = NewInternalReadSet, return_accumulator = ReadSet1, num_to_reply = NumToRead - 1}}
+                SD1#tx_coord_state{internal_read_set = NewInternalReadSet, return_read_set = ReadSet1, num_to_read = NumToRead - 1}}
     end.
 
 
@@ -624,7 +606,7 @@
 %% @doc this state sends a prepare message to all updated partitions and goes
 %%      to the "receive_prepared"state.
 prepare(SD0 = #tx_coord_state{
-    transaction = Transaction, num_to_reply = NumToRead,
+    transaction = Transaction, num_to_read = NumToRead,
     updated_partitions = UpdatedPartitions, full_commit = FullCommit, from = From}) ->
     case UpdatedPartitions of
         [] ->
@@ -850,7 +832,7 @@
 
 %% @doc when the transaction has committed or aborted,
 %%       a reply is sent to the client that started the transaction.
-reply_to_client(SD = #tx_coord_state{from = From, transaction = Transaction, return_accumulator = ReturnReadSet,
+reply_to_client(SD = #tx_coord_state{from = From, transaction = Transaction, return_read_set = ReturnReadSet,
     state = TxState, commit_time = CommitTime, full_commit = FullCommit, transactional_protocol = Protocol,
     is_static = IsStatic, stay_alive = StayAlive, client_ops = ClientOps}) ->
     if undefined =/= From ->
