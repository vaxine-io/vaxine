--- conflicted
+++ resolved
@@ -170,19 +170,6 @@
     DcId = ?DC_META_UTIL:get_my_dc_id(),
     LocalClock = ?VECTORCLOCK:get_clock_of_dc(DcId, SnapshotTime),
     Name = case StayAlive of
-<<<<<<< HEAD
-	       true ->
-		   case IsStatic of
-		       true ->
-			   clocksi_static_tx_coord_fsm:generate_name(From);
-		       false ->
-			   generate_name(From)
-		   end;
-	       false ->
-		   self()
-	   end,
-    TransactionId = #tx_id{local_start_time = LocalClock, server_pid = Name},
-=======
                true ->
                    case IsStatic of
                        true ->
@@ -193,8 +180,7 @@
                false ->
                    self()
            end,
-    TransactionId = #tx_id{snapshot_time = LocalClock, server_pid = Name},
->>>>>>> e5c4f9cb
+    TransactionId = #tx_id{local_start_time = LocalClock, server_pid = Name},
     Transaction = #transaction{snapshot_time = LocalClock,
         vec_snapshot_time = SnapshotTime,
         txn_id = TransactionId},
@@ -228,29 +214,6 @@
     {Transaction, _TransactionId} = create_transaction_record(ignore, update_clock, false, undefined, true),
     Preflist = log_utilities:get_preflist_from_key(Key),
     IndexNode = hd(Preflist),
-<<<<<<< HEAD
-    case ?CLOCKSI_DOWNSTREAM:generate_downstream_op(Transaction, IndexNode, Key, Type, Params, []) of
-        {ok, DownstreamRecord} ->
-            Updated_partitions = [{IndexNode, [{Key, Type, DownstreamRecord}]}],
-            TxId = Transaction#transaction.txn_id,
-            LogRecord = #log_record{tx_id = TxId, op_type = update,
-				    log_payload = #update_log_payload{key = Key, type = Type, op = DownstreamRecord}},
-            LogId = ?LOG_UTIL:get_logid_from_key(Key),
-            [Node] = Preflist,
-            case ?LOGGING_VNODE:append(Node, LogId, LogRecord) of
-                {ok, _} ->
-                    case ?CLOCKSI_VNODE:single_commit_sync(Updated_partitions, Transaction) of
-                        {committed, CommitTime} ->
-                            TxId = Transaction#transaction.txn_id,
-                            DcId = ?DC_META_UTIL:get_my_dc_id(),
-                            CausalClock = ?VECTORCLOCK:set_clock_of_dc(
-                                DcId, CommitTime, Transaction#transaction.vec_snapshot_time),
-                            {ok, {TxId, [], CausalClock}};
-			abort ->
-			    {error, aborted};
-                        {error, Reason} ->
-                            {error, Reason}
-=======
     %% Execute pre_commit_hook if any
     case antidote_hooks:execute_pre_commit_hook(Key, Type, Params) of
         {Key, Type, Params1} ->
@@ -259,7 +222,7 @@
                     Updated_partitions = [{IndexNode, [{Key, Type, DownstreamRecord}]}],
                     TxId = Transaction#transaction.txn_id,
                     LogRecord = #log_record{tx_id = TxId, op_type = update,
-                                            op_payload = {Key, Type, DownstreamRecord}},
+					    log_payload = #update_log_payload{key = Key, type = Type, op = DownstreamRecord}},
                     LogId = ?LOG_UTIL:get_logid_from_key(Key),
                     [Node] = Preflist,
                     case ?LOGGING_VNODE:append(Node, LogId, LogRecord) of
@@ -273,7 +236,7 @@
                                                _ -> ok
                                            end,
                                     TxId = Transaction#transaction.txn_id,
-                                    DcId = ?DC_UTIL:get_my_dc_id(),
+                                    DcId = ?DC_META_UTIL:get_my_dc_id(),
                                     CausalClock = ?VECTORCLOCK:set_clock_of_dc(
                                                      DcId, CommitTime, Transaction#transaction.vec_snapshot_time),
                                     {ok, {TxId, [], CausalClock}};
@@ -284,7 +247,6 @@
                             end;
                         Error ->
                             {error, Error}
->>>>>>> e5c4f9cb
                     end;
                 {error, Reason} ->
                     {error, Reason}
@@ -327,33 +289,6 @@
                    {IndexNode, WS} ->
                        WS
                end,
-<<<<<<< HEAD
-    case ?CLOCKSI_DOWNSTREAM:generate_downstream_op(Transaction, IndexNode, Key, Type, Param, WriteSet) of
-        {ok, DownstreamRecord} ->
-            NewUpdatedPartitions = case WriteSet of
-                                       [] ->
-                                           [{IndexNode, [{Key, Type, DownstreamRecord}]} | Updated_partitions];
-                                       _ ->
-                                           lists:keyreplace(IndexNode, 1, Updated_partitions,
-							    {IndexNode, [{Key, Type, DownstreamRecord} | WriteSet]})
-                                   end,
-            case Sender of
-                undefined ->
-                    ok;
-                _ ->
-                    gen_fsm:reply(Sender, ok)
-            end,
-            TxId = Transaction#transaction.txn_id,
-            LogRecord = #log_record{tx_id = TxId, op_type = update,
-				    log_payload = #update_log_payload{key = Key, type = Type, op = DownstreamRecord}},
-            LogId = ?LOG_UTIL:get_logid_from_key(Key),
-            [Node] = Preflist,
-            case ?LOGGING_VNODE:append(Node, LogId, LogRecord) of
-                {ok, _} ->
-                    NewUpdatedPartitions;
-                Error ->
-=======
-
     %% Execute pre_commit_hook if any
     case antidote_hooks:execute_pre_commit_hook(Key, Type, Param) of
         {Key, Type, Param1} ->
@@ -375,7 +310,7 @@
                     end,
                     TxId = Transaction#transaction.txn_id,
                     LogRecord = #log_record{tx_id = TxId, op_type = update,
-                                            op_payload = {Key, Type, DownstreamRecord}},
+					    log_payload = #update_log_payload{key = Key, type = Type, op = DownstreamRecord}},
                     LogId = ?LOG_UTIL:get_logid_from_key(Key),
                     [Node] = Preflist,
                     case ?LOGGING_VNODE:append(Node, LogId, LogRecord) of
@@ -391,7 +326,6 @@
                             {error, Error}
                     end;
                 {error, Reason} ->
->>>>>>> e5c4f9cb
                     case Sender of
                         undefined ->
                             ok;
@@ -676,14 +610,10 @@
                                 {ok, {TxId, lists:reverse(ReadSet), Transaction#transaction.vec_snapshot_time}}
                         end;
                     committed ->
-<<<<<<< HEAD
-                        DcId = ?DC_META_UTIL:get_my_dc_id(),
-=======
                         %% Execute post_commit_hooks
                         _Result = execute_post_commit_hooks(ClientOps),
                         %% TODO: What happens if commit hook fails?
-                        DcId = ?DC_UTIL:get_my_dc_id(),
->>>>>>> e5c4f9cb
+                        DcId = ?DC_META_UTIL:get_my_dc_id(),
                         CausalClock = ?VECTORCLOCK:set_clock_of_dc(
                                          DcId, CommitTime,
                                          Transaction#transaction.vec_snapshot_time),
