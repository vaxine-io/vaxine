--- conflicted
+++ resolved
@@ -62,7 +62,6 @@
 
 %% States
 -export([create_transaction_record/1,
-<<<<<<< HEAD
 	 perform_update/5,
 	 perform_read/5,
 	 execute_op/3,
@@ -81,26 +80,6 @@
 	 perform_singleitem_read/2,
 	 perform_singleitem_update/3,
          reply_to_client/1]).
-=======
-    perform_update/4,
-    perform_read/4,
-    execute_op/3,
-    finish_op/3,
-    prepare/1,
-    prepare_2pc/1,
-    process_prepared/2,
-    receive_prepared/2,
-    single_committing/2,
-    committing_2pc/3,
-    committing_single/3,
-    committing/3,
-    receive_committed/2,
-    abort/1,
-    abort/2,
-    perform_singleitem_read/2,
-    perform_singleitem_update/3,
-    reply_to_client/1]).
->>>>>>> 7a0f59fe
 
 %%%===================================================================
 %%% API
@@ -125,7 +104,6 @@
 init([From, ClientClock]) ->
     {Transaction, TransactionId} = create_transaction_record(ClientClock),
     SD = #tx_coord_state{
-<<<<<<< HEAD
             transaction = Transaction,
 	    external_snapshots = [],
             updated_partitions=[],
@@ -133,33 +111,17 @@
 	    full_commit=false,
 	    is_static=false
            },
-=======
-        transaction = Transaction,
-        updated_partitions = [],
-        prepare_time = 0,
-        full_commit = false,
-        is_static = false
-    },
->>>>>>> 7a0f59fe
     From ! {ok, TransactionId},
     {ok, execute_op, SD}.
 
 -spec create_transaction_record(snapshot_time() | ignore) -> {tx(), txid()}.
 create_transaction_record(ClientClock) ->
     {ok, SnapshotTime} = case ClientClock of
-<<<<<<< HEAD
 			     ignore ->
 				 get_snapshot_time(vectorclock:new(),localTransaction);
 			     _ ->
 				 get_snapshot_time(ClientClock,localTransaction)
 			 end,
-=======
-                             ignore ->
-                                 get_snapshot_time();
-                             _ ->
-                                 get_snapshot_time(ClientClock)
-                         end,
->>>>>>> 7a0f59fe
     DcId = ?DC_UTIL:get_my_dc_id(),
     {ok, LocalClock} = ?VECTORCLOCK:get_clock_of_dc(DcId, SnapshotTime),
     TransactionId = #tx_id{snapshot_time = LocalClock, server_pid = self()},
@@ -177,21 +139,12 @@
     {Transaction, _TransactionId} = create_transaction_record(ignore),
     Preflist = log_utilities:get_preflist_from_key(Key),
     IndexNode = hd(Preflist),
-<<<<<<< HEAD
     case clocksi_vnode:read_data_item(IndexNode, Transaction, Key, Type, [], []) of
 	{error, Reason} ->
 	    {error, Reason};
 	{ok, _Snapshot, ResultSnapshot} ->
 	    ReadResult = Type:value(ResultSnapshot),
 	    {ok, ReadResult}
-=======
-    case clocksi_readitem_fsm:read_data_item(IndexNode, Key, Type, Transaction) of
-        {error, Reason} ->
-            {error, Reason};
-        {ok, Snapshot} ->
-            ReadResult = Type:value(Snapshot),
-            {ok, ReadResult}
->>>>>>> 7a0f59fe
     end.
 
 
@@ -203,7 +156,6 @@
     {Transaction, _TransactionId} = create_transaction_record(ignore),
     Preflist = log_utilities:get_preflist_from_key(Key),
     IndexNode = hd(Preflist),
-<<<<<<< HEAD
     Result = case replication_check:is_replicated_here(Key) of
 		 true ->
 		     case ?CLOCKSI_DOWNSTREAM:generate_downstream_op(Transaction, IndexNode, Key, Type, Params, [], [], local) of
@@ -332,112 +284,6 @@
 	    {error, Err2};
 	{ok, UpdatedPart} ->
 	    {ok, UpdatedPart}
-=======
-    case ?CLOCKSI_DOWNSTREAM:generate_downstream_op(Transaction, IndexNode, Key, Type, Params, []) of
-        {ok, DownstreamRecord} ->
-            Updated_partitions = [{IndexNode, [{Key, Type, DownstreamRecord}]}],
-            TxId = Transaction#transaction.txn_id,
-            LogRecord = #log_record{tx_id = TxId, op_type = update,
-                op_payload = {Key, Type, DownstreamRecord}},
-            LogId = ?LOG_UTIL:get_logid_from_key(Key),
-            [Node] = Preflist,
-            case ?LOGGING_VNODE:append(Node, LogId, LogRecord) of
-                {ok, _} ->
-                    case ?CLOCKSI_VNODE:single_commit_sync(Updated_partitions, Transaction) of
-                        {committed, CommitTime} ->
-                            TxId = Transaction#transaction.txn_id,
-                            DcId = ?DC_UTIL:get_my_dc_id(),
-                            CausalClock = ?VECTORCLOCK:set_clock_of_dc(
-                                DcId, CommitTime, Transaction#transaction.vec_snapshot_time),
-                            {ok, {TxId, [], CausalClock}};
-			abort ->
-			    {error, aborted};
-                        {error, Reason} ->
-                            {error, Reason}
-                    end;
-                Error ->
-                    {error, Error}
-            end;
-        {error, Reason} ->
-            {error, Reason}
-    end.
-
-
-perform_read(Args, Updated_partitions, Transaction, Sender) ->
-    {Key, Type} = Args,
-    Preflist = ?LOG_UTIL:get_preflist_from_key(Key),
-    IndexNode = hd(Preflist),
-    WriteSet = case lists:keyfind(IndexNode, 1, Updated_partitions) of
-                   false ->
-                       [];
-                   {IndexNode, WS} ->
-                       WS
-               end,
-    case ?CLOCKSI_VNODE:read_data_item(IndexNode, Transaction, Key, Type, WriteSet) of
-        {error, Reason} ->
-            case Sender of
-                undefined ->
-                    ok;
-                _ ->
-                    _Res = gen_fsm:reply(Sender, {error, Reason})
-            end,
-            {error, Reason};
-        {ok, Snapshot} ->
-            Type:value(Snapshot)
-    end.
-
-
-perform_update(Args, Updated_partitions, Transaction, Sender) ->
-    {Key, Type, Param} = Args,
-    Preflist = ?LOG_UTIL:get_preflist_from_key(Key),
-    IndexNode = hd(Preflist),
-    WriteSet = case lists:keyfind(IndexNode, 1, Updated_partitions) of
-                   false ->
-                       [];
-                   {IndexNode, WS} ->
-                       WS
-               end,
-    case ?CLOCKSI_DOWNSTREAM:generate_downstream_op(Transaction, IndexNode, Key, Type, Param, WriteSet) of
-        {ok, DownstreamRecord} ->
-            NewUpdatedPartitions = case WriteSet of
-                                       [] ->
-                                           [{IndexNode, [{Key, Type, DownstreamRecord}]} | Updated_partitions];
-                                       _ ->
-                                           lists:keyreplace(IndexNode, 1, Updated_partitions,
-                                               {IndexNode, [{Key, Type, DownstreamRecord} | WriteSet]})
-                                   end,
-            case Sender of
-                undefined ->
-                    ok;
-                _ ->
-                    gen_fsm:reply(Sender, ok)
-            end,
-            TxId = Transaction#transaction.txn_id,
-            LogRecord = #log_record{tx_id = TxId, op_type = update,
-                op_payload = {Key, Type, DownstreamRecord}},
-            LogId = ?LOG_UTIL:get_logid_from_key(Key),
-            [Node] = Preflist,
-            case ?LOGGING_VNODE:append(Node, LogId, LogRecord) of
-                {ok, _} ->
-                    NewUpdatedPartitions;
-                Error ->
-                    case Sender of
-                        undefined ->
-                            ok;
-                        _ ->
-                            _Res = gen_fsm:reply(Sender, {error, Error})
-                    end,
-		    {error, Error}
-            end;
-        {error, Reason} ->
-            case Sender of
-                undefined ->
-                    ok;
-                _ ->
-                    _Res = gen_fsm:reply(Sender, {error, Reason})
-            end,
-            {error, Reason}
->>>>>>> 7a0f59fe
     end.
 	    
 
@@ -446,16 +292,10 @@
 %%      operation, wait for it to finish (synchronous) and go to the prepareOP
 %%       to execute the next operation.
 execute_op({OpType, Args}, Sender,
-<<<<<<< HEAD
            SD0=#tx_coord_state{transaction=Transaction,
 			       external_snapshots=ExternalReads,
 			       updated_partitions=Updated_partitions
 			      }) ->
-=======
-    SD0 = #tx_coord_state{transaction = Transaction,
-        updated_partitions = Updated_partitions
-    }) ->
->>>>>>> 7a0f59fe
     case OpType of
         prepare ->
             case Args of
@@ -465,7 +305,6 @@
                     prepare(SD0#tx_coord_state{from = Sender, commit_protocol = Args})
             end;
         read ->
-<<<<<<< HEAD
             case perform_read(Args,Updated_partitions,ExternalReads,Transaction,Sender) of
                 {error, _Reason} ->
 		    abort(SD0);
@@ -480,22 +319,6 @@
 		    {next_state, execute_op,
 		     SD0#tx_coord_state{updated_partitions= NewUpdatedPartitions}}
 	    end
-=======
-            case perform_read(Args, Updated_partitions, Transaction, Sender) of
-                {error, _Reason} ->
-                    abort(SD0);
-                ReadResult ->
-                    {reply, {ok, ReadResult}, execute_op, SD0}
-            end;
-        update ->
-            case perform_update(Args, Updated_partitions, Transaction, Sender) of
-                {error, _Reason} ->
-                    abort(SD0);
-                NewUpdatedPartitions ->
-                    {next_state, execute_op,
-                        SD0#tx_coord_state{updated_partitions = NewUpdatedPartitions}}
-            end
->>>>>>> 7a0f59fe
     end.
 
 %% @doc this state sends a prepare message to all updated partitions and goes
@@ -752,7 +575,6 @@
 %%     1.ClientClock, which is the last clock of the system the client
 %%       starting this transaction has seen, and
 %%     2.machine's local time, as returned by erlang:now().
-<<<<<<< HEAD
 %% In parital replication, this should only be called when doing a
 %% read coming from an external DC
 
@@ -923,152 +745,6 @@
 %%     VecClock = clocksi_vnode:now_microsec(now()),
 %%     {ok, SnapshotTime2} = vectorclock:wait_for_local_clock(vectorclock:from_list([{mock_dc, VecClock}]), ?DC_UTIL:get_my_dc_id()),
 %%     ?assertMatch([{mock_dc,_}],dict:to_list(SnapshotTime2)).
-=======
--spec get_snapshot_time(snapshot_time())
-        -> {ok, snapshot_time()}.
-get_snapshot_time(ClientClock) ->
-    wait_for_clock(ClientClock).
-
--spec get_snapshot_time() -> {ok, snapshot_time()}.
-get_snapshot_time() ->
-    Now = clocksi_vnode:now_microsec(erlang:now()) - ?OLD_SS_MICROSEC,
-    {ok, VecSnapshotTime} = ?VECTORCLOCK:get_stable_snapshot(),
-    DcId = ?DC_UTIL:get_my_dc_id(),
-    SnapshotTime = dict:update(DcId,
-        fun(_Old) -> Now end,
-        Now, VecSnapshotTime),
-
-    {ok, SnapshotTime}.
-
-
--spec wait_for_clock(snapshot_time()) ->
-    {ok, snapshot_time()}.
-wait_for_clock(Clock) ->
-    {ok, VecSnapshotTime} = get_snapshot_time(),
-    case vectorclock:ge(VecSnapshotTime, Clock) of
-        true ->
-            %% No need to wait
-            {ok, VecSnapshotTime};
-        false ->
-            %% wait for snapshot time to catch up with Client Clock
-            timer:sleep(10),
-            wait_for_clock(Clock)
-    end.
-
-
--ifdef(TEST).
-
-main_test_() ->
-    {foreach,
-        fun setup/0,
-        fun cleanup/1,
-        [
-            fun empty_prepare_test/1,
-            fun timeout_test/1,
-
-            fun update_single_abort_test/1,
-            fun update_single_success_test/1,
-            fun update_multi_abort_test1/1,
-            fun update_multi_abort_test2/1,
-            fun update_multi_success_test/1,
-
-            fun read_single_fail_test/1,
-            fun read_success_test/1,
-
-            fun downstream_fail_test/1,
-            fun get_snapshot_time_test/0,
-            fun wait_for_clock_test/0
-        ]}.
-
-% Setup and Cleanup
-setup() ->
-    {ok, Pid} = clocksi_interactive_tx_coord_fsm:start_link(self(), ignore),
-    Pid.
-cleanup(Pid) ->
-    case process_info(Pid) of undefined -> io:format("Already cleaned");
-        _ -> clocksi_interactive_tx_coord_fsm:stop(Pid) end.
-
-empty_prepare_test(Pid) ->
-    fun() ->
-        ?assertMatch({ok, _}, gen_fsm:sync_send_event(Pid, {prepare, empty}, infinity))
-    end.
-
-timeout_test(Pid) ->
-    fun() ->
-        ?assertEqual(ok, gen_fsm:sync_send_event(Pid, {update, {timeout, nothing, nothing}}, infinity)),
-        ?assertMatch({aborted, _}, gen_fsm:sync_send_event(Pid, {prepare, empty}, infinity))
-    end.
-
-update_single_abort_test(Pid) ->
-    fun() ->
-        ?assertEqual(ok, gen_fsm:sync_send_event(Pid, {update, {fail, nothing, nothing}}, infinity)),
-        ?assertMatch({aborted, _}, gen_fsm:sync_send_event(Pid, {prepare, empty}, infinity))
-    end.
-
-update_single_success_test(Pid) ->
-    fun() ->
-        ?assertEqual(ok, gen_fsm:sync_send_event(Pid, {update, {single_commit, nothing, nothing}}, infinity)),
-        ?assertMatch({ok, _}, gen_fsm:sync_send_event(Pid, {prepare, empty}, infinity))
-    end.
-
-update_multi_abort_test1(Pid) ->
-    fun() ->
-        ?assertEqual(ok, gen_fsm:sync_send_event(Pid, {update, {success, nothing, nothing}}, infinity)),
-        ?assertEqual(ok, gen_fsm:sync_send_event(Pid, {update, {success, nothing, nothing}}, infinity)),
-        ?assertEqual(ok, gen_fsm:sync_send_event(Pid, {update, {fail, nothing, nothing}}, infinity)),
-        ?assertMatch({aborted, _}, gen_fsm:sync_send_event(Pid, {prepare, empty}, infinity))
-    end.
-
-update_multi_abort_test2(Pid) ->
-    fun() ->
-        ?assertEqual(ok, gen_fsm:sync_send_event(Pid, {update, {success, nothing, nothing}}, infinity)),
-        ?assertEqual(ok, gen_fsm:sync_send_event(Pid, {update, {fail, nothing, nothing}}, infinity)),
-        ?assertEqual(ok, gen_fsm:sync_send_event(Pid, {update, {fail, nothing, nothing}}, infinity)),
-        ?assertMatch({aborted, _}, gen_fsm:sync_send_event(Pid, {prepare, empty}, infinity))
-    end.
-
-update_multi_success_test(Pid) ->
-    fun() ->
-        ?assertEqual(ok, gen_fsm:sync_send_event(Pid, {update, {success, nothing, nothing}}, infinity)),
-        ?assertEqual(ok, gen_fsm:sync_send_event(Pid, {update, {success, nothing, nothing}}, infinity)),
-        ?assertMatch({ok, _}, gen_fsm:sync_send_event(Pid, {prepare, empty}, infinity))
-    end.
-
-read_single_fail_test(Pid) ->
-    fun() ->
-        ?assertEqual({error, mock_read_fail},
-            gen_fsm:sync_send_event(Pid, {read, {read_fail, nothing}}, infinity))
-    end.
-
-read_success_test(Pid) ->
-    fun() ->
-        ?assertEqual({ok, 2},
-            gen_fsm:sync_send_event(Pid, {read, {counter, riak_dt_gcounter}}, infinity)),
-        ?assertEqual({ok, [a]},
-            gen_fsm:sync_send_event(Pid, {read, {set, riak_dt_gset}}, infinity)),
-        ?assertEqual({ok, mock_value},
-            gen_fsm:sync_send_event(Pid, {read, {mock_type, mock_partition_fsm}}, infinity)),
-        ?assertMatch({ok, _}, gen_fsm:sync_send_event(Pid, {prepare, empty}, infinity))
-    end.
-
-downstream_fail_test(Pid) ->
-    fun() ->
-        ?assertEqual({error, mock_downstream_fail},
-            gen_fsm:sync_send_event(Pid, {update, {downstream_fail, nothing, nothing}}, infinity))
-    end.
-
-
-get_snapshot_time_test() ->
-    {ok, SnapshotTime} = get_snapshot_time(),
-    ?assertMatch([{mock_dc, _}], dict:to_list(SnapshotTime)).
-
-wait_for_clock_test() ->
-    {ok, SnapshotTime} = wait_for_clock(vectorclock:from_list([{mock_dc, 10}])),
-    ?assertMatch([{mock_dc, _}], dict:to_list(SnapshotTime)),
-    VecClock = clocksi_vnode:now_microsec(now()),
-    {ok, SnapshotTime2} = wait_for_clock(vectorclock:from_list([{mock_dc, VecClock}])),
-    ?assertMatch([{mock_dc, _}], dict:to_list(SnapshotTime2)).
->>>>>>> 7a0f59fe
 
 
 -endif.
