--- conflicted
+++ resolved
@@ -67,14 +67,9 @@
 %% States
 -export([create_transaction_record/5,
     start_tx/2,
-<<<<<<< HEAD
-    init_state/3,
-    perform_update/5,
-=======
     init_state/4,
     get_snapshot_time/0,
-    perform_update/4,
->>>>>>> a372a787
+    perform_update/5,
     perform_read/4,
     execute_op/3,
     finish_op/3,
@@ -103,17 +98,10 @@
 
 start_link(From, Clientclock, Properties, StayAlive) ->
     case StayAlive of
-<<<<<<< HEAD
-        true ->
-            gen_fsm:start_link({local, generate_name(From)}, ?MODULE, [From, Clientclock, UpdateClock, StayAlive], []);
-        false ->
-            gen_fsm:start_link(?MODULE, [From, Clientclock, UpdateClock, StayAlive], [])
-=======
 	true ->
 	    gen_fsm:start_link({local, generate_name(From)}, ?MODULE, [From, Clientclock, Properties, StayAlive], []);
 	false ->
 	    gen_fsm:start_link(?MODULE, [From, Clientclock, Properties, StayAlive], [])
->>>>>>> a372a787
     end.
 
 start_link(From, Clientclock) ->
@@ -167,15 +155,9 @@
     From ! {ok, TransactionId},
     SD#tx_coord_state{transaction=Transaction, num_to_read=0, properties = Properties}.
 
-<<<<<<< HEAD
--spec create_transaction_record(snapshot_time() | ignore, update_clock | no_update_clock,
-                                boolean(), pid() | undefined, boolean()) -> {tx(), txid()}.
-create_transaction_record(ClientClock, UpdateClock, StayAlive, From, IsStatic) ->
-=======
 -spec create_transaction_record(snapshot_time() | ignore,
 				boolean(), pid() | undefined, boolean(), Properties::txn_properties()) -> {tx(), txid()}.
 create_transaction_record(ClientClock, StayAlive, From, IsStatic, Properties) ->
->>>>>>> a372a787
     %% Seed the random because you pick a random read server, this is stored in the process state
     _Res = random:seed(dc_utilities:now()),
     {ok, SnapshotTime} = case ClientClock of
@@ -668,17 +650,10 @@
        true -> ok
     end,
     case StayAlive of
-<<<<<<< HEAD
-        true ->
-            {next_state, start_tx, init_state(StayAlive, FullCommit, IsStatic)};
-        false ->
-            {stop, normal, SD}
-=======
 	true ->
 	    {next_state, start_tx, init_state(StayAlive, FullCommit, IsStatic, [])};
 	false ->
 	    {stop, normal, SD}
->>>>>>> a372a787
     end.
 
 execute_post_commit_hooks(Ops) ->
