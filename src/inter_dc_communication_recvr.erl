%% -------------------------------------------------------------------
%%
%% Copyright (c) 2014 SyncFree Consortium.  All Rights Reserved.
%%
%% This file is provided to you under the Apache License,
%% Version 2.0 (the "License"); you may not use this file
%% except in compliance with the License.  You may obtain
%% a copy of the License at
%%
%%   http://www.apache.org/licenses/LICENSE-2.0
%%
%% Unless required by applicable law or agreed to in writing,
%% software distributed under the License is distributed on an
%% "AS IS" BASIS, WITHOUT WARRANTIES OR CONDITIONS OF ANY
%% KIND, either express or implied.  See the License for the
%% specific language governing permissions and limitations
%% under the License.
%%
%% -------------------------------------------------------------------

%% @doc : Process an incoming TCP connection request  from remote DCs
%% When a transaction to be replicated from remote DC is received it is 
%% forwarded to inter_dc_repl_vnode to process and store updates

-module(inter_dc_communication_recvr).
-behaviour(gen_fsm).

-record(state, {port, listener,last_child_pid}). % the current socket

-export([start_link/2]).
-export([init/1,
         code_change/4,
         handle_event/3,
         handle_info/3,
         handle_sync_event/4,
         terminate/3]).
-export([accept/2
        ]).

-define(REGISTER, local).
-define(REGNAME(MYDC,DC), {global,get_atom(MYDC,DC)}).

-define(TIMEOUT,10000).

start_link(Pid,Port) ->
    gen_fsm:start_link({?REGISTER, get_atom(inter_dc_manager:get_my_dc(),Port)},?MODULE, [Pid,Port], []).

init([Pid, Port]) ->
    {ok, ListenSocket} = gen_tcp:listen(
                           Port,
                           [{active,false}, binary,
                            {packet,4},{reuseaddr, true}
                           ]),
    Pid ! ready,
    {ok, accept, #state{port=Port, listener=ListenSocket,last_child_pid=none},0}.

%% Accepts an incoming tcp connection and spawn and new fsm 
%% to process the connection, so that new connections could 
%% be processed in parallel
accept(timeout, State=#state{listener=ListenSocket,last_child_pid=LastPid}) ->
    {ok, AcceptSocket} = gen_tcp:accept(ListenSocket),
    {ok, Pid} = inter_dc_communication_fsm_sup:start_fsm([AcceptSocket,LastPid]),
    {next_state, accept, State#state{last_child_pid=Pid}, 0}.

handle_info(Message, _StateName, StateData) ->
    lager:error("Recevied info:  ~p",[Message]),
    {stop,badmsg,StateData}.

handle_event(_Event, _StateName, StateData) ->
    {stop,badmsg,StateData}.

handle_sync_event(_Event, _From, _StateName, StateData) ->
    {stop,badmsg,StateData}.

code_change(_OldVsn, StateName, State, _Extra) -> {ok, StateName, State}.

<<<<<<< HEAD
terminate(_Reason, _SN, _SD) ->
    ok.

%% Helper function
get_atom({MyDcAddr, MyPort}, Port) ->
    list_to_atom(atom_to_list(?MODULE) ++ atom_to_list(MyDcAddr) ++
		     integer_to_list(MyPort) ++ integer_to_list(Port)).
=======
terminate(_Reason, _SN, _SD=#state{listener=ListenSocket}) ->
    gen_tcp:close(ListenSocket),
    lager:info("Closing socket"),
    ok.
>>>>>>> 444ab185
<|MERGE_RESOLUTION|>--- conflicted
+++ resolved
@@ -74,17 +74,12 @@
 
 code_change(_OldVsn, StateName, State, _Extra) -> {ok, StateName, State}.
 
-<<<<<<< HEAD
-terminate(_Reason, _SN, _SD) ->
+terminate(_Reason, _SN, _SD=#state{listener=ListenSocket}) ->
+    gen_tcp:close(ListenSocket),
+    lager:info("Closing socket"),
     ok.
 
 %% Helper function
 get_atom({MyDcAddr, MyPort}, Port) ->
     list_to_atom(atom_to_list(?MODULE) ++ atom_to_list(MyDcAddr) ++
-		     integer_to_list(MyPort) ++ integer_to_list(Port)).
-=======
-terminate(_Reason, _SN, _SD=#state{listener=ListenSocket}) ->
-    gen_tcp:close(ListenSocket),
-    lager:info("Closing socket"),
-    ok.
->>>>>>> 444ab185
+		     integer_to_list(MyPort) ++ integer_to_list(Port)).