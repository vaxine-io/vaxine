--- conflicted
+++ resolved
@@ -34,18 +34,13 @@
     {next_state, wait_for_message, State#state{socket=AcceptSocket}, ?TIMEOUT}.
 
 wait_for_message({replicate,Updates}, State=#state{socket=Socket}) ->
-<<<<<<< HEAD
     case inter_dc_recvr_vnode:store_updates(Updates) of
-        ok ->  lager:debug("Replication request received: ~p",[Updates]),
-               ok = gen_tcp:send(Socket, term_to_binary(acknowledge));
+        ok ->  
+        	lager:error("Replication request received: ~p",[Updates]),
+               ok = gen_tcp:send(Socket, term_to_binary({acknowledge, inter_dc_manager:get_my_dc()}));
         {error, _Reason} ->
             lager:debug("Could not send message to replicate")
     end,
-=======
-    inter_dc_recvr_vnode:store_updates(Updates),
-    lager:error("Replication request received: ~p",[Updates]),
-    gen_tcp:send(Socket, term_to_binary({acknowledge, inter_dc_manager:get_my_dc()})),
->>>>>>> 3100058e
     {next_state,stop_server,State,0};
 wait_for_message(timeout, State) ->
     {next_state, stop_server, State, 0};
