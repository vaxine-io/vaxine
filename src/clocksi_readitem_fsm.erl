%% -------------------------------------------------------------------
%%
%% Copyright (c) 2014 SyncFree Consortium.  All Rights Reserved.
%%
%% This file is provided to you under the Apache License,
%% Version 2.0 (the "License"); you may not use this file
%% except in compliance with the License.  You may obtain
%% a copy of the License at
%%
%%   http://www.apache.org/licenses/LICENSE-2.0
%%
%% Unless required by applicable law or agreed to in writing,
%% software distributed under the License is distributed on an
%% "AS IS" BASIS, WITHOUT WARRANTIES OR CONDITIONS OF ANY
%% KIND, either express or implied.  See the License for the
%% specific language governing permissions and limitations
%% under the License.
%%
%% -------------------------------------------------------------------
-module(clocksi_readitem_fsm).

-behavior(gen_server).

-include("antidote.hrl").

<<<<<<< HEAD

%% API
-export([start_link/8]).
=======
-ifdef(TEST).
-include_lib("eunit/include/eunit.hrl").
-endif.

%% API
-export([start_link/2]).
>>>>>>> 444ab185

%% Callbacks
-export([init/1,
	 handle_call/3,
	 handle_cast/2,
	 code_change/3,
         handle_event/3,
	 check_servers_ready/0,
         handle_info/2,
         handle_sync_event/4,
         terminate/2]).

%% States
<<<<<<< HEAD
-export([check_clock/2,
	 send_external_read/2,
         waiting1/2,
         return/2,
	 write_set_to_updates/4]).

%% Spawn

-record(state, {type,
                key,
                transaction,
                tx_coordinator,
                vnode,
                updates,
                pending_txs,
		is_local,
		is_replicated,
		dcId}).
=======
-export([read_data_item/4,
	 check_partition_ready/3,
	 start_read_servers/2,
	 stop_read_servers/2]).

%% Spawn
-record(state, {partition :: partition_id(),
		id :: non_neg_integer(),
		ops_cache :: cache_id(),
		snapshot_cache :: cache_id(),
		prepared_cache :: cache_id(),
		self :: atom()}).
>>>>>>> 444ab185

%%%===================================================================
%%% API
%%%===================================================================

<<<<<<< HEAD
start_link(Vnode, Coordinator, Tx, Key, Type, Updates, IsLocal, IsReplicated) ->
    gen_fsm:start_link(?MODULE, [Vnode, Coordinator,
                                 Tx, Key, Type, Updates, IsLocal, IsReplicated], []).
=======
%% @doc This starts a gen_server responsible for servicing reads to key
%%      handled by this Partition.  To allow for read concurrency there
%%      can be multiple copies of these servers per parition, the Id is
%%      used to distinguish between them.  Since these servers will be
%%      reading from ets tables shared by the clock_si and materializer
%%      vnodes, they should be started on the same physical nodes as
%%      the vnodes with the same partition.
-spec start_link(partition_id(),non_neg_integer()) -> {ok, pid()} | ignore | {error, term()}.
start_link(Partition,Id) ->
    Addr = node(),
    gen_server:start_link({global,generate_server_name(Addr,Partition,Id)}, ?MODULE, [Partition,Id], []).

-spec start_read_servers(partition_id(),non_neg_integer()) -> non_neg_integer().
start_read_servers(Partition, Count) ->
    Addr = node(),
    start_read_servers_internal(Addr, Partition, Count).

-spec stop_read_servers(partition_id(),non_neg_integer()) -> ok.
stop_read_servers(Partition, Count) ->
    Addr = node(),
    stop_read_servers_internal(Addr, Partition, Count).

-spec read_data_item(index_node(), key(), type(), tx()) -> {error, term()} | {ok, snapshot()}.
read_data_item({Partition,Node},Key,Type,Transaction) ->
    try
	gen_server:call({global,generate_random_server_name(Node,Partition)},
			{perform_read,Key,Type,Transaction},infinity)
    catch
        _:Reason ->
            lager:error("Exception caught: ~p, starting read server to fix", [Reason]),
	    check_server_ready([{Partition,Node}]),
            read_data_item({Partition,Node},Key,Type,Transaction)
    end.

%% @doc This checks all partitions in the system to see if all read
%%      servers have been started up.
%%      Returns true if they have been, false otherwise.
-spec check_servers_ready() -> boolean().
check_servers_ready() ->
    {ok, CHBin} = riak_core_ring_manager:get_chash_bin(),
    PartitionList = chashbin:to_list(CHBin),
    check_server_ready(PartitionList).

-spec check_server_ready([index_node()]) -> boolean().
check_server_ready([]) ->
    true;
check_server_ready([{Partition,Node}|Rest]) ->
    Result = riak_core_vnode_master:sync_command({Partition,Node},
						 {check_servers_ready},
						 ?CLOCKSI_MASTER,
						 infinity),
    case Result of
	false ->
	    false;
	true ->
	    check_server_ready(Rest)
    end.

-spec check_partition_ready(node(), partition_id(), non_neg_integer()) -> boolean().
check_partition_ready(_Node,_Partition,0) ->
    true;
check_partition_ready(Node,Partition,Num) ->
    case global:whereis_name(generate_server_name(Node,Partition,Num)) of
	undefined ->
	    false;
	_Res ->
	    check_partition_ready(Node,Partition,Num-1)
    end.

>>>>>>> 444ab185


%%%===================================================================
%%% Internal
%%%===================================================================

<<<<<<< HEAD
init([Vnode, Coordinator, Transaction, Key, Type, Updates, local, true]) ->
    SD = #state{vnode=Vnode,
                type=Type,
                key=Key,
                tx_coordinator=Coordinator,
                transaction=Transaction,
                updates=Updates,
                pending_txs=[],
		is_local=true,
		is_replicated = true},
    {ok, check_clock, SD, 0};

init([Vnode, Coordinator, Transaction, Key, Type, Updates, local, false]) ->
    SD = #state{vnode=Vnode,
                type=Type,
                key=Key,
                tx_coordinator=Coordinator,
                transaction=Transaction,
                updates=Updates,
                pending_txs=[],
		is_local=true,
		is_replicated = false},
    {ok, send_external_read, SD, 0};


init([Vnode, Coordinator, Transaction, Key, Type, Updates, external, true]) ->
    SD = #state{vnode=Vnode,
                type=Type,
                key=Key,
                tx_coordinator=Coordinator,
                transaction=Transaction,
                updates=Updates,
                pending_txs=[],
		is_local=false,
		is_replicated = true},
    {ok, check_clock, SD, 0}.
=======
start_read_servers_internal(_Node,_Partition,0) ->
    0;
start_read_servers_internal(Node, Partition, Num) ->
    {ok,_Id} = clocksi_readitem_sup:start_fsm(Partition,Num),
    start_read_servers_internal(Node, Partition, Num-1).

stop_read_servers_internal(_Node,_Partition,0) ->
    ok;
stop_read_servers_internal(Node,Partition, Num) ->
    try
	gen_server:call({global,generate_server_name(Node,Partition,Num)},{go_down})
    catch
	_:_Reason->
	    ok
    end,
    stop_read_servers_internal(Node, Partition, Num-1).


generate_server_name(Node, Partition, Id) ->
    list_to_atom(integer_to_list(Id) ++ integer_to_list(Partition) ++ atom_to_list(Node)).

generate_random_server_name(Node, Partition) ->
    generate_server_name(Node, Partition, random:uniform(?READ_CONCURRENCY)).

init([Partition, Id]) ->
    Addr = node(),
    OpsCache = materializer_vnode:get_cache_name(Partition,ops_cache),
    SnapshotCache = materializer_vnode:get_cache_name(Partition,snapshot_cache),
    PreparedCache = clocksi_vnode:get_cache_name(Partition,prepared),
    Self = generate_server_name(Addr,Partition,Id),
    {ok, #state{partition=Partition, id=Id, ops_cache=OpsCache,
		snapshot_cache=SnapshotCache,
		prepared_cache=PreparedCache,self=Self}}.

handle_call({perform_read, Key, Type, Transaction},Coordinator,
	    SD0=#state{ops_cache=OpsCache,snapshot_cache=SnapshotCache,prepared_cache=PreparedCache,partition=Partition}) ->
    ok = perform_read_internal(Coordinator,Key,Type,Transaction,OpsCache,SnapshotCache,PreparedCache,Partition),
    {noreply,SD0};

handle_call({go_down},_Sender,SD0) ->
    {stop,shutdown,ok,SD0}.

handle_cast({perform_read_cast, Coordinator, Key, Type, Transaction},
	    SD0=#state{ops_cache=OpsCache,snapshot_cache=SnapshotCache,prepared_cache=PreparedCache,partition=Partition}) ->
    ok = perform_read_internal(Coordinator,Key,Type,Transaction,OpsCache,SnapshotCache,PreparedCache,Partition),
    {noreply,SD0}.

perform_read_internal(Coordinator,Key,Type,Transaction,OpsCache,SnapshotCache,PreparedCache,Partition) ->
    case check_clock(Key,Transaction,PreparedCache,Partition) of
	{not_ready,Time} ->
	    %% spin_wait(Coordinator,Key,Type,Transaction,OpsCache,SnapshotCache,PreparedCache,Self);
	    _Tref = erlang:send_after(Time, self(), {perform_read_cast,Coordinator,Key,Type,Transaction}),
	    ok;
	ready ->
	    return(Coordinator,Key,Type,Transaction,OpsCache,SnapshotCache,Partition)
    end.
>>>>>>> 444ab185



%% helper function
loop_reads([Dc|T], Type, Key, Transaction,WriteSet, AllDc) ->
    try
	case inter_dc_communication_sender:perform_external_read(Dc,Key,Type,Transaction,WriteSet) of
	    {ok, {error, Reason1}} ->
		loop_reads(T,Type,Key,Transaction,WriteSet,AllDc);
	    {ok, {{ok, SS1, SS2}, _Dc}} ->
		{ok, SS1, SS2};
	    Result ->
		loop_reads(T,Type,Key,Transaction,WriteSet,AllDc)
	end
    catch
	_:_Reason ->
	    loop_reads(T,Type,Key,Transaction,WriteSet,AllDc)
    end;
loop_reads([], Type, Key, Transaction, WriteSet, AllDc) ->
    timer:sleep(?CONNECTION_SLEEP_EXT_READ_LOOP),
    loop_reads(AllDc,Type,Key,Transaction,WriteSet,AllDc).



send_external_read(timeout, SD0=#state{type=Type,key=Key,transaction=Transaction,
				       updates=Updates,tx_coordinator=Coordinator}) ->
    Dcs = replication_check:get_dc_replicas_read(Key,noSelf),
    case loop_reads(Dcs, Type, Key, Transaction, Updates,Dcs) of
        {ok, Snapshot, Snapshot2} ->
            Reply = {ok, Snapshot, Snapshot2, external};
        error ->
            Reply={error, failed_read_at_all_dcs}
    end,
    Coordinator ! {self(), Reply},
    {stop, normal, SD0}.
    

%% @doc check_clock: Compares its local clock with the tx timestamp.
%%      if local clock is behind, it sleeps the fms until the clock
%%      catches up. CLOCK-SI: clock skew.
%%
<<<<<<< HEAD
%% For partial-rep, when a read is coming from another DC it also
%% waits until all the dependencies of that read are satisfied
check_clock(timeout, SD0=#state{transaction=Transaction,is_local=IsLocal}) ->
    TxId = Transaction#transaction.txn_id,
    T_TS = TxId#tx_id.snapshot_time,
    Time = vectorclock:now_microsec(erlang:now()),
    case IsLocal of
	true -> 
	    case (T_TS) > Time of
		true ->
		    SleepMiliSec = (T_TS - Time) div 1000 + 1,
		    timer:sleep(SleepMiliSec),
		    {next_state, waiting1, SD0, 0};
		false ->
		    {next_state, waiting1, SD0, 0}
	    end;
	false ->
	    %% This could cause really long waiting, because the time of the
	    %% origin DC is using time:now() for its time, instead of using
	    %% time based on one of its dependencies
	    %% Should fix this
	    vectorclock:wait_for_clock(Transaction#transaction.vec_snapshot_time),
	    {next_state, return, SD0, 0}
=======
check_clock(Key,Transaction,PreparedCache,Partition) ->
    TxId = Transaction#transaction.txn_id,
    T_TS = TxId#tx_id.snapshot_time,
    Time = clocksi_vnode:now_microsec(erlang:now()),
    case T_TS > Time of
        true ->
	    {not_ready, (T_TS - Time) div 1000 +1};
        false ->
	    check_prepared(Key,Transaction,PreparedCache,Partition)
>>>>>>> 444ab185
    end.

%% @doc check_prepared: Check if there are any transactions
%%      being prepared on the tranaction being read, and
%%      if they could violate the correctness of the read
check_prepared(Key,Transaction,PreparedCache,Partition) ->
    TxId = Transaction#transaction.txn_id,
    SnapshotTime = TxId#tx_id.snapshot_time,
    {ok, ActiveTxs} = clocksi_vnode:get_active_txns_key(Key,Partition,PreparedCache),
    check_prepared_list(Key,SnapshotTime,ActiveTxs).

check_prepared_list(_Key,_SnapshotTime,[]) ->
    ready;
check_prepared_list(Key,SnapshotTime,[{_TxId,Time}|Rest]) ->
    case Time =< SnapshotTime of
	true ->
	    {not_ready, ?SPIN_WAIT};
	false ->
	    check_prepared_list(Key,SnapshotTime,Rest)
    end.

%% @doc return:
%%  - Reads and returns the log of specified Key using replication layer.
<<<<<<< HEAD
return(timeout, SD0=#state{key=Key,
                           tx_coordinator=Coordinator,
                           transaction=Transaction,
                           type=Type,
			   is_local=IsLocal,
			   is_replicated=IsReplicated,
                           updates=WriteSet}) ->
    VecSnapshotTime = Transaction#transaction.vec_snapshot_time,
    TxId = Transaction#transaction.txn_id,
    case materializer_vnode:read(Key, Type, VecSnapshotTime, TxId, IsReplicated) of
        {ok, Snapshot, _Remainder, _CT} ->
	    Updates2=write_set_to_updates(Transaction,WriteSet,Key, [{Key,Snapshot}]),
	    Snapshot2=clocksi_materializer:materialize_eager
			(Type, Snapshot, Updates2),
	    case IsLocal of
		true ->
		    Reply = {ok, Snapshot2, internal};
		false ->
		    Reply = {ok, Snapshot, Snapshot2, external}
	    end;
=======
return(Coordinator,Key,Type,Transaction,OpsCache,SnapshotCache,Partition) ->
    VecSnapshotTime = Transaction#transaction.vec_snapshot_time,
    TxId = Transaction#transaction.txn_id,
    case materializer_vnode:read(Key, Type, VecSnapshotTime, TxId,OpsCache,SnapshotCache, Partition) of
        {ok, Snapshot} ->
            Reply={ok, Snapshot};
>>>>>>> 444ab185
        {error, Reason} ->
	    lager:error("error in return read ~p", [Reason]),
	    Reply={error, Reason}
    end,
<<<<<<< HEAD
    %% riak_core_vnode:reply(Coordinator, Reply),
    Coordinator ! {self(), Reply},
    {stop, normal, SD0};

return(_SomeMessage, SDO) ->
    {next_state, return, SDO,0}.
=======
    _Ignore=gen_server:reply(Coordinator, Reply),
    ok.

>>>>>>> 444ab185

handle_info({perform_read_cast, Coordinator, Key, Type, Transaction},
	    SD0=#state{ops_cache=OpsCache,snapshot_cache=SnapshotCache,prepared_cache=PreparedCache,partition=Partition}) ->
    ok = perform_read_internal(Coordinator,Key,Type,Transaction,OpsCache,SnapshotCache,PreparedCache,Partition),
    {noreply,SD0};

handle_info(_Info, StateData) ->
    {noreply,StateData}.

handle_event(_Event, _StateName, StateData) ->
    {stop,badmsg,StateData}.

handle_sync_event(_Event, _From, _StateName, StateData) ->
    {stop,badmsg,StateData}.

code_change(_OldVsn, State, _Extra) -> {ok, State}.

terminate(_Reason, _SD) ->
    ok.
<<<<<<< HEAD


write_set_to_updates(Txn, WriteSet, Key, ExtSnapshots) ->
    NewWS=lists:foldl(fun({Replicated,KeyPrime,Type,Op}, Acc) ->
			      case KeyPrime==Key of
				  true ->
				      case Replicated of
					  isReplicated ->
					      Acc ++ [{Replicated,KeyPrime,Type,Op}];
					  notReplicated ->
					      {ok, DownstreamRecord} = 
						  clocksi_downstream:generate_downstream_op(
						    Txn, Key, Type, Op, Acc, local, ExtSnapshots),
					      Acc ++ [{isReplicated,KeyPrime,Type,DownstreamRecord}]
				      end;
				  false ->
				      Acc
			      end
		      end,[],WriteSet),
    lists:foldl(fun({_Replicated,_Key2,_Type2,Update2}, Acc) ->
			Acc ++ [Update2]
		end,[],NewWS).


%% Internal functions

get_stable_time(Key) ->
    Preflist = log_utilities:get_preflist_from_key(Key),
    Node = hd(Preflist),
    case riak_core_vnode_master:sync_command(
           Node, {get_active_txns}, ?CLOCKSI_MASTER) of
        {ok, Active_txns} ->
            lists:foldl(fun({_,{_TxId, Snapshot_time}}, Min_time) ->
                                case Min_time > Snapshot_time of
                                    true ->
                                        Snapshot_time;
                                    false ->
                                        Min_time
                                end
                        end,
                        vectorclock:now_microsec(erlang:now()),
                        Active_txns);
        _ -> 0
    end.
=======
>>>>>>> 444ab185
<|MERGE_RESOLUTION|>--- conflicted
+++ resolved
@@ -23,18 +23,12 @@
 
 -include("antidote.hrl").
 
-<<<<<<< HEAD
-
-%% API
--export([start_link/8]).
-=======
 -ifdef(TEST).
 -include_lib("eunit/include/eunit.hrl").
 -endif.
 
 %% API
 -export([start_link/2]).
->>>>>>> 444ab185
 
 %% Callbacks
 -export([init/1,
@@ -48,30 +42,11 @@
          terminate/2]).
 
 %% States
-<<<<<<< HEAD
--export([check_clock/2,
-	 send_external_read/2,
-         waiting1/2,
-         return/2,
-	 write_set_to_updates/4]).
-
-%% Spawn
-
--record(state, {type,
-                key,
-                transaction,
-                tx_coordinator,
-                vnode,
-                updates,
-                pending_txs,
-		is_local,
-		is_replicated,
-		dcId}).
-=======
--export([read_data_item/4,
+-export([read_data_item/6,
 	 check_partition_ready/3,
 	 start_read_servers/2,
-	 stop_read_servers/2]).
+	 stop_read_servers/2,
+	 write_set_to_updates/4]).
 
 %% Spawn
 -record(state, {partition :: partition_id(),
@@ -80,17 +55,11 @@
 		snapshot_cache :: cache_id(),
 		prepared_cache :: cache_id(),
 		self :: atom()}).
->>>>>>> 444ab185
 
 %%%===================================================================
 %%% API
 %%%===================================================================
 
-<<<<<<< HEAD
-start_link(Vnode, Coordinator, Tx, Key, Type, Updates, IsLocal, IsReplicated) ->
-    gen_fsm:start_link(?MODULE, [Vnode, Coordinator,
-                                 Tx, Key, Type, Updates, IsLocal, IsReplicated], []).
-=======
 %% @doc This starts a gen_server responsible for servicing reads to key
 %%      handled by this Partition.  To allow for read concurrency there
 %%      can be multiple copies of these servers per parition, the Id is
@@ -113,16 +82,21 @@
     Addr = node(),
     stop_read_servers_internal(Addr, Partition, Count).
 
--spec read_data_item(index_node(), key(), type(), tx()) -> {error, term()} | {ok, snapshot()}.
-read_data_item({Partition,Node},Key,Type,Transaction) ->
-    try
-	gen_server:call({global,generate_random_server_name(Node,Partition)},
-			{perform_read,Key,Type,Transaction},infinity)
-    catch
-        _:Reason ->
-            lager:error("Exception caught: ~p, starting read server to fix", [Reason]),
-	    check_server_ready([{Partition,Node}]),
-            read_data_item({Partition,Node},Key,Type,Transaction)
+-spec read_data_item(index_node(), key(), type(), tx(), atom(), boolean()) -> {error, term()} | {ok, snapshot()}.
+read_data_item({Partition,Node},Key,Type,Transaction,IsLocal,Replicated) ->
+    case Replicated of
+	true ->
+	    try
+		gen_server:call({global,generate_random_server_name(Node,Partition)},
+				{perform_read,Key,Type,Transaction,IsLocal},infinity)
+	    catch
+		_:Reason ->
+		    lager:error("Exception caught: ~p, starting read server to fix", [Reason]),
+		    check_server_ready([{Partition,Node}]),
+		    read_data_item({Partition,Node},Key,Type,Transaction,IsLocal,Replicated)
+	    end;
+	false ->
+	    send_external_read(Key, Type, Transaction)
     end.
 
 %% @doc This checks all partitions in the system to see if all read
@@ -160,51 +134,39 @@
 	    check_partition_ready(Node,Partition,Num-1)
     end.
 
->>>>>>> 444ab185
-
-
 %%%===================================================================
 %%% Internal
 %%%===================================================================
 
-<<<<<<< HEAD
-init([Vnode, Coordinator, Transaction, Key, Type, Updates, local, true]) ->
-    SD = #state{vnode=Vnode,
-                type=Type,
-                key=Key,
-                tx_coordinator=Coordinator,
-                transaction=Transaction,
-                updates=Updates,
-                pending_txs=[],
-		is_local=true,
-		is_replicated = true},
-    {ok, check_clock, SD, 0};
-
-init([Vnode, Coordinator, Transaction, Key, Type, Updates, local, false]) ->
-    SD = #state{vnode=Vnode,
-                type=Type,
-                key=Key,
-                tx_coordinator=Coordinator,
-                transaction=Transaction,
-                updates=Updates,
-                pending_txs=[],
-		is_local=true,
-		is_replicated = false},
-    {ok, send_external_read, SD, 0};
-
-
-init([Vnode, Coordinator, Transaction, Key, Type, Updates, external, true]) ->
-    SD = #state{vnode=Vnode,
-                type=Type,
-                key=Key,
-                tx_coordinator=Coordinator,
-                transaction=Transaction,
-                updates=Updates,
-                pending_txs=[],
-		is_local=false,
-		is_replicated = true},
-    {ok, check_clock, SD, 0}.
-=======
+%% helper function
+loop_reads([Dc|T], Type, Key, Transaction, AllDc) ->
+    try
+	case inter_dc_communication_sender:perform_external_read(Dc,Key,Type,Transaction) of
+	    {ok, {error, Reason1}} ->
+		loop_reads(T,Type,Key,Transaction,AllDc);
+	    {ok, {{ok, SS1}, _Dc}} ->
+		{ok, SS1};
+	    Result ->
+		loop_reads(T,Type,Key,Transaction,AllDc)
+	end
+    catch
+	_:_Reason ->
+	    loop_reads(T,Type,Key,Transaction,AllDc)
+    end;
+loop_reads([], Type, Key, Transaction, AllDc) ->
+    timer:sleep(?CONNECTION_SLEEP_EXT_READ_LOOP),
+    loop_reads(AllDc,Type,Key,Transaction,AllDc).
+
+send_external_read(Key, Type, Transaction) ->
+    Dcs = replication_check:get_dc_replicas_read(Key,noSelf),
+    case loop_reads(Dcs, Type, Key, Transaction, Dcs) of
+        {ok, Snapshot} ->
+            {ok, Snapshot};
+        error ->
+            {error, failed_read_at_all_dcs}
+    end.
+
+
 start_read_servers_internal(_Node,_Partition,0) ->
     0;
 start_read_servers_internal(Node, Partition, Num) ->
@@ -239,21 +201,21 @@
 		snapshot_cache=SnapshotCache,
 		prepared_cache=PreparedCache,self=Self}}.
 
-handle_call({perform_read, Key, Type, Transaction},Coordinator,
+handle_call({perform_read, Key, Type, Transaction, IsLocal},Coordinator,
 	    SD0=#state{ops_cache=OpsCache,snapshot_cache=SnapshotCache,prepared_cache=PreparedCache,partition=Partition}) ->
-    ok = perform_read_internal(Coordinator,Key,Type,Transaction,OpsCache,SnapshotCache,PreparedCache,Partition),
+    ok = perform_read_internal(Coordinator,Key,Type,Transaction,OpsCache,SnapshotCache,PreparedCache,Partition,IsLocal),
     {noreply,SD0};
 
 handle_call({go_down},_Sender,SD0) ->
     {stop,shutdown,ok,SD0}.
 
-handle_cast({perform_read_cast, Coordinator, Key, Type, Transaction},
+handle_cast({perform_read_cast, Coordinator, Key, Type, Transaction, IsLocal},
 	    SD0=#state{ops_cache=OpsCache,snapshot_cache=SnapshotCache,prepared_cache=PreparedCache,partition=Partition}) ->
-    ok = perform_read_internal(Coordinator,Key,Type,Transaction,OpsCache,SnapshotCache,PreparedCache,Partition),
+    ok = perform_read_internal(Coordinator,Key,Type,Transaction,OpsCache,SnapshotCache,PreparedCache,Partition,IsLocal),
     {noreply,SD0}.
 
-perform_read_internal(Coordinator,Key,Type,Transaction,OpsCache,SnapshotCache,PreparedCache,Partition) ->
-    case check_clock(Key,Transaction,PreparedCache,Partition) of
+perform_read_internal(Coordinator,Key,Type,Transaction,OpsCache,SnapshotCache,PreparedCache,Partition,IsLocal) ->
+    case check_clock(Key,Transaction,PreparedCache,Partition,IsLocal) of
 	{not_ready,Time} ->
 	    %% spin_wait(Coordinator,Key,Type,Transaction,OpsCache,SnapshotCache,PreparedCache,Self);
 	    _Tref = erlang:send_after(Time, self(), {perform_read_cast,Coordinator,Key,Type,Transaction}),
@@ -261,83 +223,32 @@
 	ready ->
 	    return(Coordinator,Key,Type,Transaction,OpsCache,SnapshotCache,Partition)
     end.
->>>>>>> 444ab185
-
-
-
-%% helper function
-loop_reads([Dc|T], Type, Key, Transaction,WriteSet, AllDc) ->
-    try
-	case inter_dc_communication_sender:perform_external_read(Dc,Key,Type,Transaction,WriteSet) of
-	    {ok, {error, Reason1}} ->
-		loop_reads(T,Type,Key,Transaction,WriteSet,AllDc);
-	    {ok, {{ok, SS1, SS2}, _Dc}} ->
-		{ok, SS1, SS2};
-	    Result ->
-		loop_reads(T,Type,Key,Transaction,WriteSet,AllDc)
-	end
-    catch
-	_:_Reason ->
-	    loop_reads(T,Type,Key,Transaction,WriteSet,AllDc)
-    end;
-loop_reads([], Type, Key, Transaction, WriteSet, AllDc) ->
-    timer:sleep(?CONNECTION_SLEEP_EXT_READ_LOOP),
-    loop_reads(AllDc,Type,Key,Transaction,WriteSet,AllDc).
-
-
-
-send_external_read(timeout, SD0=#state{type=Type,key=Key,transaction=Transaction,
-				       updates=Updates,tx_coordinator=Coordinator}) ->
-    Dcs = replication_check:get_dc_replicas_read(Key,noSelf),
-    case loop_reads(Dcs, Type, Key, Transaction, Updates,Dcs) of
-        {ok, Snapshot, Snapshot2} ->
-            Reply = {ok, Snapshot, Snapshot2, external};
-        error ->
-            Reply={error, failed_read_at_all_dcs}
-    end,
-    Coordinator ! {self(), Reply},
-    {stop, normal, SD0}.
-    
 
 %% @doc check_clock: Compares its local clock with the tx timestamp.
 %%      if local clock is behind, it sleeps the fms until the clock
 %%      catches up. CLOCK-SI: clock skew.
 %%
-<<<<<<< HEAD
 %% For partial-rep, when a read is coming from another DC it also
 %% waits until all the dependencies of that read are satisfied
-check_clock(timeout, SD0=#state{transaction=Transaction,is_local=IsLocal}) ->
+check_clock(Key,Transaction,PreparedCache,Partition,IsLocal) ->
     TxId = Transaction#transaction.txn_id,
     T_TS = TxId#tx_id.snapshot_time,
     Time = vectorclock:now_microsec(erlang:now()),
     case IsLocal of
-	true -> 
-	    case (T_TS) > Time of
+	local -> 
+	    case T_TS > Time of
 		true ->
-		    SleepMiliSec = (T_TS - Time) div 1000 + 1,
-		    timer:sleep(SleepMiliSec),
-		    {next_state, waiting1, SD0, 0};
+		    {not_ready, (T_TS - Time) div 1000 +1};
 		false ->
-		    {next_state, waiting1, SD0, 0}
+		    check_prepared(Key,Transaction,PreparedCache,Partition)
 	    end;
-	false ->
+	external ->
 	    %% This could cause really long waiting, because the time of the
 	    %% origin DC is using time:now() for its time, instead of using
 	    %% time based on one of its dependencies
 	    %% Should fix this
 	    vectorclock:wait_for_clock(Transaction#transaction.vec_snapshot_time),
-	    {next_state, return, SD0, 0}
-=======
-check_clock(Key,Transaction,PreparedCache,Partition) ->
-    TxId = Transaction#transaction.txn_id,
-    T_TS = TxId#tx_id.snapshot_time,
-    Time = clocksi_vnode:now_microsec(erlang:now()),
-    case T_TS > Time of
-        true ->
-	    {not_ready, (T_TS - Time) div 1000 +1};
-        false ->
 	    check_prepared(Key,Transaction,PreparedCache,Partition)
->>>>>>> 444ab185
     end.
 
 %% @doc check_prepared: Check if there are any transactions
@@ -361,55 +272,23 @@
 
 %% @doc return:
 %%  - Reads and returns the log of specified Key using replication layer.
-<<<<<<< HEAD
-return(timeout, SD0=#state{key=Key,
-                           tx_coordinator=Coordinator,
-                           transaction=Transaction,
-                           type=Type,
-			   is_local=IsLocal,
-			   is_replicated=IsReplicated,
-                           updates=WriteSet}) ->
-    VecSnapshotTime = Transaction#transaction.vec_snapshot_time,
-    TxId = Transaction#transaction.txn_id,
-    case materializer_vnode:read(Key, Type, VecSnapshotTime, TxId, IsReplicated) of
-        {ok, Snapshot, _Remainder, _CT} ->
-	    Updates2=write_set_to_updates(Transaction,WriteSet,Key, [{Key,Snapshot}]),
-	    Snapshot2=clocksi_materializer:materialize_eager
-			(Type, Snapshot, Updates2),
-	    case IsLocal of
-		true ->
-		    Reply = {ok, Snapshot2, internal};
-		false ->
-		    Reply = {ok, Snapshot, Snapshot2, external}
-	    end;
-=======
 return(Coordinator,Key,Type,Transaction,OpsCache,SnapshotCache,Partition) ->
     VecSnapshotTime = Transaction#transaction.vec_snapshot_time,
     TxId = Transaction#transaction.txn_id,
-    case materializer_vnode:read(Key, Type, VecSnapshotTime, TxId,OpsCache,SnapshotCache, Partition) of
-        {ok, Snapshot} ->
-            Reply={ok, Snapshot};
->>>>>>> 444ab185
-        {error, Reason} ->
-	    lager:error("error in return read ~p", [Reason]),
-	    Reply={error, Reason}
-    end,
-<<<<<<< HEAD
-    %% riak_core_vnode:reply(Coordinator, Reply),
-    Coordinator ! {self(), Reply},
-    {stop, normal, SD0};
-
-return(_SomeMessage, SDO) ->
-    {next_state, return, SDO,0}.
-=======
+    Reply = case materializer_vnode:read(Key, Type, VecSnapshotTime, TxId,OpsCache,SnapshotCache, Partition) of
+		{ok, Snapshot} ->
+		    {ok, Snapshot};
+		{error, Reason} ->
+		    lager:error("error in return read ~p", [Reason]),
+		    {error, Reason}
+	    end,
     _Ignore=gen_server:reply(Coordinator, Reply),
     ok.
 
->>>>>>> 444ab185
-
-handle_info({perform_read_cast, Coordinator, Key, Type, Transaction},
+
+handle_info({perform_read_cast, Coordinator, Key, Type, Transaction, IsLocal},
 	    SD0=#state{ops_cache=OpsCache,snapshot_cache=SnapshotCache,prepared_cache=PreparedCache,partition=Partition}) ->
-    ok = perform_read_internal(Coordinator,Key,Type,Transaction,OpsCache,SnapshotCache,PreparedCache,Partition),
+    ok = perform_read_internal(Coordinator,Key,Type,Transaction,OpsCache,SnapshotCache,PreparedCache,Partition, IsLocal),
     {noreply,SD0};
 
 handle_info(_Info, StateData) ->
@@ -425,8 +304,6 @@
 
 terminate(_Reason, _SD) ->
     ok.
-<<<<<<< HEAD
-
 
 write_set_to_updates(Txn, WriteSet, Key, ExtSnapshots) ->
     NewWS=lists:foldl(fun({Replicated,KeyPrime,Type,Op}, Acc) ->
@@ -438,7 +315,7 @@
 					  notReplicated ->
 					      {ok, DownstreamRecord} = 
 						  clocksi_downstream:generate_downstream_op(
-						    Txn, Key, Type, Op, Acc, local, ExtSnapshots),
+						    Txn, {0,node()}, Key, Type, Op, Acc, ExtSnapshots, local),
 					      Acc ++ [{isReplicated,KeyPrime,Type,DownstreamRecord}]
 				      end;
 				  false ->
@@ -452,23 +329,21 @@
 
 %% Internal functions
 
-get_stable_time(Key) ->
-    Preflist = log_utilities:get_preflist_from_key(Key),
-    Node = hd(Preflist),
-    case riak_core_vnode_master:sync_command(
-           Node, {get_active_txns}, ?CLOCKSI_MASTER) of
-        {ok, Active_txns} ->
-            lists:foldl(fun({_,{_TxId, Snapshot_time}}, Min_time) ->
-                                case Min_time > Snapshot_time of
-                                    true ->
-                                        Snapshot_time;
-                                    false ->
-                                        Min_time
-                                end
-                        end,
-                        vectorclock:now_microsec(erlang:now()),
-                        Active_txns);
-        _ -> 0
-    end.
-=======
->>>>>>> 444ab185
+%% get_stable_time(Key) ->
+%%     Preflist = log_utilities:get_preflist_from_key(Key),
+%%     Node = hd(Preflist),
+%%     case riak_core_vnode_master:sync_command(
+%%            Node, {get_active_txns}, ?CLOCKSI_MASTER) of
+%%         {ok, Active_txns} ->
+%%             lists:foldl(fun({_,{_TxId, Snapshot_time}}, Min_time) ->
+%%                                 case Min_time > Snapshot_time of
+%%                                     true ->
+%%                                         Snapshot_time;
+%%                                     false ->
+%%                                         Min_time
+%%                                 end
+%%                         end,
+%%                         vectorclock:now_microsec(erlang:now()),
+%%                         Active_txns);
+%%         _ -> 0
+%%     end.
