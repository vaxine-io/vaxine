%% -------------------------------------------------------------------
%%
%% Copyright (c) 2014 SyncFree Consortium.  All Rights Reserved.
%%
%% This file is provided to you under the Apache License,
%% Version 2.0 (the "License"); you may not use this file
%% except in compliance with the License.  You may obtain
%% a copy of the License at
%%
%%   http://www.apache.org/licenses/LICENSE-2.0
%%
%% Unless required by applicable law or agreed to in writing,
%% software distributed under the License is distributed on an
%% "AS IS" BASIS, WITHOUT WARRANTIES OR CONDITIONS OF ANY
%% KIND, either express or implied.  See the License for the
%% specific language governing permissions and limitations
%% under the License.
%%
%% -------------------------------------------------------------------
-module(clocksi_readitem_fsm).

-behavior(gen_fsm).

-include("antidote.hrl").

%% API
-export([start_link/6]).

%% Callbacks
-export([init/1,
         code_change/4,
         handle_event/3,
         handle_info/3,
         handle_sync_event/4,
         terminate/3]).

%% States
-export([check_clock/2,
         waiting1/2,
         return/2]).

%% Spawn

-record(state, {type,
                key,
                transaction,
                tx_coordinator,
                vnode,
                updates,
                pending_txs}).

%%%===================================================================
%%% API
%%%===================================================================

start_link(Vnode, Coordinator, Tx, Key, Type, Updates) ->
    gen_fsm:start_link(?MODULE, [Vnode, Coordinator,
                                 Tx, Key, Type, Updates], []).


%%%===================================================================
%%% States
%%%===================================================================

init([Vnode, Coordinator, Transaction, Key, Type, Updates]) ->
    SD = #state{vnode=Vnode,
                type=Type,
                key=Key,
                tx_coordinator=Coordinator,
                transaction=Transaction,
                updates=Updates,
                pending_txs=[]},
    {ok, check_clock, SD, 0}.

%% @doc check_clock: Compares its local clock with the tx timestamp.
%%      if local clock is behind, it sleeps the fms until the clock
%%      catches up. CLOCK-SI: clock skew.
%%
check_clock(timeout, SD0=#state{transaction=Transaction}) ->
    TxId = Transaction#transaction.txn_id,
    T_TS = TxId#tx_id.snapshot_time,
    Time = clocksi_vnode:now_microsec(erlang:now()),
    case T_TS > Time of
        true ->
	    SleepMiliSec = (T_TS - Time) div 1000 + 1,
            timer:sleep(SleepMiliSec),
            {next_state, waiting1, SD0, 0};
        false ->
            {next_state, waiting1, SD0, 0}
    end.

waiting1(timeout, SDO=#state{key=Key, transaction=Transaction}) ->
    LocalClock = get_stable_time(Key),
    TxId = Transaction#transaction.txn_id,
    SnapshotTime = TxId#tx_id.snapshot_time,
    lager:info("waiting1, local_time: ~p and snapshot_time: ~p", [LocalClock, SnapshotTime]),
    case LocalClock > SnapshotTime of
        false ->
            {next_state, waiting1, SDO, 1};
        true ->
            {next_state, return, SDO, 0}
    end;

waiting1(_SomeMessage, SDO) ->
    {next_state, waiting1, SDO,0}.

%% @doc return:
%%  - Reads and returns the log of specified Key using replication layer.
return(timeout, SD0=#state{key=Key,
                           tx_coordinator=Coordinator,
                           transaction=Transaction,
                           type=Type,
                           vnode=IndexNode,
                           updates=Updates}) ->
    VecSnapshotTime = Transaction#transaction.vec_snapshot_time,
    TxId = Transaction#transaction.txn_id,
    case materializer_vnode:read(Key, Type, VecSnapshotTime, TxId) of
        {ok, Snapshot} ->
<<<<<<< HEAD
            case generate_downstream_operations(Updates, Transaction, IndexNode, Key, []) of
                {ok, Updates2} ->
                    Snapshot2=clocksi_materializer:update_snapshot_eager(Type, Snapshot, Updates2),
                    Reply = {ok, Snapshot2};
                error ->
                    Reply={error, generation_downstream}
            end;
=======
            Updates2=filter_updates_per_key(Updates, Key),
            Snapshot2=clocksi_materializer:materialize_eager
                        (Type, Snapshot, Updates2),
            Reply={ok, Snapshot2};
>>>>>>> 4eef57d0
        {error, Reason} ->
            Reply={error, Reason}
    end,
    riak_core_vnode:reply(Coordinator, Reply),
    {stop, normal, SD0};
return(_SomeMessage, SDO) ->
    {next_state, return, SDO,0}.

handle_info(_Info, StateName, StateData) ->
    {next_state,StateName,StateData,1}.

handle_event(_Event, _StateName, StateData) ->
    {stop,badmsg,StateData}.

handle_sync_event(_Event, _From, _StateName, StateData) ->
    {stop,badmsg,StateData}.

code_change(_OldVsn, StateName, State, _Extra) -> {ok, StateName, State}.

terminate(_Reason, _SN, _SD) ->
    ok.

%% Internal functions

generate_downstream_operations([], _Txn, _IndexNode, _Key, DownOps) ->
    {ok, DownOps};

generate_downstream_operations([{Type, Param}|Rest], Txn, IndexNode, Key, DownOps0) ->
    case clocksi_downstream:generate_downstream_op(Txn, IndexNode, Key, Type, Param, DownOps0) of
        {ok, DownstreamRecord} ->
            generate_downstream_operations(Rest, Txn, IndexNode, Key, DownOps0 ++ [DownstreamRecord]);
        {error, _} ->
            error
    end.

get_stable_time(Key) ->
    Preflist = log_utilities:get_preflist_from_key(Key),
    Node = hd(Preflist),
    case riak_core_vnode_master:sync_command(
           Node, {get_active_txns}, ?CLOCKSI_MASTER) of
        {ok, Active_txns} ->
            lists:foldl(fun({_,{_TxId, Snapshot_time}}, Min_time) ->
                                case Min_time > Snapshot_time of
                                    true ->
                                        Snapshot_time;
                                    false ->
                                        Min_time
                                end
                        end,
                        clocksi_vnode:now_microsec(erlang:now()),
                        Active_txns);
        _ -> 0
    end.<|MERGE_RESOLUTION|>--- conflicted
+++ resolved
@@ -116,20 +116,13 @@
     TxId = Transaction#transaction.txn_id,
     case materializer_vnode:read(Key, Type, VecSnapshotTime, TxId) of
         {ok, Snapshot} ->
-<<<<<<< HEAD
             case generate_downstream_operations(Updates, Transaction, IndexNode, Key, []) of
                 {ok, Updates2} ->
-                    Snapshot2=clocksi_materializer:update_snapshot_eager(Type, Snapshot, Updates2),
+                    Snapshot2=clocksi_materializer:materialize_eager(Type, Snapshot, Updates2),
                     Reply = {ok, Snapshot2};
                 error ->
                     Reply={error, generation_downstream}
             end;
-=======
-            Updates2=filter_updates_per_key(Updates, Key),
-            Snapshot2=clocksi_materializer:materialize_eager
-                        (Type, Snapshot, Updates2),
-            Reply={ok, Snapshot2};
->>>>>>> 4eef57d0
         {error, Reason} ->
             Reply={error, Reason}
     end,
