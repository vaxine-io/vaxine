--- conflicted
+++ resolved
@@ -64,15 +64,6 @@
                                        lager:error(
                                          "Send failed Reason:~p Message: ~p",
                                          [Other, Message]),
-<<<<<<< HEAD
-                                       Acc ++ [{DcId, {DcAddress,Port}}]
-                                       %%TODO: Retry if needed
-                               after ?TIMEOUT ->
-                                       lager:error(
-                                         "Send failed timeout Message ~p"
-                                         ,[Message]),
-=======
->>>>>>> 14f0a9f7
                                        Acc ++ [{DcId, {DcAddress,Port}}]
 			       end;
                            _ ->
