%% -------------------------------------------------------------------
%%
%% Copyright (c) 2014 SyncFree Consortium.  All Rights Reserved.
%%
%% This file is provided to you under the Apache License,
%% Version 2.0 (the "License"); you may not use this file
%% except in compliance with the License.  You may obtain
%% a copy of the License at
%%
%%   http://www.apache.org/licenses/LICENSE-2.0
%%
%% Unless required by applicable law or agreed to in writing,
%% software distributed under the License is distributed on an
%% "AS IS" BASIS, WITHOUT WARRANTIES OR CONDITIONS OF ANY
%% KIND, either express or implied.  See the License for the
%% specific language governing permissions and limitations
%% under the License.
%%
%% -------------------------------------------------------------------

%% @doc : An fsm to send messages to other DCs over a TCP connection

-module(inter_dc_communication_sender).
-behaviour(gen_fsm).

-include("antidote.hrl").

-export([propagate_sync_safe_time/2,
         propagate_sync/3,
	 perform_external_read/5
        ]).
-export([init/1,
         code_change/4,
         handle_event/3,
         handle_info/3,
         handle_sync_event/4,
         terminate/3]).
-export([connect/2,
	 send/2,
         wait_for_ack/2,
	 wait_for_ack_no_close/2,
         stop/2,
	 connect_err/2
        ]).

<<<<<<< HEAD
-record(state, {port, host, socket,message, caller, reply}). % the current socket


=======
-record(state, {port, host, socket,message, caller, reason}). % the current socket

-define(CONNECT_TIMEOUT,20000).
>>>>>>> 444ab185

%% ===================================================================
%% Public API
%% ===================================================================

%% Send a message to all DCs over a tcp connection
<<<<<<< HEAD
%% In partial repl alg this takes as input a dictionary with
%% keys as list of DCs for transacitons that are replicated
%% and values as the transactions

%-spec propagate_sync(DictTransactionsDcs :: dict(), StableTime :: pos_integer(),
%		     Partition :: term())
%				  -> ok | error.
propagate_sync(DictTransactionsDcs, StableTime, Partition) ->
    ListTxnDcs = dict:to_list(DictTransactionsDcs),
    Errors = lists:foldl(
	       fun({DCs, Message}, Err) ->
		       lists:foldl(
			 fun({DcAddress, Port}, Acc) ->
				 case start_link(
					Port, DcAddress, {replicate, inter_dc_manager:get_my_dc(), Message}, self(), send_propagate) of
				     {ok, _} ->
					 receive
					     {done, normal, _Reply} ->
						 %% Update the sent clock for partial repl alg
						 %% This DC should have recieved updates up to safe time
						 %% Fix TODO: This should use the unique DcId
						 %% for storing items here
						 %% (i.e. the one that is included in the transactions) instead
						 %% of the address and port, but I don't know how to
						 %% get these ids??
						 %% {ok, _} = vectorclock:update_sent_clock(
						 %%	     Partition, {DcAddress, Port}, StableTime),
						 %% Instead of using riak meta data, just send
						 %% to a single server
						 %%
						 vectorclock:update_sent_clock({DcAddress,Port}, Partition, StableTime),
						 Acc;
					     {done, Other, _Reply} ->
						 lager:error(
						   "Send failed Reason:~p Message: ~p",
						   [Other, Message]),
						 Acc ++ [error]
						 %%TODO: Retry if needed
					 after ?SEND_TIMEOUT ->
						 lager:error(
						   "Send failed timeout Message ~p"
							    ,[Message]),
						 Acc ++ [{error, timeout}]
						 %%TODO: Retry if needed
					 end;
				     _ ->
					 Acc ++ [error]
				 end
			 end, Err, DCs)
	       end, [], ListTxnDcs), 
    case length(Errors) of
        0 ->
            ok;
        _ -> 
	    error
    end.


%% Used in partial repl alg
%% Sends a single transaction like a heartbeat, except with
%% the min time of all the partitions of the local DC have sent to
%% the desination DC
-spec propagate_sync_safe_time({DcAddress :: non_neg_integer(), Port :: port()}, Transaction :: tx())
			      -> ok | error.
propagate_sync_safe_time({DcAddress, Port}, Transaction) ->
    case start_link(
	   Port, DcAddress, {replicate, inter_dc_manager:get_my_dc(), [Transaction]}, self(), send_safe_time) of
	{ok, _} ->
	    receive
		{done, normal, _Reply} ->
		    ok;
		{done, Other, _Reply} ->
		    lager:error(
		      "Send failed Reason:~p Message: ~p",
		      [Other, Transaction]),
		    error
		    %%TODO: Retry if needed
	    after ?SEND_TIMEOUT ->
		    lager:error(
		      "Send failed timeout Message ~p"
			       ,[Transaction]),
		    error
		    %%TODO: Retry if needed
	    end;
	_ ->
	    error
    end.



-spec perform_external_read({DcAddress :: non_neg_integer(), Port :: port()}, Key :: key(), Type :: crdt(), Transaction :: tx(), WriteSet :: list())
			   -> {ok, term()} | error.
perform_external_read({DcAddress, Port}, Key, Type, Transaction,WriteSet) ->
    MyPid = self(),
    ext_read_connection_fsm:perform_read(DcAddress,Port, {read_external, MyPid, {Key, Type, Transaction,WriteSet,dc_utilities:get_my_dc_id()}}),
    receive
	{acknowledge, MyPid, Reply} ->
	    {ok, Reply}
    after
	?EXT_READ_TIMEOUT ->
	    {ok, error, timeout}
=======
%% Returns ok if all DCs have acknowledged with in the time TIMEOUT
-spec propagate_sync(term(), [dc_address()]) -> ok.
propagate_sync(Message, DCs) ->
    FailedDCs = lists:foldl(
               fun({DcId, {DcAddress, Port}}, Acc) ->
                       case inter_dc_communication_sender_fsm_sup:start_fsm(
                              [Port, DcAddress, Message, self()]) of
                           {ok, _} ->
                               receive
                                   {done, normal} ->
                                       Acc;
                                   {done, _Other} ->
                                       %% lager:error(
                                       %%   "Send failed Reason:~p Message: ~p",
                                       %%   [Other, Message]),
                                       Acc ++ [{DcId, {DcAddress,Port}}]
			       end;
                           _ ->
                               Acc ++ [{DcId, {DcAddress,Port}}]
                       end
               end, [],
		  DCs),
    case length(FailedDCs) of
        0 ->
            ok;
        _ ->
            %% Retry until it is success
            lager:error("Send Failed! Retrying.."),
            propagate_sync(Message,FailedDCs)
            %%error
>>>>>>> 444ab185
    end.


%% -spec perform_external_read({DcAddress :: non_neg_integer(), Port :: port()}, Key :: key(), Type :: crdt(), Transaction :: tx(), WriteSet :: list())
%% 			      -> {ok, term()} | error.
%% perform_external_read({DcAddress, Port}, Key, Type, Transaction,WriteSet) ->
%%     case start_link(
%% 	   data_vnode:perform_read(DcAddress,Port,Key), {read_external, self(), {Key, Type, Transaction,WriteSet,dc_utilities:get_my_dc_id()}},
%% 	   self(), read_external) of
%% 	{ok, _Reply} ->
%% 	    receive
%% 		{done, normal, Response} ->
%% 		    {ok, Response};
%% 		{done, Other, _Response} ->
%% 		    lager:error(
%% 		      "Send failed Reason:~p Message: ~p",
%% 		      [Other, Transaction]),
%% 		    error
%% 		    %%TODO: Retry if needed
%% 	    after ?TIMEOUT ->
%% 		    lager:error(
%% 		      "Send failed timeout Message ~p"
%% 			       ,[Transaction]),
%% 		    error
%% 		    %%TODO: Retry if needed
%% 	    end;
%% 	_ ->
%% 	    lager:error("Nothing exit", []),
%% 	    error
%%     end.

%% Starts a process to send a message to a single Destination 
%%  DestPort : TCP port on which destination DCs inter_dc_communication_recvr listens
%%  DestHost : IP address (or hostname) of destination DC
%%  Message : message to be sent
%%  ReplyTo : Process id to which the success or failure message has
%%             to be send (Usually the caller of this function) 
-spec start_link(Port :: port(), Host :: non_neg_integer(), Message :: [term()], ReplyTo :: pid(), MsgType :: atom())
		-> {ok, pid()} | ignore | {error, term()}.
start_link(Port, Host, Message, ReplyTo, _MsgType) ->
						% gen_fsm:start_link(list_to_atom(atom_to_list(?MODULE) ++ atom_to_list(MsgType)), [Port, Host, Message, ReplyTo], []).
    gen_fsm:start_link(?MODULE, [Port, Host, Message, ReplyTo], []).

%% start_link(Socket, Message, ReplyTo, _MsgType) ->
%%     gen_fsm:start_link(?MODULE, [Socket, Message, ReplyTo], []).


%% ===================================================================
%% gen_fsm callbacks
%% ===================================================================


init([Port,Host,Message,ReplyTo]) ->
    {ok, connect, #state{port=Port,
                         host=Host,
                         message=Message,
                         caller=ReplyTo,
			 reply=empty}, 0};

init([Socket,Message,ReplyTo]) ->
    {ok, send, #state{socket=Socket,
                         message=Message,
                         caller=ReplyTo,
			 reply=empty}, 0}.


send(timeout,State=#state{socket=Socket,message=Message}) ->
    ok=gen_tcp:send(Socket,term_to_binary(Message)),
    {next_state,wait_for_ack_no_close,State,?SEND_TIMEOUT}.

connect(timeout, State=#state{port=Port,host=Host,message=Message}) ->
    case  gen_tcp:connect(Host, Port,
<<<<<<< HEAD
                          [{active,once},binary, {packet,2}], ?CONNECT_TIMEOUT) of
        { ok, Socket} ->
            %%ok = inet:setopts(Socket, [{active, once}]),
            ok = gen_tcp:send(Socket, term_to_binary(Message)),
            %%ok = inet:setopts(Socket, [{active, once}]),
            {next_state, wait_for_ack, State#state{socket=Socket},?SEND_TIMEOUT};
        {error, _Reason} ->
	    %% TODO, should be diferent
            lager:error("Couldnot connect to remote DC"),
            {next_state,connect_err, State, 0}
    end.


wait_for_ack_no_close({acknowledge, Reply}, State=#state{socket=_Socket, message=_Message} )->
    {stop, normal, State#state{reply=Reply}};
wait_for_ack_no_close(timeout, State) ->
    %%TODO: Retry if needed
    lager:error("timeout in wait for ack"),
    {next_state,connect_err,State,0}.


wait_for_ack({acknowledge, Reply}, State=#state{socket=_Socket, message=_Message} )->
    {next_state, stop, State#state{reply=Reply},0};


wait_for_ack(timeout, State) ->
    %%TODO: Retry if needed
    lager:error("timeout in wait for ack"),
    {next_state,connect_err,State,0}.
=======
                          [{active,once}, binary, {packet,4}], ?CONNECT_TIMEOUT) of
        {ok, Socket} ->
            ok = gen_tcp:send(Socket, term_to_binary(Message)),
            {next_state, wait_for_ack, State#state{socket=Socket},?CONNECT_TIMEOUT};
        {error, Reason} ->
            lager:error("Couldnot connect to remote DC: ~p", [Reason]),
            {stop, normal, State#state{reason=Reason}}
    end.

wait_for_ack(acknowledge, State)->
    {next_state, stop, State#state{reason=normal},0};

wait_for_ack(timeout, State) ->
    %%TODO: Retry if needed
    lager:error("Timeout in wait for ACK",[]),
    %% Retry after timeout is handled in the propagate_sync loop above
    %% So the fsm returns a normal stop so that it isn't restarted by the supervisor
    {next_state,stop_error,State#state{reason=timeout},0}.
>>>>>>> 444ab185

stop(timeout, State=#state{socket=Socket}) ->
    _ = gen_tcp:close(Socket), 
    {stop, normal, State}.

<<<<<<< HEAD
connect_err(timeout, State) ->
    {stop, normal, State#state{reply={error,connect_error}}}.
=======
stop_error(timeout, State=#state{socket=Socket}) ->
    _ = gen_tcp:close(Socket),
    {stop, normal, State}.
>>>>>>> 444ab185

%% Converts incoming tcp message to an fsm event to self
handle_info({tcp, Socket, Bin}, StateName, #state{socket=Socket} = StateData) ->
    gen_fsm:send_event(self(), binary_to_term(Bin)),
    {next_state, StateName, StateData};

handle_info({tcp_closed, Socket}, _StateName,
            #state{socket=Socket} = StateData) ->
    %%TODO: Retry if needed
    {stop, normal, StateData};

handle_info(Message, _StateName, StateData) ->
    lager:error("Unexpected message: ~p",[Message]),
    {stop,badmsg,StateData}.

handle_event(_Event, _StateName, StateData) ->
    {stop,badmsg,StateData}.

handle_sync_event(_Event, _From, _StateName, StateData) ->
    {stop,badmsg,StateData}.

code_change(_OldVsn, StateName, State, _Extra) -> {ok, StateName, State}.

<<<<<<< HEAD
terminate(Reason, _SN, _State = #state{caller = Caller, reply = Reply}) ->
    Caller ! {done, Reason, Reply},
=======
terminate(_Reason, _SN, _State = #state{caller = Caller, reason=Res}) ->
    Caller ! {done, Res},
>>>>>>> 444ab185
    ok.<|MERGE_RESOLUTION|>--- conflicted
+++ resolved
@@ -27,9 +27,10 @@
 
 -export([propagate_sync_safe_time/2,
          propagate_sync/3,
-	 perform_external_read/5
+	 perform_external_read/4
         ]).
 -export([init/1,
+	 start_link/5,
          code_change/4,
          handle_event/3,
          handle_info/3,
@@ -40,25 +41,16 @@
          wait_for_ack/2,
 	 wait_for_ack_no_close/2,
          stop/2,
-	 connect_err/2
+	 stop_error/2
         ]).
 
-<<<<<<< HEAD
--record(state, {port, host, socket,message, caller, reply}). % the current socket
-
-
-=======
--record(state, {port, host, socket,message, caller, reason}). % the current socket
-
--define(CONNECT_TIMEOUT,20000).
->>>>>>> 444ab185
+-record(state, {port, host, socket,message, caller, reply, reason}). % the current socket
 
 %% ===================================================================
 %% Public API
 %% ===================================================================
 
 %% Send a message to all DCs over a tcp connection
-<<<<<<< HEAD
 %% In partial repl alg this takes as input a dictionary with
 %% keys as list of DCs for transacitons that are replicated
 %% and values as the transactions
@@ -68,11 +60,12 @@
 %				  -> ok | error.
 propagate_sync(DictTransactionsDcs, StableTime, Partition) ->
     ListTxnDcs = dict:to_list(DictTransactionsDcs),
+
     Errors = lists:foldl(
 	       fun({DCs, Message}, Err) ->
 		       lists:foldl(
 			 fun({DcAddress, Port}, Acc) ->
-				 case start_link(
+				 case inter_dc_communication_sender_fsm_sup:start_fsm(
 					Port, DcAddress, {replicate, inter_dc_manager:get_my_dc(), Message}, self(), send_propagate) of
 				     {ok, _} ->
 					 receive
@@ -97,12 +90,6 @@
 						   [Other, Message]),
 						 Acc ++ [error]
 						 %%TODO: Retry if needed
-					 after ?SEND_TIMEOUT ->
-						 lager:error(
-						   "Send failed timeout Message ~p"
-							    ,[Message]),
-						 Acc ++ [{error, timeout}]
-						 %%TODO: Retry if needed
 					 end;
 				     _ ->
 					 Acc ++ [error]
@@ -124,7 +111,7 @@
 -spec propagate_sync_safe_time({DcAddress :: non_neg_integer(), Port :: port()}, Transaction :: tx())
 			      -> ok | error.
 propagate_sync_safe_time({DcAddress, Port}, Transaction) ->
-    case start_link(
+    case inter_dc_communication_sender_fsm_sup:start_fsm(
 	   Port, DcAddress, {replicate, inter_dc_manager:get_my_dc(), [Transaction]}, self(), send_safe_time) of
 	{ok, _} ->
 	    receive
@@ -136,12 +123,6 @@
 		      [Other, Transaction]),
 		    error
 		    %%TODO: Retry if needed
-	    after ?SEND_TIMEOUT ->
-		    lager:error(
-		      "Send failed timeout Message ~p"
-			       ,[Transaction]),
-		    error
-		    %%TODO: Retry if needed
 	    end;
 	_ ->
 	    error
@@ -149,49 +130,17 @@
 
 
 
--spec perform_external_read({DcAddress :: non_neg_integer(), Port :: port()}, Key :: key(), Type :: crdt(), Transaction :: tx(), WriteSet :: list())
+-spec perform_external_read({DcAddress :: non_neg_integer(), Port :: port()}, Key :: key(), Type :: crdt(), Transaction :: tx())
 			   -> {ok, term()} | error.
-perform_external_read({DcAddress, Port}, Key, Type, Transaction,WriteSet) ->
+perform_external_read({DcAddress, Port}, Key, Type, Transaction) ->
     MyPid = self(),
-    ext_read_connection_fsm:perform_read(DcAddress,Port, {read_external, MyPid, {Key, Type, Transaction,WriteSet,dc_utilities:get_my_dc_id()}}),
+    ext_read_connection_fsm:perform_read(DcAddress,Port, {read_external, MyPid, {Key, Type, Transaction, dc_utilities:get_my_dc_id()}}),
     receive
 	{acknowledge, MyPid, Reply} ->
 	    {ok, Reply}
     after
 	?EXT_READ_TIMEOUT ->
 	    {ok, error, timeout}
-=======
-%% Returns ok if all DCs have acknowledged with in the time TIMEOUT
--spec propagate_sync(term(), [dc_address()]) -> ok.
-propagate_sync(Message, DCs) ->
-    FailedDCs = lists:foldl(
-               fun({DcId, {DcAddress, Port}}, Acc) ->
-                       case inter_dc_communication_sender_fsm_sup:start_fsm(
-                              [Port, DcAddress, Message, self()]) of
-                           {ok, _} ->
-                               receive
-                                   {done, normal} ->
-                                       Acc;
-                                   {done, _Other} ->
-                                       %% lager:error(
-                                       %%   "Send failed Reason:~p Message: ~p",
-                                       %%   [Other, Message]),
-                                       Acc ++ [{DcId, {DcAddress,Port}}]
-			       end;
-                           _ ->
-                               Acc ++ [{DcId, {DcAddress,Port}}]
-                       end
-               end, [],
-		  DCs),
-    case length(FailedDCs) of
-        0 ->
-            ok;
-        _ ->
-            %% Retry until it is success
-            lager:error("Send Failed! Retrying.."),
-            propagate_sync(Message,FailedDCs)
-            %%error
->>>>>>> 444ab185
     end.
 
 
@@ -231,9 +180,8 @@
 %%             to be send (Usually the caller of this function) 
 -spec start_link(Port :: port(), Host :: non_neg_integer(), Message :: [term()], ReplyTo :: pid(), MsgType :: atom())
 		-> {ok, pid()} | ignore | {error, term()}.
-start_link(Port, Host, Message, ReplyTo, _MsgType) ->
-						% gen_fsm:start_link(list_to_atom(atom_to_list(?MODULE) ++ atom_to_list(MsgType)), [Port, Host, Message, ReplyTo], []).
-    gen_fsm:start_link(?MODULE, [Port, Host, Message, ReplyTo], []).
+start_link(DestPort, DestHost, Message, ReplyTo, _MsgType) ->
+    gen_fsm:start_link(?MODULE, [DestPort, DestHost, Message, ReplyTo], []).
 
 %% start_link(Socket, Message, ReplyTo, _MsgType) ->
 %%     gen_fsm:start_link(?MODULE, [Socket, Message, ReplyTo], []).
@@ -253,10 +201,9 @@
 
 init([Socket,Message,ReplyTo]) ->
     {ok, send, #state{socket=Socket,
-                         message=Message,
-                         caller=ReplyTo,
-			 reply=empty}, 0}.
-
+		      message=Message,
+		      caller=ReplyTo,
+		      reply=empty}, 0}.
 
 send(timeout,State=#state{socket=Socket,message=Message}) ->
     ok=gen_tcp:send(Socket,term_to_binary(Message)),
@@ -264,37 +211,6 @@
 
 connect(timeout, State=#state{port=Port,host=Host,message=Message}) ->
     case  gen_tcp:connect(Host, Port,
-<<<<<<< HEAD
-                          [{active,once},binary, {packet,2}], ?CONNECT_TIMEOUT) of
-        { ok, Socket} ->
-            %%ok = inet:setopts(Socket, [{active, once}]),
-            ok = gen_tcp:send(Socket, term_to_binary(Message)),
-            %%ok = inet:setopts(Socket, [{active, once}]),
-            {next_state, wait_for_ack, State#state{socket=Socket},?SEND_TIMEOUT};
-        {error, _Reason} ->
-	    %% TODO, should be diferent
-            lager:error("Couldnot connect to remote DC"),
-            {next_state,connect_err, State, 0}
-    end.
-
-
-wait_for_ack_no_close({acknowledge, Reply}, State=#state{socket=_Socket, message=_Message} )->
-    {stop, normal, State#state{reply=Reply}};
-wait_for_ack_no_close(timeout, State) ->
-    %%TODO: Retry if needed
-    lager:error("timeout in wait for ack"),
-    {next_state,connect_err,State,0}.
-
-
-wait_for_ack({acknowledge, Reply}, State=#state{socket=_Socket, message=_Message} )->
-    {next_state, stop, State#state{reply=Reply},0};
-
-
-wait_for_ack(timeout, State) ->
-    %%TODO: Retry if needed
-    lager:error("timeout in wait for ack"),
-    {next_state,connect_err,State,0}.
-=======
                           [{active,once}, binary, {packet,4}], ?CONNECT_TIMEOUT) of
         {ok, Socket} ->
             ok = gen_tcp:send(Socket, term_to_binary(Message)),
@@ -304,6 +220,13 @@
             {stop, normal, State#state{reason=Reason}}
     end.
 
+wait_for_ack_no_close({acknowledge, Reply}, State=#state{socket=_Socket, message=_Message} )->
+    {stop, normal, State#state{reason=normal,reply=Reply}};
+wait_for_ack_no_close(timeout, State) ->
+    %%TODO: Retry if needed
+    lager:error("timeout in wait for ack"),
+    {next_state,stop_error,State#state{reason=timeout},0}.
+
 wait_for_ack(acknowledge, State)->
     {next_state, stop, State#state{reason=normal},0};
 
@@ -313,20 +236,14 @@
     %% Retry after timeout is handled in the propagate_sync loop above
     %% So the fsm returns a normal stop so that it isn't restarted by the supervisor
     {next_state,stop_error,State#state{reason=timeout},0}.
->>>>>>> 444ab185
 
 stop(timeout, State=#state{socket=Socket}) ->
     _ = gen_tcp:close(Socket), 
     {stop, normal, State}.
 
-<<<<<<< HEAD
-connect_err(timeout, State) ->
-    {stop, normal, State#state{reply={error,connect_error}}}.
-=======
 stop_error(timeout, State=#state{socket=Socket}) ->
     _ = gen_tcp:close(Socket),
     {stop, normal, State}.
->>>>>>> 444ab185
 
 %% Converts incoming tcp message to an fsm event to self
 handle_info({tcp, Socket, Bin}, StateName, #state{socket=Socket} = StateData) ->
@@ -350,11 +267,6 @@
 
 code_change(_OldVsn, StateName, State, _Extra) -> {ok, StateName, State}.
 
-<<<<<<< HEAD
-terminate(Reason, _SN, _State = #state{caller = Caller, reply = Reply}) ->
-    Caller ! {done, Reason, Reply},
-=======
 terminate(_Reason, _SN, _State = #state{caller = Caller, reason=Res}) ->
     Caller ! {done, Res},
->>>>>>> 444ab185
     ok.