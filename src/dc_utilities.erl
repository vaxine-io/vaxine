--- conflicted
+++ resolved
@@ -214,13 +214,8 @@
 -spec check_staleness() -> ok.
 check_staleness() ->
     Now = clocksi_vnode:now_microsec(erlang:now()),
-<<<<<<< HEAD
-    {ok, SS} = vectorclock:get_stable_snapshot(),
-    vectorclock:fold(fun(DcId,Time,_Acc) ->
-=======
     {ok, SS} = get_stable_snapshot(),
     dict:fold(fun(DcId,Time,_Acc) ->
->>>>>>> cb5b52ac
 		      io:format("~w staleness: ~w ms ~n", [DcId,(Now-Time)/1000]),
 		      ok
 	      end, ok, SS).
