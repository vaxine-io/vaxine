--- conflicted
+++ resolved
@@ -212,11 +212,7 @@
     {Request, Pkt} = encode_request_message(Request0),
     case gen_tcp:send(State#state.sock, Pkt) of
         ok ->
-<<<<<<< HEAD
-            maybe_reply({noreply, State#state{active = Request}});
-=======
             maybe_reply({noreply,  State#state{active = Request}});
->>>>>>> 3f5b3a56
         {error, Reason} ->
             logger:warning("Socket error while sending request: ~p.", [Reason]),
             gen_tcp:close(State#state.sock)
