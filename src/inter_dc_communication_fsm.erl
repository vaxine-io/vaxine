--- conflicted
+++ resolved
@@ -21,15 +21,12 @@
 -module(inter_dc_communication_fsm).
 -behaviour(gen_fsm).
 
-<<<<<<< HEAD
--record(state, {socket, last_pid, child_pid, prev_child_pid}). % the current socket
-=======
 %% This module handles incoming socket connections requests from other DC.
 %% Currently handles only "replicate update" requests.
 %% Other request messages must be added if required
 
--record(state, {socket}). % the current socket
->>>>>>> dafbc505
+
+-record(state, {socket, last_pid, child_pid, prev_child_pid}). % the current socket
 
 -export([start_link/2]).
 -export([init/1,
@@ -45,28 +42,20 @@
 
 -define(TIMEOUT,10000).
 
-<<<<<<< HEAD
-start_link(Socket, LastPid) ->
-    gen_fsm:start_link(?MODULE, [Socket, LastPid], []).
-
-init([Socket, LastPid]) ->
-    {ok, receive_message, #state{socket=Socket, last_pid=LastPid},0}.
-=======
 %% ===================================================================
 %% Public API
 %% ===================================================================
 
-start_link(Socket) ->
-    gen_fsm:start_link(?MODULE, [Socket], []).
-
+start_link(Socket, LastPid) ->
+    gen_fsm:start_link(?MODULE, [Socket, LastPid], []).
 
 %% ===================================================================
 %% gen_fsm callbacks
 %% ===================================================================
 
-init([Socket]) ->
-    {ok, receive_message, #state{socket=Socket},0}.
->>>>>>> dafbc505
+
+init([Socket, LastPid]) ->
+    {ok, receive_message, #state{socket=Socket, last_pid=LastPid},0}.
 
 
 receive_message(timeout, State=#state{socket=Socket,last_pid=LastPid}) ->
@@ -74,12 +63,11 @@
     case gen_tcp:recv(Socket, 0) of
         {ok, Message} ->
             case binary_to_term(Message) of
-<<<<<<< HEAD
                 {replicate, _SenderDc, Updates} ->
                     %%ok =  inter_dc_recvr_vnode:store_updates(Updates),
 		    %% TODO: this is not safe because you can recieve a safe time beofre
 		    %% you have finished processing previous received update
-		    ok = gen_tcp:send(Socket, term_to_binary({acknowledge, inter_dc_manager:get_my_dc()})),
+		    ok = gen_tcp:send(Socket, term_to_binary({acknowledge,ok})),
 		    gen_tcp:close(Socket),
 		    case LastPid of
 			none ->
@@ -116,14 +104,6 @@
 		    end,
 		    {next_state, bad_msg, State, 0}		    
 	    end;
-=======
-                {replicate, Updates} ->
-                    ok =  inter_dc_recvr_vnode:store_updates(Updates) ,
-                    ok = gen_tcp:send(Socket, term_to_binary(acknowledge));
-                Unknown -> %% Add more messages to be handled
-                    lager:error("Weird message received ~p", [Unknown])
-            end;
->>>>>>> dafbc505
         {error, Reason} ->
             lager:error("Problem with the socket, reason: ~p", [Reason]),
 	    gen_tcp:close(Socket),
