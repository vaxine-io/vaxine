--- conflicted
+++ resolved
@@ -63,7 +63,6 @@
     case gen_tcp:recv(Socket, 0) of
         {ok, Message} ->
             case binary_to_term(Message) of
-<<<<<<< HEAD
                 {replicate, _SenderDc, Updates} ->
                     %%ok =  inter_dc_recvr_vnode:store_updates(Updates),
 		    %% TODO: this is not safe because you can recieve a safe time beofre
@@ -80,7 +79,7 @@
 				    ok
 			    end
 		    end,
-		    inter_dc_recvr_vnode:store_updates(Updates),
+		    ok = inter_dc_recvr_vnode:store_updates(Updates),
 		    receive
 			{NewPid, check_prev_done_process} ->
 			    NewPid ! {NewPid, prev_done_process}
@@ -105,20 +104,7 @@
 		    end,
 		    {next_state, bad_msg, State, 0}		    
 	    end;
-=======
-                {replicate, Updates} ->
-                    ok =  inter_dc_recvr_vnode:store_updates(Updates) ,
-                    case gen_tcp:send(Socket, term_to_binary(acknowledge)) of
-			ok ->
-			    ok;
-			{error,Reason} ->
-			    lager:error("Could not send ack, reason ~p", [Reason])
-		    end;
-                Unknown -> %% Add more messages to be handled
-                    lager:error("Weird message received ~p", [Unknown])
-            end;
->>>>>>> 444ab185
-        {error, Reason} ->
+	{error, Reason} ->
             lager:error("Problem with the socket, reason: ~p", [Reason]),
 	    gen_tcp:close(Socket),
 	    case LastPid of
