%% -------------------------------------------------------------------
%%
%% Copyright (c) 2014 SyncFree Consortium.  All Rights Reserved.
%%
%% This file is provided to you under the Apache License,
%% Version 2.0 (the "License"); you may not use this file
%% except in compliance with the License.  You may obtain
%% a copy of the License at
%%
%%   http://www.apache.org/licenses/LICENSE-2.0
%%
%% Unless required by applicable law or agreed to in writing,
%% software distributed under the License is distributed on an
%% "AS IS" BASIS, WITHOUT WARRANTIES OR CONDITIONS OF ANY
%% KIND, either express or implied.  See the License for the
%% specific language governing permissions and limitations
%% under the License.
%%
%% -------------------------------------------------------------------

%%@doc This file is the public api of antidote

-module(antidote).

-include("antidote.hrl").

%% API for applications
-export([
         start_transaction/2,
         start_transaction/3,
         read_objects/2,
         read_objects/3,
         read_objects/4,
         update_objects/2,
         update_objects/3,
         update_objects/4,
         abort_transaction/1,
         commit_transaction/1,
         create_bucket/2,
         create_object/3,
         delete_object/1
        ]).

%% ==========================================================
%% Old APIs, We would still need them for tests and benchmarks
-export([append/3,
         read/2,
         clocksi_execute_tx/4,
         clocksi_execute_tx/3,
         clocksi_execute_tx/2,
         clocksi_execute_tx/1,
         clocksi_read/3,
         clocksi_read/2,
         clocksi_bulk_update/2,
         clocksi_bulk_update/1,
         clocksi_istart_tx/2,
         clocksi_istart_tx/1,
         clocksi_istart_tx/0,
         clocksi_iread/3,
         clocksi_iupdate/4,
         clocksi_iprepare/1,
         clocksi_full_icommit/1,
         clocksi_icommit/1]).
%% ===========================================================

-type txn_properties() :: term(). %% TODO: Define
-type op_param() :: term(). %% TODO: Define
-type bound_object() :: {key(), type(), bucket()}.

%% Public API

-spec start_transaction(Clock::snapshot_time(), Properties::txn_properties(), boolean())
                       -> {ok, txid()} | {error, reason()}.
start_transaction(Clock, _Properties, KeepAlive) ->
    clocksi_istart_tx(Clock, KeepAlive).

-spec start_transaction(Clock::snapshot_time(), Properties::txn_properties())
                       -> {ok, txid()} | {error, reason()}.
start_transaction(Clock, _Properties) ->
    clocksi_istart_tx(Clock, false).

-spec abort_transaction(TxId::txid()) -> {error, reason()}.
abort_transaction(_TxId) ->
    %% TODO
    {error, operation_not_implemented}.

-spec commit_transaction(TxId::txid()) ->
                                {ok, snapshot_time()} | {error, reason()}.
commit_transaction(TxId) ->
    case clocksi_full_icommit(TxId) of
        {ok, {_TxId, CommitTime}} ->
            {ok, CommitTime};
        {error, Reason} ->
            {error, Reason};
        Other ->
            {error, Other}
    end.

-spec read_objects(Objects::[bound_object()], TxId::txid())
                  -> {ok, [term()]} | {error, reason()}.
read_objects(Objects, TxId) ->
    %%TODO: Transaction co-ordinator handles multiple reads
    %% Executes each read as in a interactive transaction
    Results = lists:map(fun({Key, Type, _Bucket}) ->
                                case clocksi_iread(TxId, Key, Type) of
                                    {ok, Res} ->
                                        Res;
                                    {error, _Reason} ->
                                        error
                                end
                        end, Objects),
    case lists:member(error, Results) of
        true -> {error, read_failed}; %% TODO: Capture the reason for error
        false -> {ok, Results}
    end.

-spec update_objects([{bound_object(), op(), op_param()}], txid())
                    -> ok | {error, reason()}.
update_objects(Updates, TxId) ->
    %% TODO: How to generate Actor,
    %% Actor ID must be removed from crdt update interface
    Actor = TxId,
    %% Execute each update as in an interactive transaction
    Results = lists:map(
                fun({{Key, Type, _Bucket}, Op, OpParam}) ->
                        case clocksi_iupdate(TxId, Key, Type,
                                             {{Op, OpParam}, Actor}) of
                            ok -> ok;
                            {error, _Reason} ->
                                error
                        end
                end, Updates),
    case lists:member(error, Results) of
        true -> {error, read_failed}; %% TODO: Capture the reason for error
        false -> ok
    end.

%% For static transactions: bulk updates and bulk reads
-spec update_objects(snapshot_time(), term(), [{bound_object(), op(), op_param()}]) ->
                            {ok, snapshot_time()} | {error, reason()}.
update_objects(Clock, Properties, Updates) ->
    update_objects(Clock, Properties, Updates, false).

update_objects(Clock, _Properties, Updates, StayAlive) ->
    Actor = actor, %% TODO: generate unique actors
    Operations = lists:map(
                   fun({{Key, Type, _Bucket}, Op, OpParam}) ->
                           {update, {Key, Type, {{Op,OpParam}, Actor}}}
                   end,
                   Updates),
    SingleKey = case Operations of
                    [_O] -> %% Single key update
                        case Clock of 
                            ignore -> true;
                            _ -> false
                        end;
                    [_H|_T] -> false
                end,
    case SingleKey of 
        true ->  %% if single key, execute the fast path
            [{update, {K, T, Op}}] = Operations,
            case append(K, T, Op) of
                {ok, {_TxId, [], CT}} ->
                    {ok, CT};
                {error, Reason} ->
                    {error, Reason}
            end;
        false ->
            case clocksi_execute_tx(Clock, Operations, update_clock, StayAlive) of
                {ok, {_TxId, [], CommitTime}} ->
                    {ok, CommitTime};
                {error, Reason} -> {error, Reason}
            end
    end.

read_objects(Clock, Properties, Objects) ->
    read_objects(Clock, Properties, Objects, false).

read_objects(Clock, _Properties, Objects, StayAlive) ->
    Args = lists:map(
             fun({Key, Type, _Bucket}) ->
                     {read, {Key, Type}}
             end,
             Objects),
    SingleKey = case Args of
                    [_O] -> %% Single key update
                        case Clock of 
                            ignore -> true;
                            _ -> false
                        end;
                    [_H|_T] -> false
                end,
    case SingleKey of
        true -> %% Execute the fast path
            [{read, {Key, Type}}] = Args,
            case materializer:check_operations([{read, {Key, Type}}]) of
                ok ->
                    {ok, Val, CommitTime} = clocksi_interactive_tx_coord_fsm:
                        perform_singleitem_read(Key,Type),
                    {ok, [Val], CommitTime};
                {error, Reason} ->
                    {error, Reason}
            end;
        false ->
            case application:get_env(antidote, txn_prot) of
                {ok, clocksi} ->
                    case clocksi_execute_tx(Clock, Args, update_clock, StayAlive) of
                        {ok, {_TxId, Result, CommitTime}} ->
                            {ok, Result, CommitTime};
                        {error, Reason} -> {error, Reason}
                    end;
                {ok, gr} ->
                    case Args of
                        [_Op] -> %% Single object read = read latest value
                            case clocksi_execute_tx(Clock, Args, update_clock, StayAlive) of
                                {ok, {_TxId, Result, CommitTime}} ->
                                    {ok, Result, CommitTime};
                                {error, Reason} -> {error, Reason}
                            end;
                        [_|_] -> %% Read Multiple objects  = read from a snapshot
                            %% Snapshot includes all updates committed at time GST
                            %% from local and remore replicas
                            case gr_snapshot_read(Clock, Args) of
                                {ok, {_TxId, Result, CommitTime}} ->
                                    {ok, Result, CommitTime};
                                {error, Reason} -> {error, Reason}
                            end
                    end
            end
    end.

%% Object creation and types
create_bucket(_Bucket, _Type) ->
    %% TODO: Bucket is not currently supported
    {error, operation_not_supported}.

create_object(_Key, _Type, _Bucket) ->
    %% TODO: Object creation is not currently supported
    {error, operation_not_supported}.

delete_object({_Key, _Type, _Bucket}) ->
    %% TODO: Object deletion is not currently supported
    {error, operation_not_supported}.

%% =============================================================================
%% OLD API, We might still need them

%% @doc The append/2 function adds an operation to the log of the CRDT
%%      object stored at some key.
-spec append(key(), type(), {op(),term()}) ->
                    {ok, {txid(), [], snapshot_time()}} | {error, term()}.
append(Key, Type, {OpParams, Actor}) ->
    case materializer:check_operations([{update,
                                         {Key, Type, {OpParams, Actor}}}]) of
        ok ->
            clocksi_interactive_tx_coord_fsm:
                perform_singleitem_update(Key, Type,{OpParams,Actor});
        {error, Reason} ->
            {error, Reason}
    end.

%% @doc The read/2 function returns the current value for the CRDT
%%      object stored at some key.
-spec read(key(), type()) -> {ok, val()} | {error, reason()} | {error, {type_check, term()}}.
read(Key, Type) ->
    case materializer:check_operations([{read, {Key, Type}}]) of
        ok ->
            {ok, Val, _CommitTime} = clocksi_interactive_tx_coord_fsm:
                perform_singleitem_read(Key,Type),
            {ok, Val};
        {error, Reason} ->
            {error, Reason}
    end.


%% Clock SI API
%% TODO: Move these functions into clocksi files. Public interface should only
%%       contain generic transaction interface

%% @doc Starts a new ClockSI transaction.
%%      Input:
%%      ClientClock: last clock the client has seen from a successful transaction.
%%      Operations: the list of the operations the transaction involves.
%%      Returns:
%%      an ok message along with the result of the read operations involved in the
%%      the transaction, in case the tx ends successfully.
%%      error message in case of a failure.
%%
-spec clocksi_execute_tx(Clock :: snapshot_time(),
                         [client_op()],snapshot_time(),boolean()) -> {ok, {txid(), [snapshot()], snapshot_time()}} | {error, term()}.
clocksi_execute_tx(Clock, Operations, UpdateClock, KeepAlive) ->
    case materializer:check_operations(Operations) of
        {error, Reason} ->
            {error, Reason};
        ok ->
	    TxPid = case KeepAlive of
			true ->
			    whereis(clocksi_static_tx_coord_fsm:generate_name(self()));
			false ->
			    undefined
		    end,
	    CoordPid = case TxPid of
			   undefined ->
			       {ok, CoordFsmPid} = clocksi_static_tx_coord_sup:start_fsm([self(), Clock, Operations, UpdateClock, KeepAlive]),
			       CoordFsmPid;
			   TxPid ->
			       ok = gen_fsm:send_event(TxPid, {start_tx, self(), Clock, Operations, UpdateClock}),
			       TxPid
		       end,
	    case gen_fsm:sync_send_event(CoordPid, execute, ?OP_TIMEOUT) of
		{aborted, Info} ->
		    {error, {aborted, Info}};
		Other ->
		    Other
	    end
    end.

clocksi_execute_tx(Clock, Operations, UpdateClock) ->
    clocksi_execute_tx(Clock, Operations, UpdateClock, false).

clocksi_execute_tx(Clock, Operations) ->
    clocksi_execute_tx(Clock, Operations, update_clock).

-spec clocksi_execute_tx([client_op()]) -> {ok, {txid(), [snapshot()], snapshot_time()}} | {error, term()}.
clocksi_execute_tx(Operations) ->
    clocksi_execute_tx(ignore, Operations).

-spec clocksi_bulk_update(ClientClock:: snapshot_time(),
                          [client_op()]) -> {ok, {txid(), [snapshot()], snapshot_time()}} | {error, term()}.
clocksi_bulk_update(ClientClock, Operations) ->
    clocksi_execute_tx(ClientClock, Operations).

-spec clocksi_bulk_update([client_op()]) -> {ok, {txid(), [snapshot()], snapshot_time()}} | {error, term()}.
clocksi_bulk_update(Operations) ->
    clocksi_execute_tx(Operations).

-spec clocksi_read(ClientClock :: snapshot_time(),
                   Key :: key(), Type:: type()) -> {ok, {txid(), [snapshot()], snapshot_time()}} | {error, term()}.
clocksi_read(ClientClock, Key, Type) ->
    clocksi_execute_tx(ClientClock, [{read, {Key, Type}}]).

-spec clocksi_read(key(), type()) -> {ok, {txid(), [snapshot()], snapshot_time()}} | {error, term()}.
clocksi_read(Key, Type) ->
    clocksi_execute_tx([{read, {Key, Type}}]).


%% @doc Starts a new ClockSI interactive transaction.
%%      Input:
%%      ClientClock: last clock the client has seen from a successful transaction.
%%      Returns: an ok message along with the new TxId.
%%
-spec clocksi_istart_tx(Clock:: snapshot_time()) ->
                               {ok, txid()} | {error, reason()}.
clocksi_istart_tx(Clock, KeepAlive) ->
    TxPid = case KeepAlive of
		true ->
		    whereis(clocksi_interactive_tx_coord_fsm:generate_name(self()));
		false ->
		    undefined
	    end,
    _ = case TxPid of
	undefined ->
	    {ok, _} = clocksi_interactive_tx_coord_sup:start_fsm([self(), Clock, update_clock, KeepAlive]);
	TxPid ->
	    ok = gen_fsm:send_event(TxPid, {start_tx, self(), Clock, update_clock})
    end,
    receive
        {ok, TxId} ->
            {ok, TxId};
        Other ->
            {error, Other}
    end.

clocksi_istart_tx(Clock) ->
    clocksi_istart_tx(Clock, false).

clocksi_istart_tx() ->
    clocksi_istart_tx(ignore, false).

-spec clocksi_iread(txid(), key(), type()) -> {ok, term()} | {error, reason()}.
clocksi_iread({_, _, CoordFsmPid}, Key, Type) ->
    case materializer:check_operations([{read, {Key, Type}}]) of
        ok ->
<<<<<<< HEAD
            case gen_fsm:sync_send_event(CoordFsmPid, {read, {Key, Type}}, infinity) of
=======
            case gen_fsm:sync_send_event(CoordFsmPid, {read, {Key, Type}}, ?OP_TIMEOUT) of
>>>>>>> 7e4b61b3
                {ok, Res} -> {ok, Res};
                {error, Reason} -> {error, Reason}
            end;
        {error, Reason} ->
            {error, Reason}
    end.

-spec clocksi_iupdate(txid(), key(), type(), term()) -> ok | {error, reason()}.
clocksi_iupdate({_, _, CoordFsmPid}, Key, Type, OpParams) ->
    case materializer:check_operations([{update, {Key, Type, OpParams}}]) of
        ok ->
            case gen_fsm:sync_send_event(CoordFsmPid,
                                         {update, {Key, Type, OpParams}}, ?OP_TIMEOUT) of
                ok -> ok;
                {aborted, _} -> {error, aborted};
                {error, Reason} -> {error, Reason}
            end;
        {error, Reason} ->
            {error, Reason}
    end.

%% @doc This commits includes both prepare and commit phase. Thus
%%      Client do not need to send to message to complete the 2PC
%%      protocol. The Tx coordinator will pick the best strategie
%%      automatically.
%%      To keep with the current api this is still done in 2 steps,
%%      but should be changed when the new transaction api is decided
-spec clocksi_full_icommit(txid()) -> {aborted, txid()} | {ok, {txid(), snapshot_time()}} | {error, reason()}.
clocksi_full_icommit({_, _, CoordFsmPid})->
    case gen_fsm:sync_send_event(CoordFsmPid, {prepare, empty}, ?OP_TIMEOUT) of
        {ok,_PrepareTime} ->
            gen_fsm:sync_send_event(CoordFsmPid, commit, ?OP_TIMEOUT);
        Msg ->
            Msg
    end.

-spec clocksi_iprepare(txid()) -> {aborted, txid()} | {ok, non_neg_integer()}.
clocksi_iprepare({_, _, CoordFsmPid})->
    gen_fsm:sync_send_event(CoordFsmPid, {prepare, two_phase}, ?OP_TIMEOUT).

-spec clocksi_icommit(txid()) -> {aborted, txid()} | {ok, {txid(), snapshot_time()}}.
clocksi_icommit({_, _, CoordFsmPid})->
    gen_fsm:sync_send_event(CoordFsmPid, commit, ?OP_TIMEOUT).

%%% Snapshot read for Gentlerain protocol
gr_snapshot_read(ClientClock, Args) ->
    %% GST = scalar stable time
    %% VST = vector stable time with entries for each dc
    {ok, GST, VST} = vectorclock:get_scalar_stable_time(),
    DcId = dc_utilities:get_my_dc_id(),
    Dt = vectorclock:get_clock_of_dc(DcId, ClientClock),
    case Dt =< GST of
        true ->
            %% Set all entries in snapshot as GST
            ST = dict:map(fun(_,_) -> GST end, VST),
            %% ST doesnot contain entry for local dc, hence explicitly 
            %% add it in snapshot time
            SnapshotTime = vectorclock:set_clock_of_dc(DcId, GST, ST),
            clocksi_execute_tx(SnapshotTime, Args, no_update_clock);
        false ->
            timer:sleep(10),
            gr_snapshot_read(ClientClock, Args)
    end.<|MERGE_RESOLUTION|>--- conflicted
+++ resolved
@@ -381,11 +381,7 @@
 clocksi_iread({_, _, CoordFsmPid}, Key, Type) ->
     case materializer:check_operations([{read, {Key, Type}}]) of
         ok ->
-<<<<<<< HEAD
-            case gen_fsm:sync_send_event(CoordFsmPid, {read, {Key, Type}}, infinity) of
-=======
             case gen_fsm:sync_send_event(CoordFsmPid, {read, {Key, Type}}, ?OP_TIMEOUT) of
->>>>>>> 7e4b61b3
                 {ok, Res} -> {ok, Res};
                 {error, Reason} -> {error, Reason}
             end;
