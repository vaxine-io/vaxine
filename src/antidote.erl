%% -------------------------------------------------------------------
%%
%% Copyright (c) 2014 SyncFree Consortium.  All Rights Reserved.
%%
%% This file is provided to you under the Apache License,
%% Version 2.0 (the "License"); you may not use this file
%% except in compliance with the License.  You may obtain
%% a copy of the License at
%%
%%   http://www.apache.org/licenses/LICENSE-2.0
%%
%% Unless required by applicable law or agreed to in writing,
%% software distributed under the License is distributed on an
%% "AS IS" BASIS, WITHOUT WARRANTIES OR CONDITIONS OF ANY
%% KIND, either express or implied.  See the License for the
%% specific language governing permissions and limitations
%% under the License.
%%
%% -------------------------------------------------------------------

%%@doc This file is the public api of antidote

-module(antidote).

-include("antidote.hrl").

%% API for applications
-export([ start/0, stop/0,
         start_transaction/2,
         start_transaction/3,
         read_objects/2,
         read_objects/3,
         read_objects/4,
         update_objects/2,
         update_objects/3,
         update_objects/4,
         abort_transaction/1,
         commit_transaction/1,
         create_bucket/2,
         create_object/3,
         delete_object/1,
         register_pre_hook/3,
         register_post_hook/3,
         unregister_hook/2
        ]).

%% ==========================================================
%% Old APIs, We would still need them for tests and benchmarks
-export([append/3,
         read/2,
         clocksi_execute_tx/4,
         clocksi_execute_tx/3,
         clocksi_execute_tx/2,
         clocksi_execute_tx/1,
         clocksi_execute_int_tx/1,
         clocksi_read/3,
         clocksi_read/2,
         clocksi_bulk_update/2,
         clocksi_bulk_update/1,
         clocksi_istart_tx/2,
         clocksi_istart_tx/1,
         clocksi_istart_tx/0,
         clocksi_iread/3,
         clocksi_iupdate/4,
         clocksi_iprepare/1,
         clocksi_full_icommit/1,
         clocksi_icommit/1]).
%% ===========================================================

%% Public API

-spec start() -> {ok, _} | {error, term()}.
start() ->
  application:ensure_all_started(antidote).

-spec stop() -> ok.
stop() ->
  application:stop(antidote).


-spec start_transaction(Clock::snapshot_time() | ignore , Properties::txn_properties(), boolean())
                       -> {ok, txid()} | {error, reason()}.
start_transaction(Clock, _Properties, KeepAlive) ->
    clocksi_istart_tx(Clock, KeepAlive).

-spec start_transaction(Clock::snapshot_time(), Properties::txn_properties())
                       -> {ok, txid()} | {error, reason()}.
start_transaction(Clock, _Properties) ->
    clocksi_istart_tx(Clock, false).

-spec abort_transaction(TxId::txid()) -> {error, reason()}.
abort_transaction(_TxId) ->
    %% TODO
    {error, operation_not_implemented}.

-spec commit_transaction(TxId::txid()) ->
                                {ok, snapshot_time()} | {error, reason()}.
commit_transaction(TxId) ->
    case clocksi_full_icommit(TxId) of
        {ok, {_TxId, CommitTime}} ->
            {ok, CommitTime};
        {error, Reason} ->
            {error, Reason};
        Other ->
            {error, Other}
    end.

-spec read_objects(Objects::[bound_object()], TxId::txid())
                  -> {ok, [term()]} | {error, reason()}.
read_objects(BoundObjects, TxId) ->
    {_, _, CoordFsmPid} = TxId,
    NewObjects = lists:map(fun({Key, Type, Bucket}) ->
                                case materializer:check_operations([{read, {{Key, Bucket}, Type}}]) of
                                    ok ->
                                        {{Key, Bucket}, Type};
                                    {error, Reason} ->
                                        lager:debug("typing problem, check your ops! ~n~p", [Reason]),
                                        {error, Reason}
                                end
                           end, BoundObjects),
    case lists:member({error, type_check}, NewObjects) of
        true -> {error, type_check};
        false ->
            case gen_fsm:sync_send_event(CoordFsmPid, {read_objects, NewObjects}, ?OP_TIMEOUT) of
                     {ok, Res} ->
                         {ok, Res};
                     {error, Reason} -> {error, Reason}
                 end
    end.

-spec update_objects([{bound_object(), op_name(), op_param()}], txid())
                    -> ok | {error, reason()}.
update_objects(Updates, TxId) ->
    {_, _, CoordFsmPid} = TxId,
    case check_and_format_ops(Updates) of
        {error, Reason} ->
            {error, Reason};
        Operations ->
            case gen_fsm:sync_send_event(CoordFsmPid, {update_objects, Operations}, ?OP_TIMEOUT) of
                ok ->
                    ok;
<<<<<<< HEAD
=======
                {aborted, TxId} ->
                    {error, {aborted, TxId}};
>>>>>>> a4dd5133
                {error, Reason} ->
                    {error, Reason}
            end
    end.

%% For static transactions: bulk updates and bulk reads
-spec update_objects(snapshot_time() | ignore , term(), [{bound_object(), op_name(), op_param()}]) ->
                            {ok, snapshot_time()} | {error, reason()}.
update_objects(Clock, Properties, Updates) ->
    update_objects(Clock, Properties, Updates, false).

-spec update_objects(snapshot_time() | ignore , term(), [{bound_object(), op_name(), op_param()}], boolean()) ->
    {ok, snapshot_time()} | {error, reason()}.
update_objects(_Clock, _Properties, [], _StayAlive) ->
    {ok, vectorclock:new()};
update_objects(ClientCausalVC, _Properties, Updates, StayAlive) ->
    case check_and_format_ops(Updates) of
        {error, Reason} ->
            {error, Reason};
        Operations ->
            start_static_transaction(update_objects, Operations, StayAlive, ClientCausalVC)
    end.

%% @doc The following function is called by the static versions of read and update_objects
%%      to execute a static transaction.
-spec start_static_transaction(update_objects | read_objects, list(), boolean(), vectorclock()) -> {ok, vectorclock()} | {error, reason()}.
start_static_transaction(TransactionKind, ListOfOperations, StayAlive, ClientCausalVC) ->
            TxPid = case StayAlive of
                true ->
                    whereis(clocksi_interactive_tx_coord_fsm:generate_name(self()));
                false ->
                    undefined
            end,
            case TxPid of
                undefined ->
                    {ok, _CoordFSM} = clocksi_interactive_tx_coord_sup:start_fsm([self(), ClientCausalVC, update_clock, StayAlive, {TransactionKind, ListOfOperations}]);
                TxPid ->
                    ok = gen_fsm:send_event(TxPid, {start_tx, self(), ClientCausalVC, update_clock, {TransactionKind, ListOfOperations}})
            end,
            receive
                Reply ->
                    Reply
            end.


%% @doc This function is used temporarily to unify the
%% interfaces of old and new transactions. It should
%% be removed once tests call only the new interface.
%% It checks the format of the
%% operation for compatibility with
%% some systests that call updates with
%% {Operation, Params} (as a single parameter),
%% and Operation, Params (two separate parameters).
-spec check_and_format_ops([{key(), type(), bucket(), op(), op_param()} | {key(), type(), bucket(), {op(), op_param()}}]) ->
                                [{{key(), bucket()}, type(), {op(), op_param()}}] | {error, reason()}.
check_and_format_ops(Updates) ->
    try
        lists:map(fun(Update) ->
            {Key, Type, Bucket, Op} = case Update of
                {{K, T, B}, O} ->
                    {K, T, B, O};
                {{K, T, B}, O, P} ->
                    {K, T, B, {O, P}}
            end,
            case materializer:check_operations([{update, {{Key, Bucket}, Type, Op}}]) of
                ok ->
                    {{Key, Bucket}, Type, Op};
                {error, Reason} ->
                    throw(Reason)
            end
        end, Updates)
    catch
        _:Reason ->
            {error, Reason}
    end.


read_objects(Clock, Properties, Objects) ->
    read_objects(Clock, Properties, Objects, false).

-spec read_objects(vectorclock(), list(), [bound_object()], boolean()) ->
                        {ok, list(), vectorclock()} | {error, reason()}.
read_objects(Clock, _Properties, Objects, StayAlive) ->
    Args = lists:map(
             fun({Key, Type, Bucket}) ->
                     {read, {{Key,Bucket}, Type}}
             end,
             Objects),
    SingleKey = case Args of
                    [_O] -> %% Single key update
                        case Clock of
                            ignore -> true;
                            _ -> false
                        end;
                    [_H|_T] -> false
                end,
    case SingleKey of
        true -> %% Execute the fast path
            [{read, {Key, Type}}] = Args,
            case materializer:check_operations([{read, {Key, Type}}]) of
                ok ->
                    {ok, Val, CommitTime} = clocksi_interactive_tx_coord_fsm:
                        perform_singleitem_read(Key,Type),
                    {ok, [Val], CommitTime};
                {error, Reason} ->
                    {error, Reason}
            end;
        false ->
            case application:get_env(antidote, txn_prot) of
                {ok, clocksi} ->
                    case clocksi_execute_tx(Clock, Args, update_clock, StayAlive) of
                        {ok, {_TxId, Result, CommitTime}} ->
                            {ok, Result, CommitTime};
                        {error, Reason} -> {error, Reason}
                    end;
                {ok, gr} ->
                    case Args of
                        [_Op] -> %% Single object read = read latest value
                            start_static_transaction(read_objects, Objects, StayAlive, Clock);
                        [_|_] -> %% Read Multiple objects  = read from a snapshot
                            %% Snapshot includes all updates committed at time GST
                            %% from local and remore replicas
                            case gr_snapshot_read(Clock, Args) of
                                {ok, {_TxId, Result, CommitTime}} ->
                                    {ok, Result, CommitTime};
                                {error, Reason} -> {error, Reason}
                            end
                    end
            end
    end.

%% Object creation and types
create_bucket(_Bucket, _Type) ->
    %% TODO: Bucket is not currently supported
    {error, operation_not_supported}.

create_object(_Key, _Type, _Bucket) ->
    %% TODO: Object creation is not currently supported
    {error, operation_not_supported}.

delete_object({_Key, _Type, _Bucket}) ->
    %% TODO: Object deletion is not currently supported
    {error, operation_not_supported}.

-spec register_post_hook(bucket(), module_name(), function_name()) -> ok | {error, function_not_exported}.
register_post_hook(Bucket, Module, Function) ->
    antidote_hooks:register_post_hook(Bucket, Module, Function).

-spec register_pre_hook(bucket(), module_name(), function_name()) -> ok | {error, function_not_exported}.
register_pre_hook(Bucket, Module, Function) ->
    antidote_hooks:register_pre_hook(Bucket, Module, Function).

-spec unregister_hook(pre_commit | post_commit, bucket()) -> ok.
unregister_hook(Prefix, Bucket) ->
    antidote_hooks:unregister_hook(Prefix, Bucket).

%% =============================================================================
%% OLD API, We might still need them

%% @doc The append/2 function adds an operation to the log of the CRDT
%%      object stored at some key.
-spec append(key(), type(), {op() | transfer,term()}) ->
                    {ok, {txid(), [], snapshot_time()}} | {error, term()}.
append(Key, Type, OpParams) ->
    case materializer:check_operations([{update,
                                         {Key, Type, OpParams}}]) of
        ok ->
            clocksi_interactive_tx_coord_fsm:
                perform_singleitem_update(Key, Type, OpParams);
        {error, Reason} ->
            {error, Reason}
    end.

%% @doc The read/2 function returns the current value for the CRDT
%%      object stored at some key.
-spec read(key(), type()) -> {ok, val()} | {error, reason()} | {error, {type_check, term()}}.
read(Key, Type) ->
    case materializer:check_operations([{read, {Key, Type}}]) of
        ok ->
            {ok, Val, _CommitTime} = clocksi_interactive_tx_coord_fsm:
                perform_singleitem_read(Key,Type),
            {ok, Val};
        {error, Reason} ->
            {error, Reason}
    end.


%% Clock SI API
%% TODO: Move these functions into clocksi files. Public interface should only
%%       contain generic transaction interface

%% @doc Starts a new ClockSI transaction.
%%      Input:
%%      ClientClock: last clock the client has seen from a successful transaction.
%%      Operations: the list of the operations the transaction involves.
%%      Returns:
%%      an ok message along with the result of the read operations involved in the
%%      the transaction, in case the tx ends successfully.
%%      error message in case of a failure.
%%
-spec clocksi_execute_tx(Clock :: snapshot_time(),
                         [client_op()],snapshot_time(),boolean()) -> {ok, {txid(), [snapshot()], snapshot_time()}} | {error, term()}.
clocksi_execute_tx(Clock, Operations, UpdateClock, KeepAlive) ->
    {ok, TxId} = start_transaction(Clock, [UpdateClock], KeepAlive),
    ReadSet = execute_ops(Operations, TxId, []),
    {ok, CommitTime} = commit_transaction(TxId),
    case ReadSet of
        {error, Reason} ->
            {error, Reason};
        _ ->
            {ok, {TxId, ReadSet, CommitTime}}
    end.

clocksi_execute_tx(Clock, Operations, UpdateClock) ->
    clocksi_execute_tx(Clock, Operations, UpdateClock, false).

clocksi_execute_tx(Clock, Operations) ->
    clocksi_execute_tx(Clock, Operations, update_clock).

-spec clocksi_execute_tx([client_op()]) -> {ok, {txid(), [snapshot()], snapshot_time()}} | {error, term()}.
clocksi_execute_tx(Operations) ->
    clocksi_execute_tx(ignore, Operations).

-spec clocksi_execute_int_tx([client_op()]) -> {ok, {txid(), [snapshot()], snapshot_time()}} | {error, term()}.
clocksi_execute_int_tx(Operations) ->
    {ok, TxId} = clocksi_istart_tx(),
    case execute_ops(Operations, TxId, []) of
        {error, Reason} ->
            {error, Reason};
        ReadSet ->
            case clocksi_full_icommit(TxId) of
                {ok, {TxId, CommitTime}} ->
                    {ok, {TxId, ReadSet, CommitTime}};
                Other ->
                    Other
            end
    end.

-spec clocksi_bulk_update(ClientClock:: snapshot_time(),
                          [client_op()]) -> {ok, {txid(), [snapshot()], snapshot_time()}} | {error, term()}.
clocksi_bulk_update(ClientClock, Operations) ->
    clocksi_execute_tx(ClientClock, Operations).

-spec clocksi_bulk_update([client_op()]) -> {ok, {txid(), [snapshot()], snapshot_time()}} | {error, term()}.
clocksi_bulk_update(Operations) ->
    clocksi_execute_tx(Operations).

-spec clocksi_read(ClientClock :: snapshot_time(),
                   Key :: key(), Type:: type()) -> {ok, {txid(), [snapshot()], snapshot_time()}} | {error, term()}.
clocksi_read(ClientClock, Key, Type) ->
    clocksi_execute_tx(ClientClock, [{read, {Key, Type}}]).

-spec clocksi_read(key(), type()) -> {ok, {txid(), [snapshot()], snapshot_time()}} | {error, term()}.
clocksi_read(Key, Type) ->
    clocksi_execute_tx([{read, {Key, Type}}]).


%% @doc Starts a new ClockSI interactive transaction.
%%      Input:
%%      ClientClock: last clock the client has seen from a successful transaction.
%%      Returns: an ok message along with the new TxId.
%%
-spec clocksi_istart_tx(Clock:: snapshot_time()) ->
                               {ok, txid()} | {error, reason()}.
clocksi_istart_tx(Clock, KeepAlive) ->
    TxPid = case KeepAlive of
		true ->
		    whereis(clocksi_interactive_tx_coord_fsm:generate_name(self()));
		false ->
		    undefined
	    end,
    _ = case TxPid of
	undefined ->
	    {ok, _} = clocksi_interactive_tx_coord_sup:start_fsm([self(), Clock, update_clock, KeepAlive]);
	TxPid ->
	    ok = gen_fsm:send_event(TxPid, {start_tx, self(), Clock, update_clock})
    end,
    receive
        {ok, TxId} ->
            {ok, TxId};
        Other ->
            {error, Other}
    end.

clocksi_istart_tx(Clock) ->
    clocksi_istart_tx(Clock, false).

clocksi_istart_tx() ->
    clocksi_istart_tx(ignore, false).

-spec clocksi_iread(txid(), key(), type()) -> {ok, term()} | {error, reason()}.
clocksi_iread({_, _, CoordFsmPid}, Key, Type) ->
    case materializer:check_operations([{read, {Key, Type}}]) of
        ok ->
            case gen_fsm:sync_send_event(CoordFsmPid, {read, {Key, Type}}, ?OP_TIMEOUT) of
                {ok, Res} -> {ok, Res};
                {error, Reason} -> {error, Reason}
            end;
        {error, Reason} ->
            {error, Reason}
    end.

-spec clocksi_iupdate(txid(), key(), type(), term()) -> ok | {error, reason()}.
clocksi_iupdate({_, _, CoordFsmPid}, Key, Type, OpParams) ->
    case materializer:check_operations([{update, {Key, Type, OpParams}}]) of
        ok ->
            gen_fsm:sync_send_event(CoordFsmPid, {update, {Key, Type, OpParams}}, ?OP_TIMEOUT);
        {error, Reason} ->
            {error, Reason}
    end.

%% @doc This commits includes both prepare and commit phase. Thus
%%      Client do not need to send to message to complete the 2PC
%%      protocol. The Tx coordinator will pick the best strategie
%%      automatically.
%%      To keep with the current api this is still done in 2 steps,
%%      but should be changed when the new transaction api is decided
-spec clocksi_full_icommit(txid()) -> {aborted, txid()} | {ok, {txid(), snapshot_time()}} | {error, reason()}.
clocksi_full_icommit({_, _, CoordFsmPid})->
    case gen_fsm:sync_send_event(CoordFsmPid, {prepare, empty}, ?OP_TIMEOUT) of
        {ok,_PrepareTime} ->
            gen_fsm:sync_send_event(CoordFsmPid, commit, ?OP_TIMEOUT);
        Msg ->
            Msg
    end.

-spec clocksi_iprepare(txid()) -> {aborted, txid()} | {ok, non_neg_integer()}.
clocksi_iprepare({_, _, CoordFsmPid})->
    case gen_fsm:sync_send_event(CoordFsmPid, {prepare, two_phase}, ?OP_TIMEOUT) of
        {error, {aborted, TxId}} ->
            {aborted, TxId};
        Reply ->
            Reply
    end.

-spec clocksi_icommit(txid()) -> {aborted, txid()} | {ok, {txid(), snapshot_time()}}.
clocksi_icommit({_, _, CoordFsmPid})->
    gen_fsm:sync_send_event(CoordFsmPid, commit, ?OP_TIMEOUT).

%%% Snapshot read for Gentlerain protocol
gr_snapshot_read(ClientClock, Args) ->
    %% GST = scalar stable time
    %% VST = vector stable time with entries for each dc
    {ok, GST, VST} = dc_utilities:get_scalar_stable_time(),
    DcId = dc_meta_data_utilities:get_my_dc_id(),
    Dt = vectorclock:get_clock_of_dc(DcId, ClientClock),
    case Dt =< GST of
        true ->
            %% Set all entries in snapshot as GST
            ST = dict:map(fun(_,_) -> GST end, VST),
            %% ST doesnot contain entry for local dc, hence explicitly
            %% add it in snapshot time
            SnapshotTime = vectorclock:set_clock_of_dc(DcId, GST, ST),
            clocksi_execute_tx(SnapshotTime, Args, no_update_clock);
        false ->
            timer:sleep(10),
            gr_snapshot_read(ClientClock, Args)
    end.

execute_ops([], _TxId, ReadSet) ->
    lists:reverse(ReadSet);
execute_ops([{update, {Key, Type, OpParams}}|Rest], TxId, ReadSet) ->
    case clocksi_iupdate(TxId, Key, Type, OpParams) of
        ok -> execute_ops(Rest, TxId, ReadSet);
        {error, Reason} ->
            {error, Reason}
    end;
execute_ops([{read, {Key, Type}}|Rest], TxId, ReadSet) ->
    {ok, Value} = clocksi_iread(TxId, Key, Type),
    execute_ops(Rest, TxId, [Value|ReadSet]).<|MERGE_RESOLUTION|>--- conflicted
+++ resolved
@@ -139,11 +139,8 @@
             case gen_fsm:sync_send_event(CoordFsmPid, {update_objects, Operations}, ?OP_TIMEOUT) of
                 ok ->
                     ok;
-<<<<<<< HEAD
-=======
                 {aborted, TxId} ->
                     {error, {aborted, TxId}};
->>>>>>> a4dd5133
                 {error, Reason} ->
                     {error, Reason}
             end
