--- conflicted
+++ resolved
@@ -18,19 +18,11 @@
 
 
 -record(state, {
-<<<<<<< HEAD
-                from :: pid(),
+          from :: pid(),
                 type :: atom(),
                 log_id,
                 payload = undefined :: term() | undefined,
-                preflist :: riak_core_apl:preflist()}).
-=======
-          from :: pid(),
-          op :: atom(),
-          key,
-          param = undefined :: term() | undefined,
           preflist :: riak_core_apl:preflist_ann()}).
->>>>>>> 2f06c204
 
 %%%===================================================================
 %%% API
@@ -43,13 +35,8 @@
 %%    lager:info('The worker is about to start~n'),
 %%    gen_fsm:start_link(?MODULE, [Key, , Op, ], []).
 
-<<<<<<< HEAD
 finish_op(From, Result, Messages) ->
    gen_fsm:send_event(From, {Result, Messages}).
-=======
-finish_op(From, Result, Message) ->
-    gen_fsm:send_event(From, {Result, Message}).
->>>>>>> 2f06c204
 %%%===================================================================
 %%% States
 %%%===================================================================
@@ -57,21 +44,12 @@
 %% @doc Initialize the state data.
 init([From, Type, LogId, Payload]) ->
     SD = #state{
-<<<<<<< HEAD
-                from=From,
-                type=Type, 
+            from=From,
+                type=Type,
                 log_id=LogId,
                 payload=Payload
-		},
-		%num_w=1},
-=======
-            from=From,
-            op=Op,
-            key=Key,
-            param=Param
            },
     %%num_w=1},
->>>>>>> 2f06c204
     {ok, prepare, SD, 0}.
 
 
@@ -84,30 +62,12 @@
 %% @doc Execute the write request and then go into waiting state to
 %% verify it has meets consistency requirements.
 execute(timeout, SD0=#state{
-<<<<<<< HEAD
                             type=Type,
                             log_id=LogId,
                             payload=Payload,
-                            from=From,
-                            preflist=Preflist}) ->
+                        from=From,
+                        preflist=Preflist}) ->
     lager:info("Coord: Execute operation ~w ~w ~w~n",[Type, LogId, Payload]),
-    case Preflist of 
-	    [] ->
-	        lager:info("Coord: Nothing in pref list~n"),
-            From ! {error, can_not_reach_vnode},
-	        {stop, normal, SD0};
-	    [H|T] ->
-	        %% Send the operation to the first vnode in the preflist;
-	        %% Will timeout if the vnode does not respond within INDC_TIMEOUT
-	        lager:info("Coord: Forward to node~w~n",[H]),
-	        floppy_rep_vnode:operate(H, self(), Type, LogId, Payload), 
-=======
-                        from=From,
-                        op=Op,
-                        key=Key,
-                        param=Param,
-                        preflist=Preflist}) ->
-    lager:info("Coord: Execute operation ~w ~w ~w~n",[Op, Key, Param]),
     case Preflist of
         [] ->
             lager:info("Coord: Nothing in pref list~n"),
@@ -115,47 +75,29 @@
             {stop, normal, SD0};
         [H|T] ->
             %% Send the operation to the first vnode in the preflist;
-            %% Will timeout if the vnode does not respond within COORD_TIMEOUT
+	        %% Will timeout if the vnode does not respond within INDC_TIMEOUT
             lager:info("Coord: Forward to node~w~n",[H]),
-            {IndexNode, _} = H,
-            floppy_rep_vnode:handle_op(IndexNode, self(), Op, Key, Param),
->>>>>>> 2f06c204
+	        floppy_rep_vnode:operate(H, self(), Type, LogId, Payload), 
             SD1 = SD0#state{preflist=T},
             {next_state, waiting, SD1, ?COORD_TIMEOUT}
     end.
 
 %% @doc The contacted vnode failed to respond within timeout. So contact
 %% the next one in the preflist
-<<<<<<< HEAD
 waiting(timeout, SD0=#state{type=Type,
 			   log_id=LogId,
 			   payload=Payload,
-               from=From,
-			   preflist=Preflist}) ->
-=======
-waiting(timeout, SD0=#state{op=Op,
-                            key=Key,
                             from=From,
-                            param=Param,
                             preflist=Preflist}) ->
->>>>>>> 2f06c204
     lager:info("Coord: COORD_TIMEOUT, retry...~n"),
     case Preflist of
         [] ->
             lager:info("Coord: Nothing in pref list~n"),
             From ! {error, can_not_reach_vnode},
-<<<<<<< HEAD
-	        {stop, normal, SD0};
-	    [H|T] ->
-	        lager:info("Coord: Forward to node:~w~n",[H]),
-	        floppy_rep_vnode:operate(H, self(), Type, LogId, Payload), 
-=======
             {stop, normal, SD0};
         [H|T] ->
             lager:info("Coord: Forward to node:~w~n",[H]),
-            {IndexNode, _} = H,
-            floppy_rep_vnode:handle_op(IndexNode, self(), Op, Key, Param),
->>>>>>> 2f06c204
+	        floppy_rep_vnode:operate(H, self(), Type, LogId, Payload), 
             SD1 = SD0#state{preflist=T},
             {next_state, waiting, SD1, ?COORD_TIMEOUT}
     end;
@@ -163,12 +105,7 @@
 %% @doc Receive result and reply the result to the process that started the fsm (From).
 waiting({Result, Message}, SD=#state{from=From}) ->
     lager:info("Coord: Finish operation ~w ~w ~n",[Result, Message]),
-<<<<<<< HEAD
-    From! {Result, Message},   
-=======
-    %%proxy:returnResult(Key, Val, Client),
     From! {Result, Message},
->>>>>>> 2f06c204
     {stop, normal, SD}.
 
 handle_info(_Info, _StateName, StateData) ->
