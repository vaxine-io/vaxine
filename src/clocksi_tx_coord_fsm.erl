%% -------------------------------------------------------------------
%%
%% Copyright (c) 2014 SyncFree Consortium.  All Rights Reserved.
%%
%% This file is provided to you under the Apache License,
%% Version 2.0 (the "License"); you may not use this file
%% except in compliance with the License.  You may obtain
%% a copy of the License at
%%
%%   http://www.apache.org/licenses/LICENSE-2.0
%%
%% Unless required by applicable law or agreed to in writing,
%% software distributed under the License is distributed on an
%% "AS IS" BASIS, WITHOUT WARRANTIES OR CONDITIONS OF ANY
%% KIND, either express or implied.  See the License for the
%% specific language governing permissions and limitations
%% under the License.
%%
%% -------------------------------------------------------------------
%% @doc The coordinator for a given Clock SI transaction.
%%      It handles the state of the tx and executes the operations sequentially
%%      by sending each operation to the responsible clocksi_vnode of the
%%      involved key. when a tx is finalized (committed or aborted, the fsm
%%      also finishes.

-module(clocksi_tx_coord_fsm).

-behavior(gen_fsm).

-include("floppy.hrl").

%% API
-export([start_link/3,
         start_link/2]).

%% Callbacks
-export([init/1,
         code_change/4,
         handle_event/3,
         handle_info/3,
         handle_sync_event/4,
         terminate/3]).

%% States
-export ([prepare_op/2,
          execute_op/2,
          finish_op/3,
          prepare_2pc/2,
          receive_prepared/2,
          committing/2,
          receive_committed/2,
          abort/2,
          receive_aborted/2,
          reply_to_client/2]).

%%---------------------------------------------------------------------
%% Data Type: state
%% where:
%%    from: the pid of the calling process.
%%    txid: transaction id that this fsm handles, as defined in src/floppy.hrl.
%%    operations: a list of all the operation the tx involves.
%%    updated_partitions: the partitions where update operations take place.
%%    currentOp: a currently executing operation of the form {Key, Params}.
%%    currentOpLeader: the partition responsible for the key involved in
%%                    'currentOP'.
%%    num_to_ack: when sending prepare_commit, number of partitions acked.
%%    prepare_time: transaction prepare time.
%%    commit_time: transaction commit time.
%%    read_set: a list of the objects read by read operations
%%              that have already returned.
%%    state: state of the transaction: {active|prepared|committing|committed}
%%----------------------------------------------------------------------
-record(state, {
          from :: pid(),
          txid :: #tx_id{},
          operations :: list(),
          transaction :: #transaction{},
          updated_partitions :: list(),
          current_op = undefined :: term() | undefined,
          num_to_ack :: integer(),
          current_op_leader :: term(),
          prepare_time :: integer(),
          commit_time ::integer(),
          read_set :: list(),
          state :: prepared | committed | aborted | committing }).

%%%===================================================================
%%% API
%%%===================================================================

start_link(From, Clientclock, Operations) ->
    gen_fsm:start_link(?MODULE, [From, Clientclock, Operations], []).

start_link(From, Operations) ->
    gen_fsm:start_link(?MODULE, [From, ignore, Operations], []).

finish_op(From, Key,Result) ->
    gen_fsm:send_event(From, {Key, Result}).

%%%===================================================================
%%% States
%%%===================================================================

%% @doc Initialize the state.
init([From, ClientClock, Operations]) ->
    {ok, SnapshotTime} =
        case ClientClock of
            ignore ->
                get_snapshot_time();
        _ ->
            get_snapshot_time(ClientClock)
    end,
    DcId = dc_utilities:get_my_dc_id(),
    {ok, LocalClock} = vectorclock:get_clock_of_dc(DcId, SnapshotTime),
    TransactionId = #tx_id{snapshot_time=LocalClock, server_pid=self()},
    Transaction = #transaction{snapshot_time=LocalClock,
                               vec_snapshot_time=SnapshotTime,
                               txn_id=TransactionId},
    SD = #state{from=From,
                transaction=Transaction,
                operations=Operations,
                updated_partitions=[],
                prepare_time=0,
                read_set=[]},
    {ok, prepare_op, SD, 0}.

%% @doc Prepare the execution of the next operation. It calculates the
%%      responsible vnode and sends the operation to it. When there are no more
%%      operations to be executed there are three posibilities:
%%      1. it finishes (read tx),
%%      2. it starts a local_commit (tx that only updates a single partition)
%%      3. it starts a two phase commit (when multiple partitions are updated.
%%
prepare_op(timeout, SD0=#state{operations=Operations}) ->
    case Operations of
        [] ->
            {next_state, prepare_2pc, SD0, 0};
        [Op|TailOps] ->
            [Op|TailOps] = Operations,
            {Key, FormattedOp} = case Op of
                {update, Key0, _Type, _} ->
                    {Key0, Op};
                {read, Key0, Type} ->
                    {Key0, {read, Key0, Type, ignore}}
            end,
            Preflist = log_utilities:get_preflist_from_key(Key),
            Leader = hd(Preflist),
            SD1 = SD0#state{operations=TailOps,
                            current_op=FormattedOp, current_op_leader=Leader},
            {next_state, execute_op, SD1, 0}
    end.

%% @doc Contact the leader computed in the prepare state for it to execute the
%%       operation, wait for it to finish (synchronous) and go to the prepareOP
%%       to execute the next operation.
%%
execute_op(timeout, SD0=#state{current_op=CurrentOp,
                               transaction=Transaction,
                               updated_partitions=UpdatedPartitions,
                               read_set=ReadSet,
                               current_op_leader=CurrentOpLeader}) ->
    {OpType, Key, Type, Param} = CurrentOp,
    IndexNode = CurrentOpLeader,
    case OpType of
        read ->
            case clocksi_vnode:read_data_item(IndexNode,
                                              Transaction,
                                              Key,
                                              Type) of
                error ->
                    {next_state, abort, SD0};
                {error, _Reason} ->
                    {next_state, abort, SD0};
                {ok, Snapshot} ->
                    ReadResult = Type:value(Snapshot),
                    NewReadSet = lists:append(ReadSet, [ReadResult]),
                    SD1 = SD0#state{read_set=NewReadSet},
                    {next_state, prepare_op, SD1, 0}
            end;
        update ->
            case generate_downstream_op(Transaction, CurrentOpLeader, Key, Type, Param) of
                {ok, DownstreamRecord} ->
                    case clocksi_vnode:update_data_item(IndexNode,
                                                    Transaction,
                                                    Key,
                                                    Type,
                                                    Param,
                                                    DownstreamRecord) of
                        ok ->
                            case lists:member(IndexNode, UpdatedPartitions) of
                                false ->
                                    NewUpdatedPartitions = lists:append(UpdatedPartitions,
                                                                    [IndexNode]),
                                    SD1 = SD0#state{updated_partitions=NewUpdatedPartitions},
                                    {next_state, prepare_op, SD1, 0};
                                true->
                                    {next_state, prepare_op, SD0, 0}
                            end;
                        error ->
                            {next_state, abort, SD0};
                        {error, _Reason} ->
                            {next_state, abort, SD0}
                    end;
                {error, _} ->
                    {reply, error, abort, SD0}
            end
    end.

%% @doc When the tx updates multiple partitions, a two phase commit
%%      protocol is started the prepare_2PC state sends a prepare message to
%%      all updated partitions and goes to the "receive_prepared" state.
%%
prepare_2pc(timeout, SD0=#state{transaction=Transaction,
                                updated_partitions=UpdatedPartitions}) ->
    case length(UpdatedPartitions) of
        0 ->
            SnapshotTime=Transaction#transaction.snapshot_time,
            {next_state, committing, SD0#state{state=prepared,
                                               commit_time=SnapshotTime}, 0};
        _ ->
            clocksi_vnode:prepare(UpdatedPartitions, Transaction),
            NumToAck = length(UpdatedPartitions),
            {next_state, receive_prepared,
             SD0#state{num_to_ack=NumToAck, state=prepared}}
    end.

%% @doc In this state, the fsm waits for prepare_time from each updated
%%      partitions in order to compute the commit time.
%%
receive_prepared({prepared, ReceivedPrepareTime},
                 S0=#state{num_to_ack=NumToAck, prepare_time=PrepareTime}) ->
    MaxPrepareTime = max(PrepareTime, ReceivedPrepareTime),
    case NumToAck of 1 ->
            {next_state, committing, S0#state{prepare_time=MaxPrepareTime,
                                              commit_time=MaxPrepareTime,
                                              state=committing}, 0};
        _ ->
            {next_state, receive_prepared, S0#state
             {num_to_ack=NumToAck-1, prepare_time=MaxPrepareTime}}
    end;

receive_prepared(abort, S0) ->
    {next_state, abort, S0, 0};

receive_prepared(timeout, S0) ->
    {next_state, abort, S0, 0}.

%% @doc After receiving all prepare_times, send the commit message to
%%      all updated partitions, and go to the "receive_committed" state.
%%
committing(timeout, SD0=#state{transaction=Transaction,
                               updated_partitions=UpdatedPartitions,
                               commit_time=CommitTime}) ->
    NumToAck = length(UpdatedPartitions),
    case NumToAck of
        0 ->
            {next_state, reply_to_client, SD0#state{state=committed}, 0};
        _ ->
            clocksi_vnode:commit(UpdatedPartitions, Transaction, CommitTime),
            {next_state, receive_committed, SD0#state{num_to_ack=NumToAck}}
    end.

%% @doc The fsm waits for acks indicating that each partition has successfully
%%      committed the tx and finishes operation.
%%      Should we retry sending the committed message if we don't
%%      receive a reply from every partition?
%%      What delivery guarantees does sending messages provide?
%%
receive_committed(committed, S0=#state{num_to_ack=NumToAck}) ->
    case NumToAck of
        1 ->
            {next_state, reply_to_client, S0#state{state=committed}, 0};
        _ ->
            {next_state, receive_committed, S0#state{num_to_ack=NumToAck-1}}
    end.

%% @doc When an updated partition does not pass the certification check,
%%      the transaction aborts.
%%
abort(timeout, SD0=#state{transaction=Transaction,
                          updated_partitions=UpdatedPartitions}) ->
    clocksi_vnode:abort(UpdatedPartitions, Transaction#transaction.txn_id),
    NumToAck = length(UpdatedPartitions),
    {next_state, receive_aborted,
     SD0#state{state=aborted, num_to_ack=NumToAck}};

abort(abort, SD0=#state{transaction=Transaction,
                        updated_partitions=UpdatedPartitions}) ->
    clocksi_vnode:abort(UpdatedPartitions, Transaction#transaction.txn_id),
    NumToAck = length(UpdatedPartitions),
    {next_state, receive_aborted,
     SD0#state{state=aborted, num_to_ack=NumToAck}}.

%% @doc The fsm waits for acks indicating that each partition has
%%      aborted the tx and finishes operation.
%%
receive_aborted(ack_abort, S0=#state{num_to_ack= NumToAck}) ->
    case NumToAck of
        1 ->
            {next_state, reply_to_client, S0, 0};
        _ ->
            {next_state, receive_aborted, S0#state{num_to_ack=NumToAck-1}}
    end.

%% @doc When the transaction has committed or aborted, a reply is sent
%%      to the client that started the transaction.
%%
reply_to_client(timeout, SD=#state{from=From,
                                   transaction=Transaction,
                                   read_set=ReadSet,
                                   state=TxState,
                                   commit_time=CommitTime}) ->
    TxId = Transaction#transaction.txn_id,
    DcId = dc_utilities:get_my_dc_id(),
    CausalClock = vectorclock:set_clock_of_dc(
                    DcId, CommitTime, Transaction#transaction.vec_snapshot_time),
    _ = case TxState of
        committed ->
            From ! {ok, {TxId, ReadSet, CausalClock}};
        aborted ->
            From ! {abort, TxId};
        Reason ->
            From ! {ok, TxId, Reason}
    end,
    {stop, normal, SD}.

%% ====================================================================

handle_info(_Info, _StateName, StateData) ->
    {stop, badmsg, StateData}.

handle_event(_Event, _StateName, StateData) ->
    {stop, badmsg, StateData}.

handle_sync_event(_Event, _From, _StateName, StateData) ->
    {stop, badmsg, StateData}.

code_change(_OldVsn, StateName, State, _Extra) ->
    {ok, StateName, State}.

terminate(_Reason, _SN, _SD) ->
    ok.

%%%===================================================================
%%% Internal Functions
%%%===================================================================

%% @doc Set the transaction Snapshot Time to the maximum value of:
%%      1. ClientClock, which is the last clock of the system the client
%%         starting this transaction has seen, and
%%      2. machine's local time, as returned by erlang:now().
%%
-spec get_snapshot_time(ClientClock :: vectorclock:vectorclock())
                       -> {ok, vectorclock:vectorclock()} | {error,term()}.
get_snapshot_time(ClientClock) ->
    wait_for_clock(ClientClock).

-spec get_snapshot_time() -> {ok, vectorclock:vectorclock()} | {error, term()}.
get_snapshot_time() ->
    Now = clocksi_vnode:now_milisec(erlang:now()),
<<<<<<< HEAD
    case vectorclock:get_stable_snapshot() of
        {ok, VecSnapshotTime} ->
            DcId = dc_utilities:get_my_dc_id(),
            SnapshotTime = dict:update(DcId,
                                       fun (_Old) -> Now end,
                                       Now, VecSnapshotTime),
            {ok, SnapshotTime};
        {error, Reason} ->
            {error, Reason}
    end.

-spec wait_for_clock(Clock :: vectorclock:vectorclock()) ->
                           {ok, vectorclock:vectorclock()} | {error, term()}.
wait_for_clock(Clock) ->
   case get_snapshot_time() of
       {ok, VecSnapshotTime} ->
           case vectorclock:ge(VecSnapshotTime, Clock) of
               true ->
                   %% No need to wait
                   {ok, VecSnapshotTime};
               false ->
                   %% wait for snapshot time to catch up with Client Clock
                   %%TODO: Fix the waiting time
                   timer:sleep(100),
                   wait_for_clock(Clock)
           end;
       {error, Reason} ->
          {error, Reason}
  end.
=======
    SnapshotTime  = Now,
    {ok, SnapshotTime}.

-spec generate_downstream_op(#clocksi_payload{}, term(), term(),
                             term(), {term(), term()}) ->
                                    {ok, term()} | {error, term()}.
generate_downstream_op(Txn, IndexNode, Key, Type, Param) ->
    TxnId = Txn#transaction.txn_id,
    Snapshot_time=Txn#transaction.vec_snapshot_time,
    Record = #clocksi_payload{key = Key, type = Type,
                                op_param = Param,
                                snapshot_time = Snapshot_time,
                                commit_time = {},
                                txid = TxnId},
    clocksi_downstream:generate_downstream_op(Txn, IndexNode, Record).
>>>>>>> e4c1fd20
<|MERGE_RESOLUTION|>--- conflicted
+++ resolved
@@ -358,7 +358,6 @@
 -spec get_snapshot_time() -> {ok, vectorclock:vectorclock()} | {error, term()}.
 get_snapshot_time() ->
     Now = clocksi_vnode:now_milisec(erlang:now()),
-<<<<<<< HEAD
     case vectorclock:get_stable_snapshot() of
         {ok, VecSnapshotTime} ->
             DcId = dc_utilities:get_my_dc_id(),
@@ -388,10 +387,7 @@
        {error, Reason} ->
           {error, Reason}
   end.
-=======
-    SnapshotTime  = Now,
-    {ok, SnapshotTime}.
-
+  
 -spec generate_downstream_op(#clocksi_payload{}, term(), term(),
                              term(), {term(), term()}) ->
                                     {ok, term()} | {error, term()}.
@@ -403,5 +399,4 @@
                                 snapshot_time = Snapshot_time,
                                 commit_time = {},
                                 txid = TxnId},
-    clocksi_downstream:generate_downstream_op(Txn, IndexNode, Record).
->>>>>>> e4c1fd20
+    clocksi_downstream:generate_downstream_op(Txn, IndexNode, Record).