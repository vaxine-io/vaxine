%% -------------------------------------------------------------------
%%
%% Copyright (c) 2014 SyncFree Consortium.  All Rights Reserved.
%%
%% This file is provided to you under the Apache License,
%% Version 2.0 (the "License"); you may not use this file
%% except in compliance with the License.  You may obtain
%% a copy of the License at
%%
%%   http://www.apache.org/licenses/LICENSE-2.0
%%
%% Unless required by applicable law or agreed to in writing,
%% software distributed under the License is distributed on an
%% "AS IS" BASIS, WITHOUT WARRANTIES OR CONDITIONS OF ANY
%% KIND, either express or implied.  See the License for the
%% specific language governing permissions and limitations
%% under the License.
%%
%% -------------------------------------------------------------------
-module(antidote_sup).

-behaviour(supervisor).

%% API
<<<<<<< HEAD
-export([start_link/0,
	 start_rep/1,
	 stop_rep/0,
	 start_cross_dc_read_communication_recvr/1,
	 start_collect_sent/0,
	 start_safe_time_sender/0,
	 start_ext_read_connection/0,
	 start_senders/0,
	 start_recvrs/4]).
=======
-export([start_link/0]).
>>>>>>> 7e4b61b3

%% Supervisor callbacks
-export([init/1]).

%% Helper macro for declaring children of supervisor
-define(CHILD(I, Type, Args), {I, {I, start_link, Args}, permanent, 5000, Type, [I]}).
-define(VNODE(I, M), {I, {riak_core_vnode_master, start_link, [M]}, permanent, 5000, worker, [riak_core_vnode_master]}).

%% ===================================================================
%% API functions
%% ===================================================================

start_link() ->
    supervisor:start_link({local, ?MODULE}, ?MODULE, []).
<<<<<<< HEAD

%% @doc: start_rep(Port) - starts a server managed by Pid which listens for 
%% incomming tcp connection on port Port. Server receives updates to replicate 
%% from other DCs 
start_rep({Id,{DcIp,Ports}}) ->
    lager:info("Starting sup inter dc recvr..."),
    inter_dc_manager:start_receiver({Id,{DcIp,hd(Ports)}}),
    supervisor:start_child(?MODULE, {inter_dc_communication_sup,
                    {inter_dc_communication_sup, start_link, [self(),Ports]},
				     permanent, 5000, supervisor, [inter_dc_communication_sup]}),
    ListPorts = lists:foldl(fun(Port,Acc) ->
				    receive
					ready ->
					    Acc ++ [{DcIp,Port}]
				    end
			    end, [], Ports),
    lager:info("Done starting sup inter dc recvr..."),
    {ok, ListPorts}.


start_cross_dc_read_communication_recvr({Id,{DcIp,Port}}) ->
    lager:info("Starting sup cross read dc recvr..."),
    inter_dc_manager:start_read_receiver({Id,{DcIp,Port}}),
    supervisor:start_child(?MODULE, {cross_dc_read_communication_sup,
                    {cross_dc_read_communication_sup, start_link, [Port]},
				     permanent, 5000, supervisor, [cross_dc_read_communication_sup]}),
    {ok, {DcIp,Port}}.


start_safe_time_sender() ->
    lager:info("Starting safe time sender..."),
    supervisor:start_child(?MODULE, {inter_dc_safe_send_sup,
                    {inter_dc_safe_send_sup, start_link, []},
				     permanent, 5000, supervisor, [inter_dc_safe_send_sup]}),
    ok.

start_collect_sent() ->
    DCs = inter_dc_manager:get_dcs(),
    lager:info("Starting sup collect sent..."),
    supervisor:start_child(?MODULE, {collect_sent_time_sup,
				     {collect_sent_time_sup, start_link, [DCs,0]},
				     permanent, 5000, supervisor, [collect_sent_time_sup]}),
    ok.


start_ext_read_connection() ->
    DCs = inter_dc_manager:get_read_dcs(),
    lager:info("Starting external read connection..."),
    supervisor:start_child(?MODULE, {ext_read_connection_sup,
				     {ext_read_connection_sup, start_link, [DCs]},
				     permanent, 5000, supervisor, [ext_read_connection_sup]}),
    ok.


start_senders() ->
    start_collect_sent(),
    start_safe_time_sender(),
    start_ext_read_connection(),
    ok.

start_recvrs(AddrType, Id, RecvrPorts, ReadPort) ->
    Ip = my_ip(AddrType),
    RepPorts = start_rep({Id,{Ip, RecvrPorts}}),
    start_cross_dc_read_communication_recvr({Id,{Ip, ReadPort}}),
    {ok,RepPorts,{Ip,ReadPort}}.
    

my_ip(internet) ->
    {ok, List} = inet:getif(),
    {Ip, _, _} = hd(List),
    list_to_atom(inet_parse:ntoa(Ip));
my_ip(local) ->
    {ok, List} = inet:getif(),
    {Ip, _, _} = lists:last(List),
    list_to_atom(inet_parse:ntoa(Ip)).

stop_rep() ->
    ok = supervisor:terminate_child(inter_dc_communication_sup, inter_dc_communication_recvr),
    _ = supervisor:delete_child(inter_dc_communication_sup, inter_dc_communication_recvr),
    ok = supervisor:terminate_child(inter_dc_communication_sup, inter_dc_communication_fsm_sup),
    _ = supervisor:delete_child(inter_dc_communication_sup, inter_dc_communication_fsm_sup),
    ok = supervisor:terminate_child(?MODULE, inter_dc_communication_sup),
    _ = supervisor:delete_child(?MODULE, inter_dc_communication_sup),
    ok.
=======
>>>>>>> 7e4b61b3
    
%% ===================================================================
%% Supervisor callbacks
%% ===================================================================

init(_Args) ->
    LoggingMaster = {logging_vnode_master,
                     {riak_core_vnode_master, start_link, [logging_vnode]},
                     permanent, 5000, worker, [riak_core_vnode_master]},
<<<<<<< HEAD
    
    ClockSIMaster = {clocksi_vnode_master,
		     {riak_core_vnode_master, start_link, [clocksi_vnode]},
		     permanent, 5000, worker, [riak_core_vnode_master]},
    
    InterDcRepMaster = {inter_dc_repl_vnode_master,
                        {riak_core_vnode_master, start_link,
                         [inter_dc_repl_vnode]},
                        permanent, 5000, worker, [riak_core_vnode_master]},

    InterDcRecvrMaster = {inter_dc_recvr_vnode_master,
			  {riak_core_vnode_master, start_link,
			   [inter_dc_recvr_vnode]},
			  permanent, 5000, worker, [riak_core_vnode_master]},

    ClockSIsTxCoordSup =  {clocksi_static_tx_coord_sup,
=======

    ClockSIMaster = { clocksi_vnode_master,
                      {riak_core_vnode_master, start_link, [clocksi_vnode]},
                      permanent, 5000, worker, [riak_core_vnode_master]},

    ClockSIsTxCoordSup =  { clocksi_static_tx_coord_sup,
>>>>>>> 7e4b61b3
                           {clocksi_static_tx_coord_sup, start_link, []},
                           permanent, 5000, supervisor, [clockSI_static_tx_coord_sup]},

    ClockSIiTxCoordSup =  {clocksi_interactive_tx_coord_sup,
			   {clocksi_interactive_tx_coord_sup, start_link, []},
			   permanent, 5000, supervisor,
			   [clockSI_interactive_tx_coord_sup]},
    
    ClockSIReadSup = {clocksi_readitem_sup,
    		      {clocksi_readitem_sup, start_link, []},
    		      permanent, 5000, supervisor,
    		      [clocksi_readitem_sup]},
<<<<<<< HEAD
        
=======
    
>>>>>>> 7e4b61b3
    MaterializerMaster = {materializer_vnode_master,
                          {riak_core_vnode_master,  start_link,
                           [materializer_vnode]},
                          permanent, 5000, worker, [riak_core_vnode_master]},
<<<<<<< HEAD
    
    InterDcSenderSup = {inter_dc_communication_sender_fsm_sup,
			{inter_dc_communication_sender_fsm_sup, start_link, []},
			permanent, 5000, supervisor,
			[inter_dc_communication_sender_fsm_sup]},
=======

    ZMQContextManager = ?CHILD(zmq_context, worker, []),
    InterDcPub = ?CHILD(inter_dc_pub, worker, []),
    InterDcSub = ?CHILD(inter_dc_sub, worker, []),
    InterDcSubVnode = ?VNODE(inter_dc_sub_vnode_master, inter_dc_sub_vnode),
    InterDcDepVnode = ?VNODE(inter_dc_dep_vnode_master, inter_dc_dep_vnode),
    InterDcLogReaderQMaster = ?CHILD(inter_dc_log_reader_query, worker, []),
    InterDcLogReaderRMaster = ?CHILD(inter_dc_log_reader_response, worker, []),
    InterDcLogSenderMaster = ?VNODE(inter_dc_log_sender_vnode_master, inter_dc_log_sender_vnode),

>>>>>>> 7e4b61b3
    
    MetaDataManagerSup = {meta_data_manager_sup,
			  {meta_data_manager_sup, start_link, [stable]},
			  permanent, 5000, supervisor,
			  [meta_data_manager_sup]},

    MetaDataSenderSup = {meta_data_sender_sup,
			  {meta_data_sender_sup, start_link, [stable_time_functions:export_funcs_and_vals()]},
			  permanent, 5000, supervisor,
			  [meta_data_sender_sup]},
<<<<<<< HEAD
    
    %% InterDcManager = {inter_dc_manager,
    %% 		      {inter_dc_manager, start_link, []},
    %% 		      permanent, 5000, worker, [inter_dc_manager]},
=======

>>>>>>> 7e4b61b3

    {ok,
     {{one_for_one, 5, 10},
      [LoggingMaster,
       ClockSIMaster,
       %% DataMaster,
       ClockSIsTxCoordSup,
       ClockSIiTxCoordSup,
       ClockSIReadSup,
<<<<<<< HEAD
       InterDcRepMaster,
       InterDcRecvrMaster,
       %% InterDcManager,
       MetaDataManagerSup,
       MetaDataSenderSup,
       InterDcSenderSup,
       MaterializerMaster]}}.
=======
       MaterializerMaster,
       ZMQContextManager,
       InterDcPub,
       InterDcSub,
       InterDcSubVnode,
       InterDcDepVnode,
       InterDcLogReaderQMaster,
       InterDcLogReaderRMaster,
       InterDcLogSenderMaster,
       MetaDataManagerSup,
       MetaDataSenderSup]}}.
>>>>>>> 7e4b61b3
<|MERGE_RESOLUTION|>--- conflicted
+++ resolved
@@ -22,19 +22,16 @@
 -behaviour(supervisor).
 
 %% API
-<<<<<<< HEAD
--export([start_link/0,
-	 start_rep/1,
-	 stop_rep/0,
-	 start_cross_dc_read_communication_recvr/1,
-	 start_collect_sent/0,
-	 start_safe_time_sender/0,
-	 start_ext_read_connection/0,
-	 start_senders/0,
-	 start_recvrs/4]).
-=======
--export([start_link/0]).
->>>>>>> 7e4b61b3
+-export([start_link/0
+	 %% start_rep/1,
+	 %% stop_rep/0,
+	 %% start_cross_dc_read_communication_recvr/1,
+	 %% start_collect_sent/0,
+	 %% start_safe_time_sender/0,
+	 %% start_ext_read_connection/0,
+	 %% start_senders/0,
+	 %% start_recvrs/4
+	]).
 
 %% Supervisor callbacks
 -export([init/1]).
@@ -47,95 +44,88 @@
 %% API functions
 %% ===================================================================
 
-start_link() ->
-    supervisor:start_link({local, ?MODULE}, ?MODULE, []).
-<<<<<<< HEAD
+%% start_link() ->
+%%     supervisor:start_link({local, ?MODULE}, ?MODULE, []).
 
-%% @doc: start_rep(Port) - starts a server managed by Pid which listens for 
-%% incomming tcp connection on port Port. Server receives updates to replicate 
-%% from other DCs 
-start_rep({Id,{DcIp,Ports}}) ->
-    lager:info("Starting sup inter dc recvr..."),
-    inter_dc_manager:start_receiver({Id,{DcIp,hd(Ports)}}),
-    supervisor:start_child(?MODULE, {inter_dc_communication_sup,
-                    {inter_dc_communication_sup, start_link, [self(),Ports]},
-				     permanent, 5000, supervisor, [inter_dc_communication_sup]}),
-    ListPorts = lists:foldl(fun(Port,Acc) ->
-				    receive
-					ready ->
-					    Acc ++ [{DcIp,Port}]
-				    end
-			    end, [], Ports),
-    lager:info("Done starting sup inter dc recvr..."),
-    {ok, ListPorts}.
+%% %% @doc: start_rep(Port) - starts a server managed by Pid which listens for 
+%% %% incomming tcp connection on port Port. Server receives updates to replicate 
+%% %% from other DCs 
+%% start_rep({Id,{DcIp,Ports}}) ->
+%%     lager:info("Starting sup inter dc recvr..."),
+%%     inter_dc_manager:start_receiver({Id,{DcIp,hd(Ports)}}),
+%%     supervisor:start_child(?MODULE, {inter_dc_communication_sup,
+%%                     {inter_dc_communication_sup, start_link, [self(),Ports]},
+%% 				     permanent, 5000, supervisor, [inter_dc_communication_sup]}),
+%%     ListPorts = lists:foldl(fun(Port,Acc) ->
+%% 				    receive
+%% 					ready ->
+%% 					    Acc ++ [{DcIp,Port}]
+%% 				    end
+%% 			    end, [], Ports),
+%%     lager:info("Done starting sup inter dc recvr..."),
+%%     {ok, ListPorts}.
 
+%% start_cross_dc_read_communication_recvr({Id,{DcIp,Port}}) ->
+%%     lager:info("Starting sup cross read dc recvr..."),
+%%     inter_dc_manager:start_read_receiver({Id,{DcIp,Port}}),
+%%     supervisor:start_child(?MODULE, {cross_dc_read_communication_sup,
+%%                     {cross_dc_read_communication_sup, start_link, [Port]},
+%% 				     permanent, 5000, supervisor, [cross_dc_read_communication_sup]}),
+%%     {ok, {DcIp,Port}}.
 
-start_cross_dc_read_communication_recvr({Id,{DcIp,Port}}) ->
-    lager:info("Starting sup cross read dc recvr..."),
-    inter_dc_manager:start_read_receiver({Id,{DcIp,Port}}),
-    supervisor:start_child(?MODULE, {cross_dc_read_communication_sup,
-                    {cross_dc_read_communication_sup, start_link, [Port]},
-				     permanent, 5000, supervisor, [cross_dc_read_communication_sup]}),
-    {ok, {DcIp,Port}}.
+%% start_safe_time_sender() ->
+%%     lager:info("Starting safe time sender..."),
+%%     supervisor:start_child(?MODULE, {inter_dc_safe_send_sup,
+%%                     {inter_dc_safe_send_sup, start_link, []},
+%% 				     permanent, 5000, supervisor, [inter_dc_safe_send_sup]}),
+%%     ok.
 
+%% start_collect_sent() ->
+%%     DCs = inter_dc_manager:get_dcs(),
+%%     lager:info("Starting sup collect sent..."),
+%%     supervisor:start_child(?MODULE, {collect_sent_time_sup,
+%% 				     {collect_sent_time_sup, start_link, [DCs,0]},
+%% 				     permanent, 5000, supervisor, [collect_sent_time_sup]}),
+%%     ok.
 
-start_safe_time_sender() ->
-    lager:info("Starting safe time sender..."),
-    supervisor:start_child(?MODULE, {inter_dc_safe_send_sup,
-                    {inter_dc_safe_send_sup, start_link, []},
-				     permanent, 5000, supervisor, [inter_dc_safe_send_sup]}),
-    ok.
+%% start_ext_read_connection() ->
+%%     DCs = inter_dc_manager:get_read_dcs(),
+%%     lager:info("Starting external read connection..."),
+%%     supervisor:start_child(?MODULE, {ext_read_connection_sup,
+%% 				     {ext_read_connection_sup, start_link, [DCs]},
+%% 				     permanent, 5000, supervisor, [ext_read_connection_sup]}),
+%%     ok.
 
-start_collect_sent() ->
-    DCs = inter_dc_manager:get_dcs(),
-    lager:info("Starting sup collect sent..."),
-    supervisor:start_child(?MODULE, {collect_sent_time_sup,
-				     {collect_sent_time_sup, start_link, [DCs,0]},
-				     permanent, 5000, supervisor, [collect_sent_time_sup]}),
-    ok.
+%% start_senders() ->
+%%     start_collect_sent(),
+%%     start_safe_time_sender(),
+%%     start_ext_read_connection(),
+%%     ok.
 
-
-start_ext_read_connection() ->
-    DCs = inter_dc_manager:get_read_dcs(),
-    lager:info("Starting external read connection..."),
-    supervisor:start_child(?MODULE, {ext_read_connection_sup,
-				     {ext_read_connection_sup, start_link, [DCs]},
-				     permanent, 5000, supervisor, [ext_read_connection_sup]}),
-    ok.
-
-
-start_senders() ->
-    start_collect_sent(),
-    start_safe_time_sender(),
-    start_ext_read_connection(),
-    ok.
-
-start_recvrs(AddrType, Id, RecvrPorts, ReadPort) ->
-    Ip = my_ip(AddrType),
-    RepPorts = start_rep({Id,{Ip, RecvrPorts}}),
-    start_cross_dc_read_communication_recvr({Id,{Ip, ReadPort}}),
-    {ok,RepPorts,{Ip,ReadPort}}.
+%% start_recvrs(AddrType, Id, RecvrPorts, ReadPort) ->
+%%     Ip = my_ip(AddrType),
+%%     RepPorts = start_rep({Id,{Ip, RecvrPorts}}),
+%%     start_cross_dc_read_communication_recvr({Id,{Ip, ReadPort}}),
+%%     {ok,RepPorts,{Ip,ReadPort}}.
     
 
-my_ip(internet) ->
-    {ok, List} = inet:getif(),
-    {Ip, _, _} = hd(List),
-    list_to_atom(inet_parse:ntoa(Ip));
-my_ip(local) ->
-    {ok, List} = inet:getif(),
-    {Ip, _, _} = lists:last(List),
-    list_to_atom(inet_parse:ntoa(Ip)).
+%% my_ip(internet) ->
+%%     {ok, List} = inet:getif(),
+%%     {Ip, _, _} = hd(List),
+%%     list_to_atom(inet_parse:ntoa(Ip));
+%% my_ip(local) ->
+%%     {ok, List} = inet:getif(),
+%%     {Ip, _, _} = lists:last(List),
+%%     list_to_atom(inet_parse:ntoa(Ip)).
 
-stop_rep() ->
-    ok = supervisor:terminate_child(inter_dc_communication_sup, inter_dc_communication_recvr),
-    _ = supervisor:delete_child(inter_dc_communication_sup, inter_dc_communication_recvr),
-    ok = supervisor:terminate_child(inter_dc_communication_sup, inter_dc_communication_fsm_sup),
-    _ = supervisor:delete_child(inter_dc_communication_sup, inter_dc_communication_fsm_sup),
-    ok = supervisor:terminate_child(?MODULE, inter_dc_communication_sup),
-    _ = supervisor:delete_child(?MODULE, inter_dc_communication_sup),
-    ok.
-=======
->>>>>>> 7e4b61b3
+%% stop_rep() ->
+%%     ok = supervisor:terminate_child(inter_dc_communication_sup, inter_dc_communication_recvr),
+%%     _ = supervisor:delete_child(inter_dc_communication_sup, inter_dc_communication_recvr),
+%%     ok = supervisor:terminate_child(inter_dc_communication_sup, inter_dc_communication_fsm_sup),
+%%     _ = supervisor:delete_child(inter_dc_communication_sup, inter_dc_communication_fsm_sup),
+%%     ok = supervisor:terminate_child(?MODULE, inter_dc_communication_sup),
+%%     _ = supervisor:delete_child(?MODULE, inter_dc_communication_sup),
+%%     ok.
     
 %% ===================================================================
 %% Supervisor callbacks
@@ -145,31 +135,12 @@
     LoggingMaster = {logging_vnode_master,
                      {riak_core_vnode_master, start_link, [logging_vnode]},
                      permanent, 5000, worker, [riak_core_vnode_master]},
-<<<<<<< HEAD
-    
-    ClockSIMaster = {clocksi_vnode_master,
-		     {riak_core_vnode_master, start_link, [clocksi_vnode]},
-		     permanent, 5000, worker, [riak_core_vnode_master]},
-    
-    InterDcRepMaster = {inter_dc_repl_vnode_master,
-                        {riak_core_vnode_master, start_link,
-                         [inter_dc_repl_vnode]},
-                        permanent, 5000, worker, [riak_core_vnode_master]},
-
-    InterDcRecvrMaster = {inter_dc_recvr_vnode_master,
-			  {riak_core_vnode_master, start_link,
-			   [inter_dc_recvr_vnode]},
-			  permanent, 5000, worker, [riak_core_vnode_master]},
-
-    ClockSIsTxCoordSup =  {clocksi_static_tx_coord_sup,
-=======
 
     ClockSIMaster = { clocksi_vnode_master,
                       {riak_core_vnode_master, start_link, [clocksi_vnode]},
                       permanent, 5000, worker, [riak_core_vnode_master]},
 
     ClockSIsTxCoordSup =  { clocksi_static_tx_coord_sup,
->>>>>>> 7e4b61b3
                            {clocksi_static_tx_coord_sup, start_link, []},
                            permanent, 5000, supervisor, [clockSI_static_tx_coord_sup]},
 
@@ -182,22 +153,10 @@
     		      {clocksi_readitem_sup, start_link, []},
     		      permanent, 5000, supervisor,
     		      [clocksi_readitem_sup]},
-<<<<<<< HEAD
-        
-=======
-    
->>>>>>> 7e4b61b3
     MaterializerMaster = {materializer_vnode_master,
                           {riak_core_vnode_master,  start_link,
                            [materializer_vnode]},
                           permanent, 5000, worker, [riak_core_vnode_master]},
-<<<<<<< HEAD
-    
-    InterDcSenderSup = {inter_dc_communication_sender_fsm_sup,
-			{inter_dc_communication_sender_fsm_sup, start_link, []},
-			permanent, 5000, supervisor,
-			[inter_dc_communication_sender_fsm_sup]},
-=======
 
     ZMQContextManager = ?CHILD(zmq_context, worker, []),
     InterDcPub = ?CHILD(inter_dc_pub, worker, []),
@@ -208,8 +167,6 @@
     InterDcLogReaderRMaster = ?CHILD(inter_dc_log_reader_response, worker, []),
     InterDcLogSenderMaster = ?VNODE(inter_dc_log_sender_vnode_master, inter_dc_log_sender_vnode),
 
->>>>>>> 7e4b61b3
-    
     MetaDataManagerSup = {meta_data_manager_sup,
 			  {meta_data_manager_sup, start_link, [stable]},
 			  permanent, 5000, supervisor,
@@ -219,15 +176,6 @@
 			  {meta_data_sender_sup, start_link, [stable_time_functions:export_funcs_and_vals()]},
 			  permanent, 5000, supervisor,
 			  [meta_data_sender_sup]},
-<<<<<<< HEAD
-    
-    %% InterDcManager = {inter_dc_manager,
-    %% 		      {inter_dc_manager, start_link, []},
-    %% 		      permanent, 5000, worker, [inter_dc_manager]},
-=======
-
->>>>>>> 7e4b61b3
-
     {ok,
      {{one_for_one, 5, 10},
       [LoggingMaster,
@@ -236,15 +184,6 @@
        ClockSIsTxCoordSup,
        ClockSIiTxCoordSup,
        ClockSIReadSup,
-<<<<<<< HEAD
-       InterDcRepMaster,
-       InterDcRecvrMaster,
-       %% InterDcManager,
-       MetaDataManagerSup,
-       MetaDataSenderSup,
-       InterDcSenderSup,
-       MaterializerMaster]}}.
-=======
        MaterializerMaster,
        ZMQContextManager,
        InterDcPub,
@@ -255,5 +194,4 @@
        InterDcLogReaderRMaster,
        InterDcLogSenderMaster,
        MetaDataManagerSup,
-       MetaDataSenderSup]}}.
->>>>>>> 7e4b61b3
+       MetaDataSenderSup]}}.