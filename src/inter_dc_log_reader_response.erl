%% -------------------------------------------------------------------
%%
%% Copyright (c) 2014 SyncFree Consortium.  All Rights Reserved.
%%
%% This file is provided to you under the Apache License,
%% Version 2.0 (the "License"); you may not use this file
%% except in compliance with the License.  You may obtain
%% a copy of the License at
%%
%%   http://www.apache.org/licenses/LICENSE-2.0
%%
%% Unless required by applicable law or agreed to in writing,
%% software distributed under the License is distributed on an
%% "AS IS" BASIS, WITHOUT WARRANTIES OR CONDITIONS OF ANY
%% KIND, either express or implied.  See the License for the
%% specific language governing permissions and limitations
%% under the License.
%%
%% -------------------------------------------------------------------

%% Log reader reads all transactions in the log that happened between the defined

-module(inter_dc_log_reader_response).
-behaviour(gen_server).
-include("antidote.hrl").
-include("inter_dc_repl.hrl").

%% API
-export([
  get_address/0,
  get_address_list/0]).

%% Server methods
-export([
  init/1,
  start_link/0,
  handle_call/3,
  handle_cast/2,
  handle_info/2,
  terminate/2,
  code_change/3]).

%% State
-record(state, {socket, id, next}). %% socket :: erlzmq_socket()

%%%% API --------------------------------------------------------------------+

%% Fetch the local address of a log_reader socket.
-spec get_address() -> socket_address().
get_address() ->
  {ok, List} = inet:getif(),
  {Ip, _, _} = hd(List),
  {ok, Port} = application:get_env(antidote, logreader_port),
  {Ip, Port}.

-spec get_address_list() -> {[partition_id()],[socket_address()]}.
get_address_list() ->
    PartitionList = dc_utilities:get_my_partitions(),
    {ok, List} = inet:getif(),
    {ok, Port} = application:get_env(antidote, logreader_port),
    AddressList = [{Ip1,Port} || {Ip1, _, _} <- List, Ip1 /= {127, 0, 0, 1}],
    {PartitionList, AddressList}.

%%%% Server methods ---------------------------------------------------------+

start_link() -> gen_server:start_link({local, ?MODULE}, ?MODULE, [], []).

init([]) ->
    {_, Port} = get_address(),
    Socket = zmq_utils:create_bind_socket(xrep, true, Port),
    _Res = random:seed(dc_utilities:now()),
    lager:info("Log reader started on port ~p", [Port]),
    {ok, #state{socket = Socket,next=getid}}.

%% Handle the remote request
<<<<<<< HEAD
handle_info({zmq, Socket, BinaryMsg, _Flags}, State) ->
  %% Decode the message
  Msg = binary_to_term(BinaryMsg),
  %% Create a response
  Response = case Msg of
    {read_log, Partition, From, To} -> {{dc_meta_data_utilities:get_my_dc_id(), Partition}, get_entries(Partition, From, To)};
    {is_up} -> {ok};
    _ -> {error, bad_request}
  end,
  %% Send the response using the same socket .
  %% (yes, that's how it works in ZeroMQ - the socket holds the context of the last sent request)
  ok = erlzmq:send(Socket, term_to_binary(Response)),
  {noreply, State}.
=======
handle_info({zmq, _Socket, Id, [rcvmore]}, State=#state{next=getid}) ->
    {noreply, State#state{next = blankmsg, id=Id}};
handle_info({zmq, _Socket, <<>>, [rcvmore]}, State=#state{next=blankmsg}) ->
    {noreply, State#state{next=getmsg}};
handle_info({zmq, Socket, BinaryMsg, Flags}, State=#state{id=Id,next=getmsg}) ->
    %% Decode the message
    lager:info("got the followoing ~p and ~p and ~p", [Socket,BinaryMsg,Flags]),
    Msg = binary_to_term(BinaryMsg),
    lager:info("got msg ~p in log reader resp", [Msg]),
    %% Create a response
    case Msg of
	{read_log, Partition, From, To} ->
	    ok = log_response_reader:get_entries(Partition,From,To,Id);
	{is_up} ->
	    ok = send_response({ok}, Id, Socket);
	_ ->
	    ok = send_response({error, bad_request}, Id, Socket)
    end,
    {noreply, State#state{next=getid}};
handle_info(Info, State) ->
    lager:info("got weird info ~p", [Info]),
    {noreply, State}.
>>>>>>> 7ca8f6d9

handle_call(_Request, _From, State) -> {noreply, State}.
terminate(_Reason, State) -> erlzmq:close(State#state.socket).

handle_cast({read_log_response, Response, Partition, Id}, State=#state{socket = Socket}) ->
    send_response({{dc_meta_data_utilities:get_my_dc_id(),Partition},Response},Id,Socket),
    {noreply, State};

handle_cast(_Request, State) -> {noreply, State}.

code_change(_OldVsn, State, _Extra) -> {ok, State}.

%%%%%%%%%%%%%%%%%%%%%%%%%

<<<<<<< HEAD
%%-spec get_entries(partition_id(), log_opid(), log_opid()) -> [#interdc_txn{}].
-spec get_entries(non_neg_integer(),non_neg_integer(),non_neg_integer()) -> [].
get_entries(Partition, From, To) ->
  Logs = log_read_range(Partition, node(), From, To),
  Asm = log_txn_assembler:new_state(),
  {OpLists, _} = log_txn_assembler:process_all(Logs, Asm),
  Txns = lists:map(fun(TxnOps) -> inter_dc_txn:from_ops(TxnOps, Partition, none) end, OpLists),
  %% This is done in order to ensure that we only send the transactions we committed.
  %% We can remove this once the read_log_range is reimplemented.
  lists:filter(fun inter_dc_txn:is_local/1, Txns).

%% TODO: reimplement this method efficiently once the log provides efficient access by partition and DC (Santiago, here!)
%% TODO: also fix the method to provide complete snapshots if the log was trimmed
-spec log_read_range(partition_id(), node(), log_opid(), log_opid()) -> [#operation{}].
log_read_range(Partition, Node, From, To) ->
  {ok, RawOpList} = logging_vnode:read({Partition, Node}, [Partition]),
  OpList = lists:map(fun({_Partition, Op}) -> Op end, RawOpList),
  filter_operations(OpList, From, To).

-spec filter_operations([#operation{}], log_opid(), log_opid()) -> [#operation{}].
filter_operations(Ops, Min, Max) ->
  F = fun(Op) ->
    Num = Op#operation.op_number#op_number.local,
    (Num >= Min) and (Max >= Num)
  end,
  lists:filter(F, Ops).
=======
send_response(Response, Id, Socket) ->
    BinaryResponse = term_to_binary(Response),
    ok = erlzmq:send(Socket, Id, [sndmore]),
    ok = erlzmq:send(Socket, <<>>, [sndmore]),
    ok = erlzmq:send(Socket, BinaryResponse).

>>>>>>> 7ca8f6d9
<|MERGE_RESOLUTION|>--- conflicted
+++ resolved
@@ -73,21 +73,6 @@
     {ok, #state{socket = Socket,next=getid}}.
 
 %% Handle the remote request
-<<<<<<< HEAD
-handle_info({zmq, Socket, BinaryMsg, _Flags}, State) ->
-  %% Decode the message
-  Msg = binary_to_term(BinaryMsg),
-  %% Create a response
-  Response = case Msg of
-    {read_log, Partition, From, To} -> {{dc_meta_data_utilities:get_my_dc_id(), Partition}, get_entries(Partition, From, To)};
-    {is_up} -> {ok};
-    _ -> {error, bad_request}
-  end,
-  %% Send the response using the same socket .
-  %% (yes, that's how it works in ZeroMQ - the socket holds the context of the last sent request)
-  ok = erlzmq:send(Socket, term_to_binary(Response)),
-  {noreply, State}.
-=======
 handle_info({zmq, _Socket, Id, [rcvmore]}, State=#state{next=getid}) ->
     {noreply, State#state{next = blankmsg, id=Id}};
 handle_info({zmq, _Socket, <<>>, [rcvmore]}, State=#state{next=blankmsg}) ->
@@ -110,7 +95,6 @@
 handle_info(Info, State) ->
     lager:info("got weird info ~p", [Info]),
     {noreply, State}.
->>>>>>> 7ca8f6d9
 
 handle_call(_Request, _From, State) -> {noreply, State}.
 terminate(_Reason, State) -> erlzmq:close(State#state.socket).
@@ -125,38 +109,9 @@
 
 %%%%%%%%%%%%%%%%%%%%%%%%%
 
-<<<<<<< HEAD
-%%-spec get_entries(partition_id(), log_opid(), log_opid()) -> [#interdc_txn{}].
--spec get_entries(non_neg_integer(),non_neg_integer(),non_neg_integer()) -> [].
-get_entries(Partition, From, To) ->
-  Logs = log_read_range(Partition, node(), From, To),
-  Asm = log_txn_assembler:new_state(),
-  {OpLists, _} = log_txn_assembler:process_all(Logs, Asm),
-  Txns = lists:map(fun(TxnOps) -> inter_dc_txn:from_ops(TxnOps, Partition, none) end, OpLists),
-  %% This is done in order to ensure that we only send the transactions we committed.
-  %% We can remove this once the read_log_range is reimplemented.
-  lists:filter(fun inter_dc_txn:is_local/1, Txns).
-
-%% TODO: reimplement this method efficiently once the log provides efficient access by partition and DC (Santiago, here!)
-%% TODO: also fix the method to provide complete snapshots if the log was trimmed
--spec log_read_range(partition_id(), node(), log_opid(), log_opid()) -> [#operation{}].
-log_read_range(Partition, Node, From, To) ->
-  {ok, RawOpList} = logging_vnode:read({Partition, Node}, [Partition]),
-  OpList = lists:map(fun({_Partition, Op}) -> Op end, RawOpList),
-  filter_operations(OpList, From, To).
-
--spec filter_operations([#operation{}], log_opid(), log_opid()) -> [#operation{}].
-filter_operations(Ops, Min, Max) ->
-  F = fun(Op) ->
-    Num = Op#operation.op_number#op_number.local,
-    (Num >= Min) and (Max >= Num)
-  end,
-  lists:filter(F, Ops).
-=======
 send_response(Response, Id, Socket) ->
     BinaryResponse = term_to_binary(Response),
     ok = erlzmq:send(Socket, Id, [sndmore]),
     ok = erlzmq:send(Socket, <<>>, [sndmore]),
     ok = erlzmq:send(Socket, BinaryResponse).
 
->>>>>>> 7ca8f6d9
