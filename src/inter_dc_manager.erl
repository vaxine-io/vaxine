%% -------------------------------------------------------------------
%%
%% Copyright (c) 2014 SyncFree Consortium.  All Rights Reserved.
%%
%% This file is provided to you under the Apache License,
%% Version 2.0 (the "License"); you may not use this file
%% except in compliance with the License.  You may obtain
%% a copy of the License at
%%
%%   http://www.apache.org/licenses/LICENSE-2.0
%%
%% Unless required by applicable law or agreed to in writing,
%% software distributed under the License is distributed on an
%% "AS IS" BASIS, WITHOUT WARRANTIES OR CONDITIONS OF ANY
%% KIND, either express or implied.  See the License for the
%% specific language governing permissions and limitations
%% under the License.
%%
%% -------------------------------------------------------------------
-module(inter_dc_manager).
-include("antidote.hrl").
-include("inter_dc_repl.hrl").

%% ===================================================================
%% Public API
%% ===================================================================

-export([
  get_descriptor/0,
  start_bg_processes/1,
  observe_dc/1,
  observe_dc_sync/1,
  observe/1,
  observe_dcs/1,
  observe_dcs_sync/1,
  forget_dc/1,
  forget_dcs/1]).

-spec get_descriptor() -> {ok, #descriptor{}}.
get_descriptor() ->
  %% Wait until all needed vnodes are spawned, so that the heartbeats are already being sent
  ok = dc_utilities:ensure_all_vnodes_running_master(inter_dc_log_sender_vnode_master),
  Nodes = dc_utilities:get_my_dc_nodes(),
  Publishers = lists:map(fun(Node) -> rpc:call(Node, inter_dc_pub, get_address_list, []) end, Nodes),
  LogReaders = lists:map(fun(Node) -> rpc:call(Node, inter_dc_log_reader_response, get_address_list, []) end, Nodes),
  {ok, #descriptor{
    dcid = dc_utilities:get_my_dc_id(),
    partition_num = dc_utilities:get_partitions_num(),
    publishers = Publishers,
    logreaders = LogReaders
  }}.

-spec observe_dc(#descriptor{}) -> ok | inter_dc_conn_err().
observe_dc(Desc = #descriptor{dcid = DCID, partition_num = PartitionsNumRemote, publishers = Publishers, logreaders = LogReaders}) ->
    PartitionsNumLocal = dc_utilities:get_partitions_num(),
    case PartitionsNumRemote == PartitionsNumLocal of
	false ->
	    lager:error("Cannot observe remote DC: partition number mismatch"),
	    {error, {partition_num_mismatch, PartitionsNumRemote, PartitionsNumLocal}};
	true ->
	    case DCID == dc_utilities:get_my_dc_id() of
		true -> ok;
		false ->
		    lager:info("Observing DC ~p", [DCID]),
		    dc_utilities:ensure_all_vnodes_running_master(inter_dc_log_sender_vnode_master),
		    %% Announce the new publisher addresses to all subscribers in this DC.
		    %% Equivalently, we could just pick one node in the DC and delegate all the subscription work to it.
		    %% But we want to balance the work, so all nodes take part in subscribing.
		    Nodes = dc_utilities:get_my_dc_nodes(),
		    connect_nodes(Nodes, DCID, LogReaders, Publishers, Desc)
	    end
    end.

<<<<<<< HEAD
=======
-spec connect_nodes([node()], dcid(), [socket_address()], [socket_address()], #descriptor{}) -> ok | {error, connection_error}.
connect_nodes([], _DCID, _LogReaders, _Publishers, _Desc) ->
    ok;
connect_nodes([Node|Rest], DCID, LogReaders, Publishers, Desc) ->
    case rpc:call(Node, inter_dc_log_reader_query, add_dc, [DCID, LogReaders], ?COMM_TIMEOUT) of
	ok ->
	    case rpc:call(Node, inter_dc_sub, add_dc, [DCID, Publishers], ?COMM_TIMEOUT) of
		ok ->
		    connect_nodes(Rest, DCID, LogReaders, Publishers, Desc);
		_ ->
		    lager:error("Unable to connect to publisher ~p", [DCID]),
		    ok = forget_dc(Desc),
		    {error, connection_error}
	    end;
	_ ->
	    lager:error("Unable to connect to log reader ~p", [DCID]),
	    ok = forget_dc(Desc),
	    {error, connection_error}
    end.

>>>>>>> 1f4aef87
-spec start_bg_processes(list()) -> ok.
start_bg_processes(Name) ->
    %% Start the meta-data senders
    Nodes = dc_utilities:get_my_dc_nodes(),
<<<<<<< HEAD
    lists:foreach(fun(Node) -> ok = rpc:call(Node, meta_data_sender, start, [Name]) end, Nodes),
    %% Start the timeers sending the heartbeats
    dc_utilities:bcast_vnode_sync(inter_dc_log_sender_vnode_master, {start_timer}),
    ok.

-spec observe_dc(#descriptor{}) -> ok.
observe_dc(#descriptor{dcid = DCID, partition_num = PartitionsNumRemote, publishers = Publishers, logreaders = LogReaders}) ->
  PartitionsNumLocal = dc_utilities:get_partitions_num(),
  case PartitionsNumRemote == PartitionsNumLocal of
    false ->
      lager:error("Cannot observe remote DC: partition number mismatch"),
      {error, {partition_num_mismatch, PartitionsNumRemote, PartitionsNumLocal}};
    true ->
      case DCID == dc_utilities:get_my_dc_id() of
        true -> ok;
        false ->
          lager:info("Observing DC ~p", [DCID]),
          dc_utilities:ensure_all_vnodes_running_master(inter_dc_log_sender_vnode_master),
          %% Announce the new publisher addresses to all subscribers in this DC.
          %% Equivalently, we could just pick one node in the DC and delegate all the subscription work to it.
          %% But we want to balance the work, so all nodes take part in subscribing.
          Nodes = dc_utilities:get_my_dc_nodes(),
          lists:foreach(fun(Node) -> ok = rpc:call(Node, inter_dc_log_reader_query, add_dc, [DCID, LogReaders]) end, Nodes),
          lists:foreach(fun(Node) -> ok = rpc:call(Node, inter_dc_sub, add_dc, [DCID, Publishers]) end, Nodes)
      end
  end.
=======
    ok = dc_utilities:ensure_all_vnodes_running_master(inter_dc_log_sender_vnode_master),
    ok = dc_utilities:ensure_all_vnodes_running_master(clocksi_vnode_master),
    lists:foreach(fun(Node) -> 
			  ok = rpc:call(Node, dc_utilities, check_registered, [meta_data_sender_sup]),
			  ok = rpc:call(Node, dc_utilities, check_registered, [meta_data_manager_sup]),
			  ok = rpc:call(Node, meta_data_sender, start, [Name]) end, Nodes),
    %% Start the timers sending the heartbeats
    lager:info("Starting heartbeat sender timers"),
    Responses = dc_utilities:bcast_vnode_sync(inter_dc_log_sender_vnode_master, {start_timer}),
    %% Be sure they all started ok, crash otherwise
    ok = lists:foreach(fun({_, ok}) ->
			       ok
		       end, Responses),
    lager:info("Starting read servers"),
    Responses2 = dc_utilities:bcast_vnode_sync(clocksi_vnode_master, {check_servers_ready}),
    %% Be sure they all started ok, crash otherwise
    ok = lists:foreach(fun({_, true}) ->
			       ok
		       end, Responses2),
    ok.
>>>>>>> 1f4aef87

-spec observe_dcs([#descriptor{}]) -> [ok | inter_dc_conn_err()].
observe_dcs(Descriptors) -> lists:map(fun observe_dc/1, Descriptors).

-spec observe_dcs_sync([#descriptor{}]) -> [ok | inter_dc_conn_err()].
observe_dcs_sync(Descriptors) ->
    {ok, SS} = vectorclock:get_stable_snapshot(),
    DCs = lists:map(fun(DC) ->
			    {observe_dc(DC), DC}
		    end, Descriptors),
    lists:foreach(fun({Res, #descriptor{dcid = DCID}}) ->
			  case Res of
			      ok ->
				  Value = vectorclock:get_clock_of_dc(DCID, SS),
				  wait_for_stable_snapshot(DCID, Value);
			      _ ->
				  ok
			  end
		  end, DCs),
    [Result1 || {Result1, _DC1} <- DCs].

-spec observe_dc_sync(#descriptor{}) -> ok | inter_dc_conn_err().
observe_dc_sync(Descriptor) ->
    [Res] = observe_dcs_sync([Descriptor]),
    Res.

-spec forget_dc(#descriptor{}) -> ok.
forget_dc(#descriptor{dcid = DCID}) ->
  case DCID == dc_utilities:get_my_dc_id() of
    true -> ok;
    false ->
      lager:info("Forgetting DC ~p", [DCID]),
      Nodes = dc_utilities:get_my_dc_nodes(),
      lists:foreach(fun(Node) -> ok = rpc:call(Node, inter_dc_log_reader_query, del_dc, [DCID]) end, Nodes),
      lists:foreach(fun(Node) -> ok = rpc:call(Node, inter_dc_sub, del_dc, [DCID]) end, Nodes)
  end.

-spec forget_dcs([#descriptor{}]) -> ok.
forget_dcs(Descriptors) -> lists:foreach(fun forget_dc/1, Descriptors).

%%%%%%%%%%%%%
%% Utils

observe(DcNodeAddress) ->
  {ok, Desc} = rpc:call(DcNodeAddress, inter_dc_manager, get_descriptor, []),
  observe_dc(Desc).

wait_for_stable_snapshot(DCID, MinValue) ->
  case DCID == dc_utilities:get_my_dc_id() of
    true -> ok;
    false ->
      {ok, SS} = vectorclock:get_stable_snapshot(),
      Value = vectorclock:get_clock_of_dc(DCID, SS),
      case Value > MinValue of
        true ->
          lager:info("Connected to DC ~p", [DCID]),
          ok;
        false ->
          lager:info("Waiting for DC ~p", [DCID]),
          timer:sleep(1000),
          wait_for_stable_snapshot(DCID, MinValue)
      end
  end.<|MERGE_RESOLUTION|>--- conflicted
+++ resolved
@@ -71,8 +71,6 @@
 	    end
     end.
 
-<<<<<<< HEAD
-=======
 -spec connect_nodes([node()], dcid(), [socket_address()], [socket_address()], #descriptor{}) -> ok | {error, connection_error}.
 connect_nodes([], _DCID, _LogReaders, _Publishers, _Desc) ->
     ok;
@@ -93,39 +91,10 @@
 	    {error, connection_error}
     end.
 
->>>>>>> 1f4aef87
 -spec start_bg_processes(list()) -> ok.
 start_bg_processes(Name) ->
     %% Start the meta-data senders
     Nodes = dc_utilities:get_my_dc_nodes(),
-<<<<<<< HEAD
-    lists:foreach(fun(Node) -> ok = rpc:call(Node, meta_data_sender, start, [Name]) end, Nodes),
-    %% Start the timeers sending the heartbeats
-    dc_utilities:bcast_vnode_sync(inter_dc_log_sender_vnode_master, {start_timer}),
-    ok.
-
--spec observe_dc(#descriptor{}) -> ok.
-observe_dc(#descriptor{dcid = DCID, partition_num = PartitionsNumRemote, publishers = Publishers, logreaders = LogReaders}) ->
-  PartitionsNumLocal = dc_utilities:get_partitions_num(),
-  case PartitionsNumRemote == PartitionsNumLocal of
-    false ->
-      lager:error("Cannot observe remote DC: partition number mismatch"),
-      {error, {partition_num_mismatch, PartitionsNumRemote, PartitionsNumLocal}};
-    true ->
-      case DCID == dc_utilities:get_my_dc_id() of
-        true -> ok;
-        false ->
-          lager:info("Observing DC ~p", [DCID]),
-          dc_utilities:ensure_all_vnodes_running_master(inter_dc_log_sender_vnode_master),
-          %% Announce the new publisher addresses to all subscribers in this DC.
-          %% Equivalently, we could just pick one node in the DC and delegate all the subscription work to it.
-          %% But we want to balance the work, so all nodes take part in subscribing.
-          Nodes = dc_utilities:get_my_dc_nodes(),
-          lists:foreach(fun(Node) -> ok = rpc:call(Node, inter_dc_log_reader_query, add_dc, [DCID, LogReaders]) end, Nodes),
-          lists:foreach(fun(Node) -> ok = rpc:call(Node, inter_dc_sub, add_dc, [DCID, Publishers]) end, Nodes)
-      end
-  end.
-=======
     ok = dc_utilities:ensure_all_vnodes_running_master(inter_dc_log_sender_vnode_master),
     ok = dc_utilities:ensure_all_vnodes_running_master(clocksi_vnode_master),
     lists:foreach(fun(Node) -> 
@@ -146,7 +115,6 @@
 			       ok
 		       end, Responses2),
     ok.
->>>>>>> 1f4aef87
 
 -spec observe_dcs([#descriptor{}]) -> [ok | inter_dc_conn_err()].
 observe_dcs(Descriptors) -> lists:map(fun observe_dc/1, Descriptors).
