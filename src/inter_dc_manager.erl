--- conflicted
+++ resolved
@@ -50,7 +50,6 @@
     logreaders = LogReaders
   }}.
 
-<<<<<<< HEAD
 -spec observe_dc(#descriptor{}) -> ok | inter_dc_conn_err().
 observe_dc(Desc = #descriptor{dcid = DCID, partition_num = PartitionsNumRemote, publishers = Publishers, logreaders = LogReaders}) ->
     PartitionsNumLocal = dc_utilities:get_partitions_num(),
@@ -92,8 +91,6 @@
 	    {error, connection_error}
     end.
 
-=======
->>>>>>> 6a7ae81b
 -spec start_bg_processes(list()) -> ok.
 start_bg_processes(Name) ->
     %% Start the meta-data senders
