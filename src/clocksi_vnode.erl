--- conflicted
+++ resolved
@@ -161,21 +161,13 @@
                                 _ ->
                                     List ++ Acc
                             end
-                                    end,
+                        end,
                             [], [{Key1, List1} | Rest1])
                 end,
     {ok, ActiveTxs}.
 
-<<<<<<< HEAD
-get_min_prepared(Partition) ->
-    riak_core_vnode_master:sync_command({Partition, node()},
-        get_min_prepared,
-        clocksi_vnode_master,
-        infinity).
-=======
 send_min_prepared(Partition) ->
     dc_utilities:call_local_vnode(Partition, clocksi_vnode_master, {send_min_prepared}).
->>>>>>> 99cec8d8
 
 %% @doc Sends a prepare request to a Node involved in a tx identified by TxId
 prepare(ListofNodes, TxId) ->
@@ -308,17 +300,11 @@
              end,
     {reply, Result, SD0};
 
-<<<<<<< HEAD
-handle_command(get_min_prepared, _Sender,
-  State = #state{prepared_dict = PreparedDict}) ->
-    {reply, get_min_prep(PreparedDict), State};
-=======
 handle_command({send_min_prepared}, _Sender,
 	       State = #state{partition = Partition, prepared_dict = PreparedDict}) ->
     {ok, Time} = get_min_prep(PreparedDict),
     dc_utilities:call_local_vnode(Partition, logging_vnode_master, {send_min_prepared, Time}),
     {noreply, State};
->>>>>>> 99cec8d8
 
 handle_command({check_servers_ready}, _Sender, SD0 = #state{partition = Partition, read_servers = Serv}) ->
     loop_until_started(Partition, Serv),
