%% -------------------------------------------------------------------
%%
%% Copyright (c) 2014 SyncFree Consortium.  All Rights Reserved.
%%
%% This file is provided to you under the Apache License,
%% Version 2.0 (the "License"); you may not use this file
%% except in compliance with the License.  You may obtain
%% a copy of the License at
%%
%%   http://www.apache.org/licenses/LICENSE-2.0
%%
%% Unless required by applicable law or agreed to in writing,
%% software distributed under the License is distributed on an
%% "AS IS" BASIS, WITHOUT WARRANTIES OR CONDITIONS OF ANY
%% KIND, either express or implied.  See the License for the
%% specific language governing permissions and limitations
%% under the License.
%%
%% -------------------------------------------------------------------
-module(clocksi_vnode).
-behaviour(riak_core_vnode).

-include("antidote.hrl").
-include_lib("eunit/include/eunit.hrl").

-export([start_vnode/1,
         read_data_item/6,
	 get_min_prepared/1,
	 read_data_item_external/5,
	 read_data_item/7,
	 get_cache_name/2,
	 get_active_txns_key/3,
	 get_active_txns/2,
	 get_active_txns_call/1,
         prepare/2,
         commit/3,
         single_commit/2,
         single_commit_sync/2,
         abort/2,
         now_microsec/1,
         init/1,
         terminate/2,
         handle_command/3,
         is_empty/1,
         delete/1,
	 check_tables_ready/0,
         handle_handoff_command/3,
         handoff_starting/2,
         handoff_cancelled/1,
         handoff_finished/2,
         handle_handoff_data/2,
         encode_handoff_item/2,
         handle_coverage/4,
         handle_exit/3]).

-ignore_xref([start_vnode/1]).

%%---------------------------------------------------------------------
%% @doc Data Type: state
%%      where:
%%          partition: the partition that the vnode is responsible for.
%%          prepared_tx: the prepared txn for each key. Note that for
%%              each key, there can be at most one prepared txn in any
%%              time.
%%          committed_tx: the transaction id of the last committed
%%              transaction for each key.
%%          downstream_set: a list of the downstream operations that the
%%              transactions generate.
%%          write_set: a list of the write sets that the transactions
%%              generate.
%%----------------------------------------------------------------------
-record(state, {partition :: partition_id(),
    prepared_tx :: cache_id(),
    committed_tx :: cache_id(),
    read_servers :: non_neg_integer(),
    prepared_dict :: list()}).

%%%===================================================================
%%% API
%%%===================================================================

start_vnode(I) ->
    riak_core_vnode_master:get_vnode_pid(I, ?MODULE).

%% @doc Sends a read request to the Node that is responsible for the Key
%%      this does not actually touch the vnode, instead reads directly
%%      from the ets table to allow for concurrency
read_data_item(Node, TxId, Key, Type, Updates, ExternalSnapshots, IsLocal) ->
    Result = case lists:keyfind(Key, 1, ExternalSnapshots) of
		 {Key, Snapshot} ->
		     {ok, Snapshot};
		 false ->
		     clocksi_readitem_fsm:read_data_item(Node,Key,Type,TxId,IsLocal,
							 replication_check:is_replicated_here(Key))
	     end,
    case Result of
	{ok, SS} ->
	    Updates1=clocksi_readitem_fsm:reverse_write_set_to_updates(TxId,Updates,Key,ExternalSnapshots),
            %% Updates2 = reverse_and_filter_updates_per_key(Updates1, Key),
	    Snapshot2=clocksi_materializer:materialize_eager
			(Type, SS, Updates1),
	    {ok, SS, Snapshot2};
        {error, Reason} ->
            {error, Reason}
    end.

get_active_txns_call(Partition) ->
    riak_core_vnode_master:sync_command({Partition,node()},
					{get_active_txns},
					clocksi_vnode_master,
					infinity).

read_data_item(Node, TxId, Key, Type, Updates, ExternalSnapshots) ->
    read_data_item(Node,TxId,Key,Type,Updates,ExternalSnapshots, local).

read_data_item_external(Node, TxId, Key, Type, Updates) ->
    read_data_item(Node,TxId,Key,Type,Updates,[],external).

%% @doc Return active transactions in prepare state with their preparetime for a given key
%% should be run from same physical node
get_active_txns_key(Key, Partition, TableName) ->
    case ets:info(TableName) of
        undefined ->
            riak_core_vnode_master:sync_command({Partition, node()},
                {get_active_txns, Key},
                clocksi_vnode_master,
                infinity);
        _ ->
            get_active_txns_key_internal(Key, TableName)
    end.

get_active_txns_key_internal(Key, TableName) ->
    ActiveTxs = case ets:lookup(TableName, Key) of
                    [] ->
                        [];
                    [{Key, List}] ->
                        List
                end,
    {ok, ActiveTxs}.

%% @doc Return active transactions in prepare state with their preparetime for all keys for this partition
%% should be run from same physical node
get_active_txns(Partition, TableName) ->
    case ets:info(TableName) of
        undefined ->
            riak_core_vnode_master:sync_command({Partition, node()},
                {get_active_txns},
                clocksi_vnode_master,
                infinity);
        _ ->
            get_active_txns_internal(TableName)
    end.

get_active_txns_internal(TableName) ->
    ActiveTxs = case ets:tab2list(TableName) of
                    [] ->
                        [];
                    [{Key1, List1} | Rest1] ->
                        lists:foldl(fun({_Key, List}, Acc) ->
                            case List of
                                [] ->
                                    Acc;
                                _ ->
                                    List ++ Acc
                            end
                        end,
                            [], [{Key1, List1} | Rest1])
                end,
    {ok, ActiveTxs}.

get_min_prepared(Partition) ->
    riak_core_vnode_master:sync_command({Partition, node()},
					get_min_prepared,
					clocksi_vnode_master,
					infinity).

%% @doc Sends a prepare request to a Node involved in a tx identified by TxId
prepare(ListofNodes, TxId) ->
    lists:foldl(fun({Node, WriteSet}, _Acc) ->
        riak_core_vnode_master:command(Node,
            {prepare, TxId, WriteSet},
            {fsm, undefined, self()},
            ?CLOCKSI_MASTER)
    end, ok, ListofNodes).


%% @doc Sends prepare+commit to a single partition
%%      Called by a Tx coordinator when the tx only
%%      affects one partition
single_commit([{Node, WriteSet}], TxId) ->
    riak_core_vnode_master:command(Node,
        {single_commit, TxId, WriteSet},
        {fsm, undefined, self()},
        ?CLOCKSI_MASTER).


single_commit_sync([{Node, WriteSet}], TxId) ->
    riak_core_vnode_master:sync_command(Node,
        {single_commit, TxId, WriteSet},
        ?CLOCKSI_MASTER).


%% @doc Sends a commit request to a Node involved in a tx identified by TxId
commit(ListofNodes, TxId, CommitTime) ->
    lists:foldl(fun({Node, WriteSet}, _Acc) ->
        riak_core_vnode_master:command(Node,
            {commit, TxId, CommitTime, WriteSet},
            {fsm, undefined, self()},
            ?CLOCKSI_MASTER)
    end, ok, ListofNodes).

%% @doc Sends a commit request to a Node involved in a tx identified by TxId
abort(ListofNodes, TxId) ->
    lists:foldl(fun({Node, WriteSet}, _Acc) ->
        riak_core_vnode_master:command(Node,
            {abort, TxId, WriteSet},
            {fsm, undefined, self()},
            ?CLOCKSI_MASTER)
    end, ok, ListofNodes).


get_cache_name(Partition, Base) ->
    list_to_atom(atom_to_list(node()) ++ atom_to_list(Base) ++ "-" ++ integer_to_list(Partition)).


%% @doc Initializes all data structures that vnode needs to track information
%%      the transactions it participates on.
init([Partition]) ->
    PreparedTx = open_table(Partition),
    CommittedTx = ets:new(committed_tx, [set]),
    Num = clocksi_readitem_fsm:start_read_servers(Partition, ?READ_CONCURRENCY),
    {ok, #state{partition = Partition,
        prepared_tx = PreparedTx,
        committed_tx = CommittedTx,
        read_servers = Num,
        prepared_dict = orddict:new()}}.

%% @doc The table holding the prepared transactions is shared with concurrent
%%      readers, so they can safely check if a key they are reading is being updated.
%%      This function checks whether or not all tables have been intialized or not yet.
%%      Returns true if the have, false otherwise.
check_tables_ready() ->
    {ok, CHBin} = riak_core_ring_manager:get_chash_bin(),
    PartitionList = chashbin:to_list(CHBin),
    check_table_ready(PartitionList).

check_table_ready([]) ->
    true;
check_table_ready([{Partition, Node} | Rest]) ->
    Result = riak_core_vnode_master:sync_command({Partition, Node},
        {check_tables_ready},
        ?CLOCKSI_MASTER,
        infinity),
    case Result of
        true ->
            check_table_ready(Rest);
        false ->
            false
    end.

open_table(Partition) ->
    case ets:info(get_cache_name(Partition, prepared)) of
	undefined ->
	    ets:new(get_cache_name(Partition, prepared),
		    [set, protected, named_table, ?TABLE_CONCURRENCY]);
	_ ->
<<<<<<< HEAD
	    timer:sleep(100),
=======
	    %% Other vnode hasn't finished closing tables
	    timer:sleep(100),
	    try
		ets:delete(get_cache_name(Partition, prepared))
	    catch
		_:_Reason->
		    ok
	    end,
>>>>>>> 7e4b61b3
	    open_table(Partition)
    end.

loop_until_started(_Partition, 0) ->
    0;
loop_until_started(Partition, Num) ->
    Ret = clocksi_readitem_fsm:start_read_servers(Partition, Num),
    loop_until_started(Partition, Ret).


handle_command({check_tables_ready}, _Sender, SD0 = #state{partition = Partition}) ->
    Result = case ets:info(get_cache_name(Partition, prepared)) of
                 undefined ->
                     false;
                 _ ->
                     true
             end,
    {reply, Result, SD0};

handle_command(get_min_prepared, _Sender,
	       State = #state{prepared_dict = PreparedDict}) ->
    {reply, get_min_prep(PreparedDict), State};

handle_command({check_servers_ready}, _Sender, SD0 = #state{partition = Partition, read_servers = Serv}) ->
    loop_until_started(Partition, Serv),
    Node = node(),
    Result = clocksi_readitem_fsm:check_partition_ready(Node, Partition, ?READ_CONCURRENCY),
    {reply, Result, SD0};

handle_command({prepare, Transaction, WriteSet}, _Sender,
    State = #state{partition = _Partition,
        committed_tx = CommittedTx,
        prepared_tx = PreparedTx,
	prepared_dict = PreparedDict
    }) ->
    PrepareTime = now_microsec(dc_utilities:now()),
    {Result, NewPrepare, NewPreparedDict} = prepare(Transaction, WriteSet, CommittedTx, PreparedTx, PrepareTime, PreparedDict),
    case Result of
        {ok, _} ->
            {reply, {prepared, NewPrepare}, State#state{prepared_dict = NewPreparedDict}};
        {error, timeout} ->
            {reply, {error, timeout}, State#state{prepared_dict = NewPreparedDict}};
        {error, no_updates} ->
            {reply, {error, no_tx_record}, State#state{prepared_dict = NewPreparedDict}};
        {error, write_conflict} ->
            {reply, abort, State#state{prepared_dict = NewPreparedDict}}
    end;


%% @doc This is the only partition being updated by a transaction,
%%      thus this function performs both the prepare and commit for the
%%      coordinator that sent the request.
handle_command({single_commit, Transaction, WriteSet}, _Sender,
    State = #state{partition = _Partition,
        committed_tx = CommittedTx,
        prepared_tx = PreparedTx,
	prepared_dict = PreparedDict
    }) ->
    PrepareTime = now_microsec(dc_utilities:now()),
    {Result, NewPrepare, NewPreparedDict} = prepare(Transaction, WriteSet, CommittedTx, PreparedTx, PrepareTime, PreparedDict),
    NewState = State#state{prepared_dict = NewPreparedDict},
    case Result of
        {ok, _} ->
            ResultCommit = commit(Transaction, NewPrepare, WriteSet, CommittedTx, NewState),
            case ResultCommit of
                {ok, committed, NewPreparedDict2} ->
                    {reply, {committed, NewPrepare}, NewState#state{prepared_dict = NewPreparedDict2}};
                {error, materializer_failure} ->
                    {reply, {error, materializer_failure}, NewState};
                {error, timeout} ->
                    {reply, {error, timeout}, NewState};
                {error, no_updates} ->
                    {reply, no_tx_record, NewState}
            end;
        {error, timeout} ->
            {reply, {error, timeout}, NewState};
        {error, no_updates} ->
            {reply, {error, no_tx_record}, NewState};
        {error, write_conflict} ->
            {reply, abort, State}
    end;


%% TODO: sending empty writeset to clocksi_downstream_generatro
%% Just a workaround, need to delete downstream_generator_vnode
%% eventually.
handle_command({commit, Transaction, TxCommitTime, Updates}, _Sender,
               #state{partition=_Partition,
                      committed_tx=CommittedTx
		     } = State) ->
    Result = commit(Transaction, TxCommitTime, Updates, CommittedTx, State),
    case Result of
        {ok, committed, NewPreparedDict} ->
            {reply, committed, State#state{prepared_dict = NewPreparedDict}};
        {error, materializer_failure} ->
            {reply, {error, materializer_failure}, State};
        {error, timeout} ->
            {reply, {error, timeout}, State};
        {error, no_updates} ->
            {reply, no_tx_record, State}
    end;

handle_command({abort, Transaction, Updates}, _Sender,
    #state{partition = _Partition} = State) ->
    TxId = Transaction#transaction.txn_id,
    case Updates of
	[{_Rep, Key, _Type, {_Op, _Actor}} | _Rest] -> 
            LogId = log_utilities:get_logid_from_key(Key),
            [Node] = log_utilities:get_preflist_from_key(Key),
<<<<<<< HEAD
            Result = logging_vnode:append(Node, LogId, {TxId, aborted}, isLocal),
=======
            LogRecord = #log_record{tx_id = TxId, op_type = abort, op_payload = {}},
            Result = logging_vnode:append(Node,LogId, LogRecord),
            %% Result = logging_vnode:append(Node, LogId, {TxId, aborted}),
>>>>>>> 7e4b61b3
            NewPreparedDict = case Result of
				  {ok, _} ->
				      clean_and_notify(TxId, Updates, State);
				  {error, timeout} ->
				      clean_and_notify(TxId, Updates, State)
			      end,
            {reply, ack_abort, State#state{prepared_dict = NewPreparedDict}};
        _ ->
            {reply, {error, no_tx_record}, State}
    end;

%% handle_command({start_read_servers}, _Sender,
%%                #state{partition=Partition} = State) ->
%%     clocksi_readitem_fsm:stop_read_servers(Partition,?READ_CONCURRENCY),
%%     Num = clocksi_readitem_fsm:start_read_servers(Partition,?READ_CONCURRENCY),
%%     {reply, ok, State#state{read_servers=Num}};

handle_command({get_active_txns}, _Sender,
	       #state{partition=Partition} = State) ->
    {reply, get_active_txns_internal(get_cache_name(Partition,prepared)), State};

handle_command({get_active_txns, Key}, _Sender,
	       #state{partition=Partition} = State) ->
    {reply, get_active_txns_key_internal(get_cache_name(Partition,prepared), Key), State};

handle_command(_Message, _Sender, State) ->
    {noreply, State}.

handle_handoff_command(_Message, _Sender, State) ->
    {noreply, State}.

handoff_starting(_TargetNode, State) ->
    {true, State}.

handoff_cancelled(State) ->
    {ok, State}.

handoff_finished(_TargetNode, State) ->
    {ok, State}.

handle_handoff_data(_Data, State) ->
    {reply, ok, State}.

encode_handoff_item(StatName, Val) ->
    term_to_binary({StatName, Val}).

is_empty(State) ->
    {true, State}.

delete(State) ->
    {ok, State}.

handle_coverage(_Req, _KeySpaces, _Sender, State) ->
    {stop, not_implemented, State}.

handle_exit(_Pid, _Reason, State) ->
    {noreply, State}.

terminate(_Reason, #state{partition = Partition} = _State) ->
    try
        ets:delete(get_cache_name(Partition, prepared))
    catch
        _:Reason ->
            lager:error("Error closing table ~p", [Reason])
    end,
    clocksi_readitem_fsm:stop_read_servers(Partition, ?READ_CONCURRENCY),
    ok.

%%%===================================================================
%%% Internal Functions
%%%===================================================================

prepare(Transaction, TxWriteSet, CommittedTx, PreparedTx, PrepareTime, PreparedDict) ->
    TxId = Transaction#transaction.txn_id,
    case certification_check(TxId, TxWriteSet, CommittedTx, PreparedTx) of
        true ->
            case TxWriteSet of
                [{_Replicated, Key, _Type, {_Op, _Actor}} | _Rest] -> 
                    Dict = set_prepared(PreparedTx, TxWriteSet, TxId, PrepareTime, dict:new()),
                    NewPrepare = now_microsec(dc_utilities:now()),
                    ok = reset_prepared(PreparedTx, TxWriteSet, TxId, NewPrepare, Dict),
		    NewPreparedDict = orddict:store(NewPrepare, TxId, PreparedDict),
                    LogRecord = #log_record{tx_id = TxId,
                        op_type = prepare,
                        op_payload = NewPrepare},
                    LogId = log_utilities:get_logid_from_key(Key),
                    [Node] = log_utilities:get_preflist_from_key(Key),
                    Result = logging_vnode:append(Node, LogId, LogRecord, isLocal),
                    {Result, NewPrepare, NewPreparedDict};
                _ ->
                    {{error, no_updates}, 0, PreparedDict}
            end;
        false ->
            {{error, write_conflict}, 0, PreparedDict}
    end.

set_prepared(_PreparedTx,[],_TxId,_Time,Acc) ->
    Acc;
set_prepared(PreparedTx,[{_Rep, Key, _Type, {_Op, _Actor}} | Rest],TxId,Time,Acc) ->
    ActiveTxs = case ets:lookup(PreparedTx, Key) of
                    [] ->
                        [];
                    [{Key, List}] ->
                        List
                end,
    case lists:keymember(TxId, 1, ActiveTxs) of
        true ->
            set_prepared(PreparedTx, Rest, TxId, Time, Acc);
        false ->
            true = ets:insert(PreparedTx, {Key, [{TxId, Time} | ActiveTxs]}),
            set_prepared(PreparedTx, Rest, TxId, Time, dict:append_list(Key, ActiveTxs, Acc))
    end.

reset_prepared(_PreparedTx, [], _TxId, _Time, _ActiveTxs) ->
    ok;
reset_prepared(PreparedTx,[{_Rep, Key, _Type, {_Op, _Actor}} | Rest],TxId,Time,ActiveTxs) ->
    %% Could do this more efficiently in case of multiple updates to the same key
    true = ets:insert(PreparedTx, {Key, [{TxId, Time} | dict:fetch(Key, ActiveTxs)]}),
    reset_prepared(PreparedTx, Rest, TxId, Time, ActiveTxs).

commit(Transaction, TxCommitTime, Updates, CommittedTx, State) ->
    TxId = Transaction#transaction.txn_id,
    DcId = dc_utilities:get_my_dc_id(),
    LogRecord = #log_record{tx_id = TxId,
        op_type = commit,
        op_payload = {{DcId, TxCommitTime},
            Transaction#transaction.vec_snapshot_time}},
    case Updates of
<<<<<<< HEAD
        [{_Rep, Key, _Type, {_Op, _Param}} | _Rest] -> 
	    case ?CERT of
		true ->
		    lists:foreach(fun({_, K, _, _}) -> true = ets:insert(CommittedTx, {K, TxCommitTime}) end,
=======
        [{Key, _Type, {_Op, _Param}} | _Rest] ->
	    case application:get_env(antidote,txn_cert) of
		{ok, true} ->
		    lists:foreach(fun({K, _, _}) -> true = ets:insert(CommittedTx, {K, TxCommitTime}) end,
>>>>>>> 7e4b61b3
				  Updates);
		_ ->
		    ok
	    end,
            LogId = log_utilities:get_logid_from_key(Key),
            [Node] = log_utilities:get_preflist_from_key(Key),
            case logging_vnode:append_commit(Node, LogId, LogRecord, isLocal) of
                {ok, _} ->
                    case update_materializer(Updates, Transaction, TxCommitTime) of
                        ok ->
                            NewPreparedDict = clean_and_notify(TxId, Updates, State),
                            {ok, committed, NewPreparedDict};
                        error ->
                            {error, materializer_failure}
                    end;
                {error, timeout} ->
                    {error, timeout}
            end;
        _ ->
            {error, no_updates}
    end.

%% @doc clean_and_notify:
%%      This function is used for cleanning the state a transaction
%%      stores in the vnode while it is being procesed. Once a
%%      transaction commits or aborts, it is necessary to clean the 
%%      prepared record of a transaction T. There are three possibility
%%      when trying to clean a record:
%%      1. The record is prepared by T (with T's TxId).
%%          If T is being committed, this is the normal. If T is being 
%%          aborted, it means T successfully prepared here, but got 
%%          aborted somewhere else.
%%          In both cases, we should remove the record.
%%      2. The record is empty.
%%          This can only happen when T is being aborted. What can only
%%          only happen is as follows: when T tried to prepare, someone
%%          else has already prepared, which caused T to abort. Then 
%%          before the partition receives the abort message of T, the
%%          prepared transaction gets processed and the prepared record
%%          is removed.
%%          In this case, we don't need to do anything.
%%      3. The record is prepared by another transaction M.
%%          This can only happen when T is being aborted. We can not
%%          remove M's prepare record, so we should not do anything
%%          either. 
clean_and_notify(TxId, Updates, #state{
    prepared_tx = PreparedTx, prepared_dict = PreparedDict}) ->
    ok = clean_prepared(PreparedTx, Updates, TxId),
    case get_time(PreparedDict, TxId) of
	error ->
	    PreparedDict;
	{ok, Time} ->
	    orddict:erase(Time, PreparedDict)
    end.

clean_prepared(_PreparedTx, [], _TxId) ->
    ok;
clean_prepared(PreparedTx,[{_Rep, Key, _Type, {_Op, _Actor}} | Rest],TxId) ->
    ActiveTxs = case ets:lookup(PreparedTx, Key) of
                    [] ->
                        [];
                    [{Key, List}] ->
                        List
                end,
    NewActive = lists:keydelete(TxId, 1, ActiveTxs),
    true = case NewActive of
               [] ->
                   ets:delete(PreparedTx, Key);
               _ ->
                   ets:insert(PreparedTx, {Key, NewActive})
           end,
    clean_prepared(PreparedTx, Rest, TxId).

%% @doc converts a tuple {MegaSecs,Secs,MicroSecs} into microseconds
now_microsec({MegaSecs, Secs, MicroSecs}) ->
    (MegaSecs * 1000000 + Secs) * 1000000 + MicroSecs.

certification_check(TxId, Updates, CommittedTx, PreparedTx) ->
    case application:get_env(antidote, txn_cert) of
        {ok, true} -> 
        io:format("AAAAH"),
        certification_with_check(TxId, Updates, CommittedTx, PreparedTx);
        _  -> true
    end.

%% @doc Performs a certification check when a transaction wants to move
%%      to the prepared state.
certification_with_check(_, [], _, _) ->
    true;
certification_with_check(TxId, [H | T], CommittedTx, PreparedTx) ->
    SnapshotTime = TxId#tx_id.snapshot_time,
    {_, Key, _, _} = H,
    case ets:lookup(CommittedTx, Key) of
        [{Key, CommitTime}] ->
            case CommitTime > SnapshotTime of
                true ->
                    false;
                false ->
                    case check_prepared(TxId, PreparedTx, Key) of
                        true ->
                            certification_with_check(TxId, T, CommittedTx, PreparedTx);
                        false ->
                            false
                    end
            end;
        [] ->
            case check_prepared(TxId, PreparedTx, Key) of
                true ->
                    certification_with_check(TxId, T, CommittedTx, PreparedTx);
                false ->
                    false
            end
    end.

check_prepared(TxId, PreparedTx, Key) ->
    _SnapshotTime = TxId#tx_id.snapshot_time,
    case ets:lookup(PreparedTx, Key) of
        [] ->
            true;
        _ ->
            false
    end.

-spec update_materializer(DownstreamOps :: [{key(), type(), op()}],
    Transaction :: tx(), TxCommitTime :: {term(), term()}) ->
    ok | error.
update_materializer(DownstreamOps, Transaction, TxCommitTime) ->
    DcId = dc_utilities:get_my_dc_id(),
    ReversedDownstreamOps = lists:reverse(DownstreamOps),
    UpdateFunction = fun ({Rep, Key, Type, Op}, AccIn) ->
			     case Rep of
				 isReplicated ->
				     CommittedDownstreamOp = #clocksi_payload{
								key = Key,
								type = Type,
								op_param = Op,
								op_generate = downstream,
								snapshot_time = Transaction#transaction.vec_snapshot_time,
								commit_time = {DcId, TxCommitTime},
								txid = Transaction#transaction.txn_id},
				     AccIn++[materializer_vnode:update(Key, CommittedDownstreamOp)];
				 notReplicated ->
				     AccIn
			     end
			     %% 			     	 notReplicated ->
			     %% 			     	     #clocksi_payload{
			     %% 			     		    key = Key,
			     %% 			     		type = Type,
			     %% 			     		op_param = Op,
			     %% 			     		    op_generate = upstream,
			     %% 			     		    snapshot_time = Transaction#transaction.vec_snapshot_time,
			     %% 			     		    commit_time = {DcId, TxCommitTime},
			     %% 			     		    txid = Transaction#transaction.txn_id}
			     %% 			     end,
			     %% AccIn++[materializer_vnode:update(Key, CommittedDownstreamOp,
			     %% 				       replication_check:is_replicated_here(Key))]
		     end,
    Results = lists:foldl(UpdateFunction, [], ReversedDownstreamOps),
    Failures = lists:filter(fun(Elem) -> Elem /= ok end, Results),
    case Failures of
        [] ->
            ok;
        _ ->
            error
    end.

%% write_set_to_logrecord(TxId, WriteSet) ->
%%     lists:foldl(fun({Replicated, Key,Type,Op}, Acc) ->
%% 			case Replicated of
%% 			    isReplicated ->
%% 				OpType=update;
%% 			    notReplicated ->
%% 				OpType=nonRepUpdate
%% 			end,
%% 			Acc ++ [#log_record{tx_id=TxId, op_type=OpType,
%% 					    op_payload={Key, Type, Op}}]
%% 		   end,[],WriteSet).

%% Internal functions
reverse_and_filter_updates_per_key(Updates, Key) ->
    lists:foldl(fun({KeyPrime, _Type, Op}, Acc) ->
			case KeyPrime == Key of
			    true ->
				[Op | Acc];
			    false ->
				Acc
			end
		end, [], Updates).


-spec get_min_prep(list()) -> {ok, non_neg_integer()}.
get_min_prep(OrdDict) ->
    case OrdDict of
	[] ->
	    {ok, clocksi_vnode:now_microsec(dc_utilities:now())};
	[{Time,_TxId}|_] ->
	    {ok, Time}
    end.

-spec get_time(list(),txid()) -> {ok, non_neg_integer()} | error.
get_time([],_TxIdCheck) ->
    error;
get_time([{Time,TxId} | Rest], TxIdCheck) ->
    case TxId == TxIdCheck of
	true ->
	    {ok, Time};
	false ->
	    get_time(Rest, TxIdCheck)
    end.

-ifdef(TEST).

%% @doc Testing filter_updates_per_key.
filter_updates_per_key_test() ->
    Op1 = {update, {{increment, 1}, actor1}},
    Op2 = {update, {{increment, 2}, actor1}},
    Op3 = {update, {{increment, 3}, actor1}},
    Op4 = {update, {{increment, 4}, actor1}},

    ClockSIOp1 = {a, crdt_pncounter, Op1},
    ClockSIOp2 = {b, crdt_pncounter, Op2},
    ClockSIOp3 = {c, crdt_pncounter, Op3},
    ClockSIOp4 = {a, crdt_pncounter, Op4},

    ?assertEqual([Op4, Op1],
        reverse_and_filter_updates_per_key([ClockSIOp1, ClockSIOp2, ClockSIOp3, ClockSIOp4], a)).

-endif.<|MERGE_RESOLUTION|>--- conflicted
+++ resolved
@@ -264,9 +264,6 @@
 	    ets:new(get_cache_name(Partition, prepared),
 		    [set, protected, named_table, ?TABLE_CONCURRENCY]);
 	_ ->
-<<<<<<< HEAD
-	    timer:sleep(100),
-=======
 	    %% Other vnode hasn't finished closing tables
 	    timer:sleep(100),
 	    try
@@ -275,7 +272,6 @@
 		_:_Reason->
 		    ok
 	    end,
->>>>>>> 7e4b61b3
 	    open_table(Partition)
     end.
 
@@ -385,13 +381,9 @@
 	[{_Rep, Key, _Type, {_Op, _Actor}} | _Rest] -> 
             LogId = log_utilities:get_logid_from_key(Key),
             [Node] = log_utilities:get_preflist_from_key(Key),
-<<<<<<< HEAD
-            Result = logging_vnode:append(Node, LogId, {TxId, aborted}, isLocal),
-=======
             LogRecord = #log_record{tx_id = TxId, op_type = abort, op_payload = {}},
             Result = logging_vnode:append(Node,LogId, LogRecord),
             %% Result = logging_vnode:append(Node, LogId, {TxId, aborted}),
->>>>>>> 7e4b61b3
             NewPreparedDict = case Result of
 				  {ok, _} ->
 				      clean_and_notify(TxId, Updates, State);
@@ -520,17 +512,10 @@
         op_payload = {{DcId, TxCommitTime},
             Transaction#transaction.vec_snapshot_time}},
     case Updates of
-<<<<<<< HEAD
-        [{_Rep, Key, _Type, {_Op, _Param}} | _Rest] -> 
-	    case ?CERT of
-		true ->
-		    lists:foreach(fun({_, K, _, _}) -> true = ets:insert(CommittedTx, {K, TxCommitTime}) end,
-=======
-        [{Key, _Type, {_Op, _Param}} | _Rest] ->
+        [{_Rep, Key, _Type, {_Op, _Param}} | _Rest] ->
 	    case application:get_env(antidote,txn_cert) of
 		{ok, true} ->
-		    lists:foreach(fun({K, _, _}) -> true = ets:insert(CommittedTx, {K, TxCommitTime}) end,
->>>>>>> 7e4b61b3
+		    lists:foreach(fun({_, K, _, _}) -> true = ets:insert(CommittedTx, {K, TxCommitTime}) end,
 				  Updates);
 		_ ->
 		    ok
