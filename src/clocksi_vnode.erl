--- conflicted
+++ resolved
@@ -93,16 +93,9 @@
         {error, Reason} ->
             {error, Reason}
     end.
-%%        end.
-
-<<<<<<< HEAD
 
 async_read_data_item(Node, Transaction, Key, Type) ->
     clocksi_readitem_fsm:async_read_data_item(Node, Key, Type, Transaction, {fsm, self()}).
-=======
-async_read_data_item(Node, TxId, Key, Type) ->
-    clocksi_readitem_fsm:async_read_data_item(Node, Key, Type, TxId, {fsm, self()}).
->>>>>>> cb5b52ac
 
 %% @doc Return active transactions in prepare state with their preparetime for a given key
 %% should be run from same physical node
@@ -162,7 +155,6 @@
 %% @doc Sends a prepare request to a Node involved in a tx identified by TxId
 prepare(ListofNodes, Transaction) ->
     lists:foldl(fun({Node, WriteSet}, _Acc) ->
-%%        lager:info("Node: ~p~n WriteSet is ~p~n",[Node, WriteSet]),
         riak_core_vnode_master:command(Node,
             {prepare, Transaction, WriteSet},
             {fsm, undefined, self()},
@@ -248,22 +240,6 @@
 
 open_table(Partition) ->
     case ets:info(get_cache_name(Partition, prepared)) of
-<<<<<<< HEAD
-        undefined ->
-            ets:new(get_cache_name(Partition, prepared),
-                [set, protected, named_table, ?TABLE_CONCURRENCY]);
-        _ ->
-            %% Other vnode hasn't finished closing tables
-%%            lager:info("Unable to open ets table in clocksi vnode, retrying"),
-            timer:sleep(100),
-            try
-                ets:delete(get_cache_name(Partition, prepared))
-            catch
-                _:_Reason ->
-                    ok
-            end,
-            open_table(Partition)
-=======
 	undefined ->
 	    ets:new(get_cache_name(Partition, prepared),
 		    [set, protected, named_table, ?TABLE_CONCURRENCY]);
@@ -278,7 +254,6 @@
 		    ok
 	    end,
 	    open_table(Partition)
->>>>>>> cb5b52ac
     end.
 
 loop_until_started(_Partition, 0) ->
@@ -312,20 +287,11 @@
     {reply, Result, SD0};
 
 handle_command({prepare, Transaction, WriteSet}, _Sender,
-<<<<<<< HEAD
-  State = #state{partition = _Partition,
-      committed_tx = CommittedTx,
-      prepared_tx = PreparedTx,
-      prepared_dict = PreparedDict
-  }) ->
-    %lager:info("Trying to prepare ~w,WS ~w", [Transaction, WriteSet]),
-=======
     State = #state{partition = _Partition,
         committed_tx = CommittedTx,
         prepared_tx = PreparedTx,
 	prepared_dict = PreparedDict
     }) ->
->>>>>>> cb5b52ac
     PrepareTime = now_microsec(dc_utilities:now()),
     {Result, NewPrepare, NewPreparedDict} = prepare(Transaction, WriteSet, CommittedTx, PreparedTx, PrepareTime, PreparedDict),
     case Result of
@@ -413,20 +379,17 @@
         [{Key, _Type,  _Update} | _Rest] ->
             LogId = log_utilities:get_logid_from_key(Key),
             [Node] = log_utilities:get_preflist_from_key(Key),
-<<<<<<< HEAD
+            LogRecord = #log_operation{tx_id = TxId, op_type = abort, log_payload = #abort_log_payload{}},
+            %% ALE PREV CODE
             LogRecord = #log_record{tx_id = TxId, op_type = abort, op_payload = {}},
-            Result = logging_vnode:append(Node, LogId, LogRecord),
-=======
-            LogRecord = #log_operation{tx_id = TxId, op_type = abort, log_payload = #abort_log_payload{}},
             Result = logging_vnode:append(Node,LogId, LogRecord),
->>>>>>> cb5b52ac
             %% Result = logging_vnode:append(Node, LogId, {TxId, aborted}),
             NewPreparedDict = case Result of
-                                  {ok, _} ->
-                                      clean_and_notify(TxId, Updates, State);
-                                  {error, timeout} ->
-                                      clean_and_notify(TxId, Updates, State)
-                              end,
+				  {ok, _} ->
+				      clean_and_notify(TxId, Updates, State);
+				  {error, timeout} ->
+				      clean_and_notify(TxId, Updates, State)
+			      end,
             {reply, ack_abort, State#state{prepared_dict = NewPreparedDict}};
         _ ->
             {reply, {error, no_tx_record}, State}
@@ -488,21 +451,12 @@
     case certification_check(Transaction, TxWriteSet, CommittedTx, PreparedTx) of
         true ->
             case TxWriteSet of
-<<<<<<< HEAD
                 [{Key, _, _Operation} | _] ->
                     Dict = set_prepared(PreparedTx, TxWriteSet, TxId, PrepareTime, orddict:new()),
                     NewPrepare = now_microsec(dc_utilities:now()),
                     ok = reset_prepared(PreparedTx, TxWriteSet, TxId, NewPrepare, Dict),
-                    NewPreparedDict = orddict:store(NewPrepare, TxId, PreparedDict),
-                    LogRecord = #log_record{tx_id = TxId,
-=======
-                [{Key, _Type, _Update} | _] ->
-                    Dict = set_prepared(PreparedTx, TxWriteSet, TxId, PrepareTime, dict:new()),
-                    NewPrepare = now_microsec(dc_utilities:now()),
-                    ok = reset_prepared(PreparedTx, TxWriteSet, TxId, NewPrepare, Dict),
 		    NewPreparedDict = orddict:store(NewPrepare, TxId, PreparedDict),
                     LogRecord = #log_operation{tx_id = TxId,
->>>>>>> cb5b52ac
                         op_type = prepare,
                         log_payload = #prepare_log_payload{prepare_time = NewPrepare}},
                     LogId = log_utilities:get_logid_from_key(Key),
@@ -518,18 +472,13 @@
 
 set_prepared(_PreparedTx, [], _TxId, _Time, Acc) ->
     Acc;
-<<<<<<< HEAD
 set_prepared(PreparedTx, [{Key, _Type, _Operation} | Rest], TxId, PrepareTime, Acc) ->
-=======
-set_prepared(PreparedTx, [{Key, _Type, _Update} | Rest], TxId, Time, Acc) ->
->>>>>>> cb5b52ac
     ActiveTxs = case ets:lookup(PreparedTx, Key) of
                     [] ->
                         [];
                     [{Key, List}] ->
                         List
                 end,
-%%    TxId = Transaction#transaction.txn_id,
     case lists:keymember(TxId, 1, ActiveTxs) of
         true ->
             set_prepared(PreparedTx, Rest, TxId, PrepareTime, Acc);
@@ -540,52 +489,29 @@
 
 reset_prepared(_PreparedTx, [], _TxId, _Time, _ActiveTxs) ->
     ok;
-<<<<<<< HEAD
 reset_prepared(PreparedTx, [{Key, _Type, _Operation} | Rest], TxId, Time, ActiveTxs) ->
     %% Could do this more efficiently in case of multiple updates to the same key
     true = ets:insert(PreparedTx, {Key, [{TxId, Time} | orddict:fetch(Key, ActiveTxs)]}),
+    lager:debug("Inserted preparing txn to PreparedTxns list ~p, [{Key, TxId, Time}]"),
     reset_prepared(PreparedTx, Rest, TxId, Time, ActiveTxs).
 
 commit(Transaction, CommitParameters, Updates, CommittedTx, State) ->
     {CommitTime, SnapshotVC} = CommitParameters,
-        TxId = Transaction#transaction.txn_id,
-    DcId = dc_utilities:get_my_dc_id(),
-    LogRecord = #log_record
-    {tx_id = TxId,
-        op_type = commit,
-        op_payload = {{DcId, CommitTime}, SnapshotVC}},
-            case application:get_env(antidote, txn_cert) of
-                {ok, true} ->
-                    lists:foreach(fun({K, _, _}) -> true = ets:insert(CommittedTx, {K, CommitTime}) end,
-                        Updates);
-                _ ->
-                    ok
-            end,
-            [{Key, _Type, _Op} | _Rest] = Updates,
-=======
-reset_prepared(PreparedTx, [{Key, _Type, _Update} | Rest], TxId, Time, ActiveTxs) ->
-    %% Could do this more efficiently in case of multiple updates to the same key
-    true = ets:insert(PreparedTx, {Key, [{TxId, Time} | dict:fetch(Key, ActiveTxs)]}),
-    lager:debug("Inserted preparing txn to PreparedTxns list ~p, [{Key, TxId, Time}]"),
-    reset_prepared(PreparedTx, Rest, TxId, Time, ActiveTxs).
-
-commit(Transaction, TxCommitTime, Updates, CommittedTx, State) ->
     TxId = Transaction#transaction.txn_id,
     DcId = dc_meta_data_utilities:get_my_dc_id(),
     LogRecord = #log_operation{tx_id = TxId,
 			    op_type = commit,
-			    log_payload = #commit_log_payload{commit_time = {DcId, TxCommitTime},
-							     snapshot_time = Transaction#transaction.vec_snapshot_time}},
+			    log_payload = #commit_log_payload{commit_time = {DcId, CommitTime},
+							     snapshot_time = SnapshotVC}},
     case Updates of
         [{Key, _Type, _Update} | _Rest] ->
 	    case application:get_env(antidote,txn_cert) of
 		{ok, true} ->
-		    lists:foreach(fun({K, _, _}) -> true = ets:insert(CommittedTx, {K, TxCommitTime}) end,
+		    lists:foreach(fun({K, _, _}) -> true = ets:insert(CommittedTx, {K, CommitTime}) end,
 				  Updates);
 		_ ->
 		    ok
 	    end,
->>>>>>> cb5b52ac
             LogId = log_utilities:get_logid_from_key(Key),
             [Node] = log_utilities:get_preflist_from_key(Key),
             case logging_vnode:append_commit(Node, LogId, LogRecord) of
@@ -601,7 +527,10 @@
                     end;
                 {error, timeout} ->
                     {error, timeout}
-            end.
+            end;
+        _ ->
+            {error, no_updates}
+    end.
 
 %% @doc clean_and_notify:
 %%      This function is used for cleanning the state a transaction
@@ -630,19 +559,15 @@
     prepared_tx = PreparedTx, prepared_dict = PreparedDict}) ->
     ok = clean_prepared(PreparedTx, Updates, TxId),
     case get_time(PreparedDict, TxId) of
-        error ->
-            PreparedDict;
-        {ok, Time} ->
-            orddict:erase(Time, PreparedDict)
+	error ->
+	    PreparedDict;
+	{ok, Time} ->
+	    orddict:erase(Time, PreparedDict)
     end.
 
 clean_prepared(_PreparedTx, [], _TxId) ->
     ok;
-<<<<<<< HEAD
-clean_prepared(PreparedTx, [{Key, _Type, _Op} | Rest], TxId) ->
-=======
 clean_prepared(PreparedTx, [{Key, _Type, _Update} | Rest], TxId) ->
->>>>>>> cb5b52ac
     ActiveTxs = case ets:lookup(PreparedTx, Key) of
                     [] ->
                         [];
@@ -665,21 +590,16 @@
 certification_check(Transaction, Updates, CommittedTx, PreparedTx) ->
     case application:get_env(antidote, txn_cert) of
         {ok, true} ->
-<<<<<<< HEAD
-            certification_with_check(Transaction, Updates, CommittedTx, PreparedTx);
-        _ -> true
-=======
         %io:format("AAAAH"),
-        certification_with_check(TxId, Updates, CommittedTx, PreparedTx);
+        certification_with_check(Transaction, Updates, CommittedTx, PreparedTx);
         _  -> true
->>>>>>> cb5b52ac
     end.
 
 %% @doc Performs a certification check when a transaction wants to move
 %%      to the prepared state.
 certification_with_check(_, [], _, _) ->
     true;
-<<<<<<< HEAD
+
 certification_with_check(Transaction, [H | T], CommittedTx, PreparedTx) ->
     {Key, _, OperationData} = H,
     TxId = Transaction#transaction.txn_id,
@@ -688,42 +608,19 @@
                                     {_DownstreamOp, DownstreamOpCommitVC} = OperationData,
                                     _CT = vectorclock:get_clock_of_dc(dc_utilities:get_my_dc_id(), DownstreamOpCommitVC);
                                 Protocol when ((Protocol == gr) or (Protocol == clocksi)) ->
-                                    Transaction#transaction.txn_id#tx_id.snapshot_time
+                                    Transaction#transaction.txn_id#tx_id.local_start_time
                             end,
 
     case ets:lookup(CommittedTx, Key) of
         [{Key, CommitTime}] ->
             case CommitTime > ReferenceSnapshotTime of
-%%                case 0 > ReferenceSnapshotTime of
-=======
-certification_with_check(TxId, [H | T], CommittedTx, PreparedTx) ->
-    TxLocalStartTime = TxId#tx_id.local_start_time,
-    {Key, _, _} = H,
-    case ets:lookup(CommittedTx, Key) of
-        [{Key, CommitTime}] ->
-            case CommitTime > TxLocalStartTime of
->>>>>>> cb5b52ac
                 true ->
-                    case ((ReferenceSnapshotTime > Transaction#transaction.txn_id#tx_id.snapshot_time)
-                    andalso (CommitTime < Transaction#transaction.txn_id#tx_id.snapshot_time)) of
-                        true ->
-                            lager:info("conflict detected, COMMITTED transaction"),
-                            lager:info("CommitTime ~p ",[CommitTime]),
-                            lager:info("ReferenceSnapshotTime ~p ",[ReferenceSnapshotTime]),
-                            lager:info("SI SnapshotTime ~p ",[Transaction#transaction.txn_id#tx_id.snapshot_time]);
-                        false ->
-                            nada
-                    end,
                     false;
                 false ->
-%%                    true
                     case check_prepared(TxId, PreparedTx, Key) of
                         true ->
                             certification_with_check(Transaction, T, CommittedTx, PreparedTx);
                         false ->
-%%                            lager:info("conflict detected, PREPARED transaction"),
-%%                            lager:info("ReferenceSnapshotTime ~p ",[ReferenceSnapshotTime]),
-%%                            lager:info("SI SnapshotTime ~p ",[Transaction#transaction.txn_id#tx_id.snapshot_time]),
                             false
                     end
             end;
@@ -737,10 +634,6 @@
     end.
 
 check_prepared(_TxId, PreparedTx, Key) ->
-<<<<<<< HEAD
-%%    _SnapshotTime = TxId#tx_id.snapshot_time,
-=======
->>>>>>> cb5b52ac
     case ets:lookup(PreparedTx, Key) of
         [] ->
             true;
@@ -749,16 +642,10 @@
     end.
 
 -spec update_materializer(DownstreamOps :: [{key(), type(), op()}],
-<<<<<<< HEAD
   Transaction :: transaction(), TxCommitTime :: {term(), commit_time()}) ->
     ok | error.
 update_materializer(DownstreamOps, Transaction, CommitParams) ->
-=======
-    Transaction :: tx(), TxCommitTime :: non_neg_integer()) ->
-    ok | error.
-update_materializer(DownstreamOps, Transaction, TxCommitTime) ->
     DcId = dc_meta_data_utilities:get_my_dc_id(),
->>>>>>> cb5b52ac
     ReversedDownstreamOps = lists:reverse(DownstreamOps),
     case Transaction#transaction.transactional_protocol of
         physics ->
@@ -827,21 +714,21 @@
 -spec get_min_prep(list()) -> {ok, non_neg_integer()}.
 get_min_prep(OrdDict) ->
     case OrdDict of
-        [] ->
-            {ok, clocksi_vnode:now_microsec(dc_utilities:now())};
-        [{Time, _TxId} | _] ->
-            {ok, Time}
-    end.
-
--spec get_time(list(), txid()) -> {ok, non_neg_integer()} | error.
-get_time([], _TxIdCheck) ->
+	[] ->
+	    {ok, clocksi_vnode:now_microsec(dc_utilities:now())};
+	[{Time,_TxId}|_] ->
+	    {ok, Time}
+    end.
+
+-spec get_time(list(),txid()) -> {ok, non_neg_integer()} | error.
+get_time([],_TxIdCheck) ->
     error;
-get_time([{Time, TxId} | Rest], TxIdCheck) ->
+get_time([{Time,TxId} | Rest], TxIdCheck) ->
     case TxId == TxIdCheck of
-        true ->
-            {ok, Time};
-        false ->
-            get_time(Rest, TxIdCheck)
+	true ->
+	    {ok, Time};
+	false ->
+	    get_time(Rest, TxIdCheck)
     end.
 
 -ifdef(TEST).
