%% -------------------------------------------------------------------
%%
%% Copyright (c) 2014 SyncFree Consortium.  All Rights Reserved.
%%
%% This file is provided to you under the Apache License,
%% Version 2.0 (the "License"); you may not use this file
%% except in compliance with the License.  You may obtain
%% a copy of the License at
%%
%%   http://www.apache.org/licenses/LICENSE-2.0
%%
%% Unless required by applicable law or agreed to in writing,
%% software distributed under the License is distributed on an
%% "AS IS" BASIS, WITHOUT WARRANTIES OR CONDITIONS OF ANY
%% KIND, either express or implied.  See the License for the
%% specific language governing permissions and limitations
%% under the License.
%%
%% -------------------------------------------------------------------
-module(clocksi_vnode).
-behaviour(riak_core_vnode).

-include("antidote.hrl").
-include_lib("eunit/include/eunit.hrl").

-export([start_vnode/1,
    read_data_item/5,
    get_cache_name/2,
    get_active_txns_key/3,
    get_active_txns/2,
    prepare/2,
    commit/3,
    single_commit/2,
    single_commit_sync/2,
    abort/2,
    now_microsec/1,
    init/1,
    terminate/2,
    handle_command/3,
    is_empty/1,
    delete/1,
    check_tables_ready/0,
    handle_handoff_command/3,
    handoff_starting/2,
    handoff_cancelled/1,
    handoff_finished/2,
    handle_handoff_data/2,
    encode_handoff_item/2,
    handle_coverage/4,
    handle_exit/3]).

-ignore_xref([start_vnode/1]).

%%---------------------------------------------------------------------
%% @doc Data Type: state
%%      where:
%%          partition: the partition that the vnode is responsible for.
%%          prepared_tx: a list of prepared transactions.
%%          committed_tx: a list of committed transactions.
%%          active_txs_per_key: a list of the active transactions that
%%              have updated a key (but not yet finished).
%%          downstream_set: a list of the downstream operations that the
%%              transactions generate.
%%          write_set: a list of the write sets that the transactions
%%              generate.
%%----------------------------------------------------------------------
-record(state, {partition :: partition_id(),
    prepared_tx :: cache_id(),
    committed_tx :: cache_id(),
    active_txs_per_key :: cache_id(),
    read_servers :: non_neg_integer()}).

%%%===================================================================
%%% API
%%%===================================================================

start_vnode(I) ->
    riak_core_vnode_master:get_vnode_pid(I, ?MODULE).

%% @doc Sends a read request to the Node that is responsible for the Key
%%      this does not actually touch the vnode, instead reads directly
%%      from the ets table to allow for concurrency
read_data_item(Node, TxId, Key, Type, Updates) ->
    case clocksi_readitem_fsm:read_data_item(Node, Key, Type, TxId) of
        {ok, Snapshot} ->
            Updates2 = filter_updates_per_key(Updates, Key),
            Snapshot2 = clocksi_materializer:materialize_eager
            (Type, Snapshot, Updates2),
            {ok, Snapshot2};
        {error, Reason} ->
            {error, Reason}
    end.


%% @doc Return active transactions in prepare state with their preparetime for a given key
%% should be run from same physical node
get_active_txns_key(Key, Partition, TableName) ->
    case ets:info(TableName) of
        undefined ->
            riak_core_vnode_master:sync_command({Partition, node()},
                {get_active_txns, Key},
                clocksi_vnode_master,
                infinity);
        _ ->
            get_active_txns_key_internal(Key, TableName)
    end.

get_active_txns_key_internal(Key, TableName) ->
    ActiveTxs = case ets:lookup(TableName, Key) of
                    [] ->
                        [];
                    [{Key, List}] ->
                        List
                end,
    {ok, ActiveTxs}.


%% @doc Return active transactions in prepare state with their preparetime for all keys for this partition
%% should be run from same physical node
get_active_txns(Partition, TableName) ->
    case ets:info(TableName) of
        undefined ->
            riak_core_vnode_master:sync_command({Partition, node()},
                {get_active_txns},
                clocksi_vnode_master,
                infinity);
        _ ->
            get_active_txns_internal(TableName)
    end.

get_active_txns_internal(TableName) ->
    ActiveTxs = case ets:tab2list(TableName) of
                    [] ->
                        [];
                    [{Key1, List1} | Rest1] ->
                        lists:foldl(fun({_Key, List}, Acc) ->
                            case List of
                                [] ->
                                    Acc;
                                _ ->
                                    List ++ Acc
                            end
                        end,
                            [], [{Key1, List1} | Rest1])
                end,
    {ok, ActiveTxs}.

%% @doc Sends a prepare request to a Node involved in a tx identified by TxId
prepare(ListofNodes, TxId) ->
    lists:foldl(fun({Node, WriteSet}, _Acc) ->
        riak_core_vnode_master:command(Node,
            {prepare, TxId, WriteSet},
            {fsm, undefined, self()},
            ?CLOCKSI_MASTER)
    end, ok, ListofNodes).


%% @doc Sends prepare+commit to a single partition
%%      Called by a Tx coordinator when the tx only
%%      affects one partition
single_commit([{Node, WriteSet}], TxId) ->
    riak_core_vnode_master:command(Node,
        {single_commit, TxId, WriteSet},
        {fsm, undefined, self()},
        ?CLOCKSI_MASTER).


single_commit_sync([{Node, WriteSet}], TxId) ->
    riak_core_vnode_master:sync_command(Node,
        {single_commit, TxId, WriteSet},
        ?CLOCKSI_MASTER).


%% @doc Sends a commit request to a Node involved in a tx identified by TxId
commit(ListofNodes, TxId, CommitTime) ->
    lists:foldl(fun({Node, WriteSet}, _Acc) ->
        riak_core_vnode_master:command(Node,
            {commit, TxId, CommitTime, WriteSet},
            {fsm, undefined, self()},
            ?CLOCKSI_MASTER)
    end, ok, ListofNodes).

%% @doc Sends a commit request to a Node involved in a tx identified by TxId
abort(ListofNodes, TxId) ->
    lists:foldl(fun({Node, WriteSet}, _Acc) ->
        riak_core_vnode_master:command(Node,
            {abort, TxId, WriteSet},
            {fsm, undefined, self()},
            ?CLOCKSI_MASTER)
    end, ok, ListofNodes).


get_cache_name(Partition, Base) ->
    list_to_atom(atom_to_list(node()) ++ atom_to_list(Base) ++ "-" ++ integer_to_list(Partition)).


%% @doc Initializes all data structures that vnode needs to track information
%%      the transactions it participates on.
init([Partition]) ->
    PreparedTx = open_table(Partition),
    CommittedTx = ets:new(committed_tx, [set]),
    ActiveTxsPerKey = ets:new(active_txs_per_key, [bag]),
    Num = clocksi_readitem_fsm:start_read_servers(Partition, ?READ_CONCURRENCY),
    {ok, #state{partition = Partition,
        prepared_tx = PreparedTx,
        committed_tx = CommittedTx,
        active_txs_per_key = ActiveTxsPerKey,
        read_servers = Num}}.


%% @doc The table holding the prepared transactions is shared with concurrent
%%      readers, so they can safely check if a key they are reading is being updated.
%%      This function checks whether or not all tables have been intialized or not yet.
%%      Returns true if the have, false otherwise.
check_tables_ready() ->
    {ok, CHBin} = riak_core_ring_manager:get_chash_bin(),
    PartitionList = chashbin:to_list(CHBin),
    check_table_ready(PartitionList).


check_table_ready([]) ->
    true;
check_table_ready([{Partition, Node} | Rest]) ->
    Result = riak_core_vnode_master:sync_command({Partition, Node},
        {check_tables_ready},
        ?CLOCKSI_MASTER,
        infinity),
    case Result of
        true ->
            check_table_ready(Rest);
        false ->
            false
    end.


open_table(Partition) ->
    ets:new(get_cache_name(Partition, prepared),
        [set, protected, named_table, ?TABLE_CONCURRENCY]).

loop_until_started(_Partition, 0) ->
    0;
loop_until_started(Partition, Num) ->
    Ret = clocksi_readitem_fsm:start_read_servers(Partition, Num),
    loop_until_started(Partition, Ret).


handle_command({check_tables_ready}, _Sender, SD0 = #state{partition = Partition}) ->
    Result = case ets:info(get_cache_name(Partition, prepared)) of
                 undefined ->
                     false;
                 _ ->
                     true
             end,
    {reply, Result, SD0};

handle_command({check_servers_ready}, _Sender, SD0 = #state{partition = Partition, read_servers = Serv}) ->
    loop_until_started(Partition, Serv),
    Node = node(),
    Result = clocksi_readitem_fsm:check_partition_ready(Node, Partition, ?READ_CONCURRENCY),
    {reply, Result, SD0};

handle_command({prepare, Transaction, WriteSet}, _Sender,
    State = #state{partition = _Partition,
        committed_tx = CommittedTx,
        active_txs_per_key = ActiveTxPerKey,
        prepared_tx = PreparedTx
    }) ->
    PrepareTime = now_microsec(erlang:now()),
    {Result, NewPrepare} = prepare(Transaction, WriteSet, CommittedTx, ActiveTxPerKey, PreparedTx, PrepareTime),
    case Result of
        {ok, _} ->
            {reply, {prepared, NewPrepare}, State};
        {error, timeout} ->
            {reply, {error, timeout}, State};
        {error, no_updates} ->
            {reply, {error, no_tx_record}, State};
        {error, write_conflict} ->
            {reply, abort, State}
    end;

%% @doc This is the only partition being updated by a transaction,
%%      thus this function performs both the prepare and commit for the
%%      coordinator that sent the request.
handle_command({single_commit, Transaction, WriteSet}, _Sender,
    State = #state{partition = _Partition,
        committed_tx = CommittedTx,
        active_txs_per_key = ActiveTxPerKey,
        prepared_tx = PreparedTx
    }) ->
    PrepareTime = now_microsec(erlang:now()),
    {Result, NewPrepare} = prepare(Transaction, WriteSet, CommittedTx, ActiveTxPerKey, PreparedTx, PrepareTime),
    case Result of
        {ok, _} ->
            ResultCommit = commit(Transaction, NewPrepare, WriteSet, CommittedTx, State),
            case ResultCommit of
                {ok, committed} ->
                    {reply, {committed, NewPrepare}, State};
                {error, materializer_failure} ->
                    {reply, {error, materializer_failure}, State};
                {error, timeout} ->
                    {reply, {error, timeout}, State};
                {error, no_updates} ->
                    {reply, no_tx_record, State}
            end;
        {error, timeout} ->
            {reply, {error, timeout}, State};
        {error, no_updates} ->
            {reply, {error, no_tx_record}, State};
        {error, write_conflict} ->
            {reply, abort, State}
    end;


%% TODO: sending empty writeset to clocksi_downstream_generatro
%% Just a workaround, need to delete downstream_generator_vnode
%% eventually.
handle_command({commit, Transaction, TxCommitTime, Updates}, _Sender,
    #state{partition = _Partition,
        committed_tx = CommittedTx
    } = State) ->
    Result = commit(Transaction, TxCommitTime, Updates, CommittedTx, State),
    case Result of
        {ok, committed} ->
            {reply, committed, State};
        {error, materializer_failure} ->
            {reply, {error, materializer_failure}, State};
        {error, timeout} ->
            {reply, {error, timeout}, State};
        {error, no_updates} ->
            {reply, no_tx_record, State}
    end;

handle_command({abort, Transaction, Updates}, _Sender,
    #state{partition = _Partition} = State) ->
    TxId = Transaction#transaction.txn_id,
    case Updates of
        [{Key, _Type, {_Op, _Actor}} | _Rest] ->
            LogId = log_utilities:get_logid_from_key(Key),
            [Node] = log_utilities:get_preflist_from_key(Key),
            Result = logging_vnode:append(Node, LogId, {TxId, aborted}),
            case Result of
                {ok, _} ->
                    clean_and_notify(TxId, Updates, State);
                {error, timeout} ->
                    clean_and_notify(TxId, Updates, State)
            end,
            {reply, ack_abort, State};
        _ ->
            {reply, {error, no_tx_record}, State}
    end;

%% handle_command({start_read_servers}, _Sender,
%%                #state{partition=Partition} = State) ->
%%     clocksi_readitem_fsm:stop_read_servers(Partition,?READ_CONCURRENCY),
%%     Num = clocksi_readitem_fsm:start_read_servers(Partition,?READ_CONCURRENCY),
%%     {reply, ok, State#state{read_servers=Num}};

handle_command({get_active_txns}, _Sender,
    #state{partition = Partition} = State) ->
    {reply, get_active_txns_internal(Partition), State};

handle_command({get_active_txns, Key}, _Sender,
    #state{partition = Partition} = State) ->
    {reply, get_active_txns_key_internal(Partition, Key), State};


handle_command(_Message, _Sender, State) ->
    {noreply, State}.

handle_handoff_command(_Message, _Sender, State) ->
    {noreply, State}.

handoff_starting(_TargetNode, State) ->
    {true, State}.

handoff_cancelled(State) ->
    {ok, State}.

handoff_finished(_TargetNode, State) ->
    {ok, State}.

handle_handoff_data(_Data, State) ->
    {reply, ok, State}.

encode_handoff_item(StatName, Val) ->
    term_to_binary({StatName, Val}).

is_empty(State) ->
    {true, State}.

delete(State) ->
    {ok, State}.

handle_coverage(_Req, _KeySpaces, _Sender, State) ->
    {stop, not_implemented, State}.

handle_exit(_Pid, _Reason, State) ->
    {noreply, State}.

terminate(_Reason, #state{partition = Partition} = _State) ->
    try
        ets:delete(get_cache_name(Partition, prepared))
    catch
        _:Reason ->
            lager:error("Error closing table ~p", [Reason])
    end,
    clocksi_readitem_fsm:stop_read_servers(Partition, ?READ_CONCURRENCY),
    ok.

%%%===================================================================
%%% Internal Functions
%%%===================================================================

prepare(Transaction, TxWriteSet, CommittedTx, ActiveTxPerKey, PreparedTx, PrepareTime) ->
    TxId = Transaction#transaction.txn_id,
    case certification_check(TxId, TxWriteSet, CommittedTx, ActiveTxPerKey) of
        true ->
<<<<<<< HEAD
            case TxWriteSet of 
                [{Key, Type, {Op, Actor}} | Rest] -> 
		    case ?CERT of
			true ->
			    true = ets:insert(ActiveTxPerKey, {Key, Type, TxId});
			false ->
			    ok
		    end,
		    PrepDict = set_prepared(PreparedTx,[{Key, Type, {Op, Actor}} | Rest],TxId,PrepareTime,dict:new()),
		    NewPrepare = now_microsec(erlang:now()),
		    ok = reset_prepared(PreparedTx,[{Key, Type, {Op, Actor}} | Rest],TxId,NewPrepare,PrepDict),
		    LogRecord = #log_record{tx_id=TxId,
					    op_type=prepare,
					    op_payload=NewPrepare},
=======
            case TxWriteSet of
                [{Key, Type, {Op, Actor}} | Rest] ->
                    true = ets:insert(ActiveTxPerKey, {Key, Type, TxId}),
                    PrepDict = set_prepared(PreparedTx, [{Key, Type, {Op, Actor}} | Rest], TxId, PrepareTime, dict:new()),
                    NewPrepare = now_microsec(erlang:now()),
                    ok = reset_prepared(PreparedTx, [{Key, Type, {Op, Actor}} | Rest], TxId, NewPrepare, PrepDict),
                    LogRecord = #log_record{tx_id = TxId,
                        op_type = prepare,
                        op_payload = NewPrepare},
>>>>>>> 09571a38
                    LogId = log_utilities:get_logid_from_key(Key),
                    [Node] = log_utilities:get_preflist_from_key(Key),
                    Result = logging_vnode:append(Node, LogId, LogRecord),
                    {Result, NewPrepare};
                _ ->
                    {{error, no_updates}, 0}
            end;
        false ->
            {{error, write_conflict}, 0}
    end.


set_prepared(_PreparedTx, [], _TxId, _Time, Acc) ->
    Acc;
set_prepared(PreparedTx, [{Key, _Type, {_Op, _Actor}} | Rest], TxId, Time, Acc) ->
    ActiveTxs = case ets:lookup(PreparedTx, Key) of
                    [] ->
                        [];
                    [{Key, List}] ->
                        List
                end,
    case lists:keymember(TxId, 1, ActiveTxs) of
        true ->
            set_prepared(PreparedTx, Rest, TxId, Time, Acc);
        false ->
            true = ets:insert(PreparedTx, {Key, [{TxId, Time} | ActiveTxs]}),
            set_prepared(PreparedTx, Rest, TxId, Time, dict:append_list(Key, ActiveTxs, Acc))
    end.

reset_prepared(_PreparedTx, [], _TxId, _Time, _ActiveTxs) ->
    ok;
reset_prepared(PreparedTx, [{Key, _Type, {_Op, _Actor}} | Rest], TxId, Time, ActiveTxs) ->
    %% Could do this more efficiently in case of multiple updates to the same key
    true = ets:insert(PreparedTx, {Key, [{TxId, Time} | dict:fetch(Key, ActiveTxs)]}),
    reset_prepared(PreparedTx, Rest, TxId, Time, ActiveTxs).

<<<<<<< HEAD
commit(Transaction, TxCommitTime, Updates, CommittedTx, State)->
=======

commit(Transaction, TxCommitTime, Updates, CommittedTx, State) ->
>>>>>>> 09571a38
    TxId = Transaction#transaction.txn_id,
    DcId = dc_utilities:get_my_dc_id(),
    LogRecord = #log_record{tx_id = TxId,
        op_type = commit,
        op_payload = {{DcId, TxCommitTime},
            Transaction#transaction.vec_snapshot_time}},
    case Updates of
<<<<<<< HEAD
        [{Key, _Type, {_Op, _Param}} | _Rest] -> 
	    case ?CERT of
		true ->
		    true = ets:insert(CommittedTx, {TxId, TxCommitTime});
		false ->
		    ok
	    end,
=======
        [{Key, _Type, {_Op, _Param}} | _Rest] ->
            true = ets:insert(CommittedTx, {TxId, TxCommitTime}),
>>>>>>> 09571a38
            LogId = log_utilities:get_logid_from_key(Key),
            [Node] = log_utilities:get_preflist_from_key(Key),
            case logging_vnode:append_commit(Node, LogId, LogRecord) of
                {ok, _} ->
                    case update_materializer(Updates, Transaction, TxCommitTime) of
                        ok ->
                            ok = clean_and_notify(TxId, Updates, State),
                            {ok, committed};
                        error ->
                            {error, materializer_failure}
                    end;
                {error, timeout} ->
                    {error, timeout}
            end;
        _ ->
            {error, no_updates}
    end.

%% @doc clean_and_notify:
%%      This function is used for cleanning the state a transaction
%%      stores in the vnode while it is being procesed. Once a
%%      transaction commits or aborts, it is necessary to:
%%      1. notify all read_fsms that are waiting for this transaction to finish
%%      2. clean the state of the transaction. Namely:
%%      a. ActiteTxsPerKey,
%%      b. PreparedTx
%%
clean_and_notify(TxId, Updates, #state{active_txs_per_key = _ActiveTxsPerKey,
    prepared_tx = PreparedTx}) ->
    ok = clean_prepared(PreparedTx, Updates, TxId).

clean_prepared(_PreparedTx, [], _TxId) ->
    ok;
clean_prepared(PreparedTx, [{Key, _Type, {_Op, _Actor}} | Rest], TxId) ->
    ActiveTxs = case ets:lookup(PreparedTx, Key) of
                    [] ->
                        [];
                    [{Key, List}] ->
                        List
                end,
    NewActive = lists:keydelete(TxId, 1, ActiveTxs),
    true = case NewActive of
               [] ->
                   ets:delete(PreparedTx, Key);
               _ ->
                   ets:insert(PreparedTx, {Key, NewActive})
           end,
    clean_prepared(PreparedTx, Rest, TxId).

%% @doc converts a tuple {MegaSecs,Secs,MicroSecs} into microseconds
now_microsec({MegaSecs, Secs, MicroSecs}) ->
    (MegaSecs * 1000000 + Secs) * 1000000 + MicroSecs.

-ifdef(NO_CERTIFICATION).

certification_check(_, _, _, _) ->
    true.

-else.

%% @doc Performs a certification check when a transaction wants to move
%%      to the prepared state.
certification_check(_, [], _, _) ->
    true;
certification_check(TxId, [H | T], CommittedTx, ActiveTxPerKey) ->
    {Key, _Type, _} = H,
    TxsPerKey = ets:lookup(ActiveTxPerKey, Key),
    case check_keylog(TxId, TxsPerKey, CommittedTx) of
        true ->
            false;
        false ->
            certification_check(TxId, T, CommittedTx, ActiveTxPerKey)
    end.

check_keylog(_, [], _) ->
    false;
check_keylog(TxId, [H | T], CommittedTx) ->
    {_Key, _Type, ThisTxId} = H,
    case ThisTxId > TxId of
        true ->
            CommitInfo = ets:lookup(CommittedTx, ThisTxId),
            case CommitInfo of
                [{_, _CommitTime}] ->
                    true;
                [] ->
                    check_keylog(TxId, T, CommittedTx)
            end;
        false ->
            check_keylog(TxId, T, CommittedTx)
    end.
-endif.

-spec update_materializer(DownstreamOps :: [{key(), type(), op()}],
    Transaction :: tx(), TxCommitTime :: {term(), term()}) ->
    ok | error.
update_materializer(DownstreamOps, Transaction, TxCommitTime) ->
    DcId = dc_utilities:get_my_dc_id(),
    UpdateFunction = fun({Key, Type, Op}, AccIn) ->
        CommittedDownstreamOp =
            #clocksi_payload{
                key = Key,
                type = Type,
                op_param = Op,
                snapshot_time = Transaction#transaction.vec_snapshot_time,
                commit_time = {DcId, TxCommitTime},
                txid = Transaction#transaction.txn_id},
        AccIn ++ [materializer_vnode:update(Key, CommittedDownstreamOp)]
    end,
    Results = lists:foldl(UpdateFunction, [], DownstreamOps),
    Failures = lists:filter(fun(Elem) -> Elem /= ok end, Results),
    case length(Failures) of
        0 ->
            ok;
        _ ->
            error
    end.

%% Internal functions
filter_updates_per_key(Updates, Key) ->
    FilterMapFun = fun({KeyPrime, _Type, Op}) ->
        case KeyPrime == Key of
            true -> {true, Op};
            false -> false
        end
    end,
    lists:filtermap(FilterMapFun, Updates).


-ifdef(TEST).

%% @doc Testing filter_updates_per_key.
filter_updates_per_key_test() ->
    Op1 = {update, {{increment, 1}, actor1}},
    Op2 = {update, {{increment, 2}, actor1}},
    Op3 = {update, {{increment, 3}, actor1}},
    Op4 = {update, {{increment, 4}, actor1}},

    ClockSIOp1 = {a, crdt_pncounter, Op1},
    ClockSIOp2 = {b, crdt_pncounter, Op2},
    ClockSIOp3 = {c, crdt_pncounter, Op3},
    ClockSIOp4 = {a, crdt_pncounter, Op4},

    ?assertEqual([Op1, Op4],
        filter_updates_per_key([ClockSIOp1, ClockSIOp2, ClockSIOp3, ClockSIOp4], a)).

-endif.<|MERGE_RESOLUTION|>--- conflicted
+++ resolved
@@ -415,7 +415,6 @@
     TxId = Transaction#transaction.txn_id,
     case certification_check(TxId, TxWriteSet, CommittedTx, ActiveTxPerKey) of
         true ->
-<<<<<<< HEAD
             case TxWriteSet of 
                 [{Key, Type, {Op, Actor}} | Rest] -> 
 		    case ?CERT of
@@ -430,17 +429,6 @@
 		    LogRecord = #log_record{tx_id=TxId,
 					    op_type=prepare,
 					    op_payload=NewPrepare},
-=======
-            case TxWriteSet of
-                [{Key, Type, {Op, Actor}} | Rest] ->
-                    true = ets:insert(ActiveTxPerKey, {Key, Type, TxId}),
-                    PrepDict = set_prepared(PreparedTx, [{Key, Type, {Op, Actor}} | Rest], TxId, PrepareTime, dict:new()),
-                    NewPrepare = now_microsec(erlang:now()),
-                    ok = reset_prepared(PreparedTx, [{Key, Type, {Op, Actor}} | Rest], TxId, NewPrepare, PrepDict),
-                    LogRecord = #log_record{tx_id = TxId,
-                        op_type = prepare,
-                        op_payload = NewPrepare},
->>>>>>> 09571a38
                     LogId = log_utilities:get_logid_from_key(Key),
                     [Node] = log_utilities:get_preflist_from_key(Key),
                     Result = logging_vnode:append(Node, LogId, LogRecord),
@@ -477,12 +465,7 @@
     true = ets:insert(PreparedTx, {Key, [{TxId, Time} | dict:fetch(Key, ActiveTxs)]}),
     reset_prepared(PreparedTx, Rest, TxId, Time, ActiveTxs).
 
-<<<<<<< HEAD
 commit(Transaction, TxCommitTime, Updates, CommittedTx, State)->
-=======
-
-commit(Transaction, TxCommitTime, Updates, CommittedTx, State) ->
->>>>>>> 09571a38
     TxId = Transaction#transaction.txn_id,
     DcId = dc_utilities:get_my_dc_id(),
     LogRecord = #log_record{tx_id = TxId,
@@ -490,7 +473,6 @@
         op_payload = {{DcId, TxCommitTime},
             Transaction#transaction.vec_snapshot_time}},
     case Updates of
-<<<<<<< HEAD
         [{Key, _Type, {_Op, _Param}} | _Rest] -> 
 	    case ?CERT of
 		true ->
@@ -498,10 +480,6 @@
 		false ->
 		    ok
 	    end,
-=======
-        [{Key, _Type, {_Op, _Param}} | _Rest] ->
-            true = ets:insert(CommittedTx, {TxId, TxCommitTime}),
->>>>>>> 09571a38
             LogId = log_utilities:get_logid_from_key(Key),
             [Node] = log_utilities:get_preflist_from_key(Key),
             case logging_vnode:append_commit(Node, LogId, LogRecord) of
