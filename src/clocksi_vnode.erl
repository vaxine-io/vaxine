--- conflicted
+++ resolved
@@ -88,12 +88,8 @@
     end.
 
 %% @doc Sends an update request to the Node that is responsible for the Key
-<<<<<<< HEAD
 update_data_item(Node, TxId, Key, Type, Op, DownstreamOp) ->
     lager:info("Update issued for key: ~p txid: ~p", [Key, TxId]),
-=======
-update_data_item(Node, TxId, Key, Type, Op) ->
->>>>>>> 5d112c52
     try
         riak_core_vnode_master:sync_command(Node,
                                             {update_data_item, TxId, Key, Type, Op, DownstreamOp},
@@ -129,13 +125,6 @@
 %% @doc Initializes all data structures that vnode needs to track information
 %%      the transactions it participates on.
 init([Partition]) ->
-<<<<<<< HEAD
-    PreparedTx = ets:new(prepared_tx, [set]),
-    CommittedTx = ets:new(committed_tx, [set]),
-    ActiveTxsPerKey = ets:new(active_txs_per_key, [bag]),
-    WriteSet = ets:new(write_set, [duplicate_bag]),
-    DownstreamSet = ets:new(downstream_set, [duplicate_bag]),
-=======
     PreparedTx = ets:new(list_to_atom(atom_to_list(prepared_tx) ++
                                       integer_to_list(Partition)),
                          [set, {write_concurrency, true}]),
@@ -148,7 +137,9 @@
     WriteSet = ets:new(list_to_atom(atom_to_list(write_set) ++
                                     integer_to_list(Partition)),
                        [duplicate_bag, {write_concurrency, true}]),
->>>>>>> 5d112c52
+    DownstreamSet = ets:new(list_to_atom(atom_to_list(downstream_set) ++
+                                    integer_to_list(Partition)),
+                       [duplicate_bag, {write_concurrency, true}]),
     {ok, #state{partition=Partition,
                 prepared_tx=PreparedTx,
                 committed_tx=CommittedTx,
@@ -234,29 +225,18 @@
     case logging_vnode:append(Node,LogId,LogRecord) of
         {ok, _} ->
             true = ets:insert(CommittedTx, {TxId, TxCommitTime}),
-<<<<<<< HEAD
-            SnapshotTime = Transaction#transaction.vec_snapshot_time,
             case update_materializer(DownstreamOps, TxCommitTime) of 
                 ok ->
-                    _Return = clocksi_downstream_generator_vnode:trigger(
-                                Key, {TxId,
+                    clocksi_downstream_generator_vnode:trigger(
+                            Key, {TxId,
                                 [],
-                                SnapshotTime,
+                                Transaction#transaction.vec_snapshot_time,
                                 TxCommitTime}),
                     clean_and_notify(TxId, Key, State),
                     {reply, committed, State};
                 error ->
                     {reply, {error, materializer_failure}, State}
             end;
-=======
-            clocksi_downstream_generator_vnode:trigger(
-                    Key, {TxId,
-                          Updates,
-                          Transaction#transaction.vec_snapshot_time,
-                          TxCommitTime}),
-            clean_and_notify(TxId, Key, State),
-            {reply, committed, State};
->>>>>>> 5d112c52
         {error, timeout} ->
             {reply, {error, timeout}, State}
     end;
