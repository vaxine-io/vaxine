%% -------------------------------------------------------------------
%%
%% Copyright (c) 2014 SyncFree Consortium.  All Rights Reserved.
%%
%% This file is provided to you under the Apache License,
%% Version 2.0 (the "License"); you may not use this file
%% except in compliance with the License.  You may obtain
%% a copy of the License at
%%
%%   http://www.apache.org/licenses/LICENSE-2.0
%%
%% Unless required by applicable law or agreed to in writing,
%% software distributed under the License is distributed on an
%% "AS IS" BASIS, WITHOUT WARRANTIES OR CONDITIONS OF ANY
%% KIND, either express or implied.  See the License for the
%% specific language governing permissions and limitations
%% under the License.
%%
%% -------------------------------------------------------------------
-module(clocksi_vnode).
-behaviour(riak_core_vnode).

-include("antidote.hrl").
-include_lib("eunit/include/eunit.hrl").

-export([start_vnode/1,
         read_data_item/4,
         update_data_item/5,
         prepare/2,
         commit/3,
         single_commit/2,
         abort/2,
         now_microsec/1,
         init/1,
         terminate/2,
         handle_command/3,
         is_empty/1,
         delete/1,
         handle_handoff_command/3,
         handoff_starting/2,
         handoff_cancelled/1,
         handoff_finished/2,
         handle_handoff_data/2,
         encode_handoff_item/2,
         handle_coverage/4,
         handle_exit/3]).

-ignore_xref([start_vnode/1]).

%%---------------------------------------------------------------------
%% @doc Data Type: state
%%      where:
%%          partition: the partition that the vnode is responsible for.
%%          prepared_tx: a list of prepared transactions.
%%          committed_tx: a list of committed transactions.
%%          active_txs_per_key: a list of the active transactions that
%%              have updated a key (but not yet finished).
%%          downstream_set: a list of the downstream operations that the
%%              transactions generate.
%%          write_set: a list of the write sets that the transactions
%%              generate.
%%----------------------------------------------------------------------
-record(state, {partition,
                prepared_tx,
                committed_tx,
                active_txs_per_key,
                write_set}).

%%%===================================================================
%%% API
%%%===================================================================

start_vnode(I) ->
    riak_core_vnode_master:get_vnode_pid(I, ?MODULE).

%% @doc Sends a read request to the Node that is responsible for the Key
read_data_item(Node, TxId, Key, Type) ->
    try
        riak_core_vnode_master:sync_command(Node,
                                            {read_data_item, TxId, Key, Type},
                                            ?CLOCKSI_MASTER,
                                            infinity)
    catch
        _:Reason ->
            lager:error("Exception caught: ~p", [Reason]),
            {error, Reason}
    end.

%% @doc Sends an update request to the Node that is responsible for the Key
update_data_item(Node, TxId, Key, Type, Op) ->
    try
        riak_core_vnode_master:sync_command(Node,
                                            {update_data_item, TxId, Key, Type, Op},
                                            ?CLOCKSI_MASTER,
                                            infinity)
    catch
        _:Reason ->
            lager:error("Exception caught: ~p", [Reason]),
            {error, Reason}
    end.

%% @doc Sends a prepare request to a Node involved in a tx identified by TxId
prepare(ListofNodes, TxId) ->
    riak_core_vnode_master:command(ListofNodes,
                                   {prepare, TxId},
                                   {fsm, undefined, self()},
                                   ?CLOCKSI_MASTER).
%% @doc Sends prepare+commit to a single partition
%%      Called by a Tx coordinator when the tx only
%%      affects one partition
single_commit(Node, TxId) ->
    riak_core_vnode_master:command(Node,
                                   {single_commit, TxId},
                                   {fsm, undefined, self()},
                                   ?CLOCKSI_MASTER).

%% @doc Sends a commit request to a Node involved in a tx identified by TxId
commit(ListofNodes, TxId, CommitTime) ->
    riak_core_vnode_master:command(ListofNodes,
                                   {commit, TxId, CommitTime},
                                   {fsm, undefined, self()},
                                   ?CLOCKSI_MASTER).

%% @doc Sends a commit request to a Node involved in a tx identified by TxId
abort(ListofNodes, TxId) ->
    riak_core_vnode_master:command(ListofNodes,
                                   {abort, TxId},
                                   {fsm, undefined, self()},
                                   ?CLOCKSI_MASTER).

%% @doc Initializes all data structures that vnode needs to track information
%%      the transactions it participates on.
init([Partition]) ->
    PreparedTx = ets:new(list_to_atom(atom_to_list(prepared_tx) ++
                                          integer_to_list(Partition)),
                         [set, {write_concurrency, true}]),
    CommittedTx = ets:new(list_to_atom(atom_to_list(committed_tx) ++
                                           integer_to_list(Partition)),
                          [set, {write_concurrency, true}]),
    ActiveTxsPerKey = ets:new(list_to_atom(atom_to_list(active_txs_per_key)
                                           ++ integer_to_list(Partition)),
                              [bag, {write_concurrency, true}]),
    WriteSet = ets:new(list_to_atom(atom_to_list(write_set) ++
                                        integer_to_list(Partition)),
                       [duplicate_bag, {write_concurrency, true}]),
    {ok, #state{partition=Partition,
                prepared_tx=PreparedTx,
                committed_tx=CommittedTx,
                write_set=WriteSet,
                active_txs_per_key=ActiveTxsPerKey}}.

%% @doc starts a read_fsm to handle a read operation.
handle_command({read_data_item, Txn, Key, Type}, Sender,
               #state{write_set=WriteSet, partition=Partition}=State) ->
    Vnode = {Partition, node()},
    Updates = ets:lookup(WriteSet, Txn#transaction.txn_id),
    {ok, _Pid} = clocksi_readitem_fsm:start_link(Vnode, Sender, Txn,
                                                 Key, Type, Updates),
    {noreply, State};

%% @doc handles an update operation at a Leader's partition
handle_command({update_data_item, Txn, Key, Type, Op}, Sender,
               #state{partition=Partition,
                      write_set=WriteSet,
                      active_txs_per_key=_ActiveTxsPerKey}=State) ->
    TxId = Txn#transaction.txn_id,
    LogRecord = #log_record{tx_id=TxId, op_type=update,
                            op_payload={Key, Type, Op}},
    LogId = log_utilities:get_logid_from_key(Key),
    [Node] = log_utilities:get_preflist_from_key(Key),
    Result = logging_vnode:append(Node,LogId,LogRecord),
    case Result of
        {ok, _} ->
            %%true = ets:insert(ActiveTxsPerKey, {Key, Type, TxId}),
            true = ets:insert(WriteSet, {TxId, {Key, Type, Op}}),
            {ok, _Pid} = clocksi_updateitem_fsm:start_link(
                           Sender,
                           Txn#transaction.vec_snapshot_time,
                           Partition),
            {noreply, State};
        {error, Reason} ->
            {reply, {error, Reason}, State}
    end;

handle_command({single_commit, Transaction}, _Sender,
               State = #state{partition=_Partition,
                              committed_tx=CommittedTx,
                              active_txs_per_key=ActiveTxPerKey,
                              prepared_tx=PreparedTx,
                              write_set=WriteSet}) ->
<<<<<<< HEAD
    PrepareTime = now_milisec(erlang:now()),
    Result = prepare(Transaction, WriteSet, CommittedTx, ActiveTxPerKey, PreparedTx, PrepareTime),
    case Result of
        {ok, _} ->
            ResultCommit = commit(Transaction, PrepareTime, WriteSet, PreparedTx, State),
            case ResultCommit of
                {ok, committed} ->
                    {reply, {committed, PrepareTime}, State};
                {error, materializer_failure} ->
                    {reply, {error, materializer_failure}, State};
                {error, timeout} ->
                    {reply, {error, timeout}, State};
                {error, no_updates} ->
                    {reply, no_tx_record, State}
=======
    TxId = Transaction#transaction.txn_id,
    TxWriteSet = ets:lookup(WriteSet, TxId),
    case certification_check(TxId, TxWriteSet, CommittedTx, ActiveTxPerKey) of
        true ->
            PrepareTime = now_microsec(erlang:now()),
            LogRecord = #log_record{tx_id=TxId,
                                    op_type=prepare,
                                    op_payload=PrepareTime},
            true = ets:insert(PreparedTx, {active, {TxId, PrepareTime}}),
            Updates = ets:lookup(WriteSet, TxId),
            case Updates of 
                [{_, {Key, _Type, {_Op, _Actor}}} | _Rest] -> 
                    LogId = log_utilities:get_logid_from_key(Key),
                    [Node] = log_utilities:get_preflist_from_key(Key),
                    Result = logging_vnode:append(Node,LogId,LogRecord),
                    case Result of
                        {ok, _} ->
                            {reply, {prepared, PrepareTime}, State};
                        {error, timeout} ->
                            {reply, {error, timeout}, State}
                    end;
                _ -> 
                    {reply, {error, no_tx_record}, State}
>>>>>>> dafbc505
            end;
        {error, timeout} ->
            {reply, {error, timeout}, State};
        {error, no_updates} ->
            {reply, {error, no_tx_record}, State};
        {error, write_conflict} ->
            {reply, abort, State}
    end;

handle_command({prepare, Transaction}, _Sender,
               State = #state{partition=_Partition,
                              committed_tx=CommittedTx,
                              active_txs_per_key=ActiveTxPerKey,
                              prepared_tx=PreparedTx,
                              write_set=WriteSet}) ->
    PrepareTime = now_milisec(erlang:now()),
    Result = prepare(Transaction, WriteSet, CommittedTx, ActiveTxPerKey, PreparedTx, PrepareTime),
    case Result of
        {ok, _} ->
            {reply, {prepared, PrepareTime}, State};
        {error, timeout} ->
            {reply, {error, timeout}, State};
        {error, no_updates} ->
            {reply, {error, no_tx_record}, State};
        {error, write_conflict} ->
            {reply, abort, State}
    end;

%% TODO: sending empty writeset to clocksi_downstream_generatro
%% Just a workaround, need to delete downstream_generator_vnode
%% eventually.
handle_command({commit, Transaction, TxCommitTime}, _Sender,
               #state{partition=_Partition,
                      committed_tx=CommittedTx,
                      write_set=WriteSet} = State) ->
    Result = commit(Transaction, TxCommitTime, WriteSet, CommittedTx, State),
    case Result of
        {ok, committed} ->
            {reply, committed, State};
        {error, materializer_failure} ->
            {reply, {error, materializer_failure}, State};
        {error, timeout} ->
            {reply, {error, timeout}, State};
        {error, no_updates} ->
            {reply, no_tx_record, State}
    end;

handle_command({abort, Transaction}, _Sender,
               #state{partition=_Partition, write_set=WriteSet} = State) ->
    TxId = Transaction#transaction.txn_id,
    Updates = ets:lookup(WriteSet, TxId),
    case Updates of
    [{_, {Key, _Type, {_Op, _Actor}}} | _Rest] -> 
            LogId = log_utilities:get_logid_from_key(Key),
            [Node] = log_utilities:get_preflist_from_key(Key),
            Result = logging_vnode:append(Node,LogId,{TxId, aborted}),
            case Result of
                {ok, _} ->
                    clean_and_notify(TxId, Key, State);
                {error, timeout} ->
                    clean_and_notify(TxId, Key, State)
            end,
            {reply, ack_abort, State};
        _ ->
            {reply, {error, no_tx_record}, State}
    end;

%% @doc Return active transactions in prepare state with their preparetime
handle_command({get_active_txns}, _Sender,
               #state{prepared_tx=Prepared, partition=_Partition} = State) ->
    ActiveTxs = ets:lookup(Prepared, active),
    {reply, {ok, ActiveTxs}, State};

handle_command(_Message, _Sender, State) ->
    {noreply, State}.

handle_handoff_command(_Message, _Sender, State) ->
    {noreply, State}.

handoff_starting(_TargetNode, State) ->
    {true, State}.

handoff_cancelled(State) ->
    {ok, State}.

handoff_finished(_TargetNode, State) ->
    {ok, State}.

handle_handoff_data(_Data, State) ->
    {reply, ok, State}.

encode_handoff_item(_ObjectName, _ObjectValue) ->
    <<>>.

is_empty(State) ->
    {true, State}.

delete(State) ->
    {ok, State}.

handle_coverage(_Req, _KeySpaces, _Sender, State) ->
    {stop, not_implemented, State}.

handle_exit(_Pid, _Reason, State) ->
    {noreply, State}.

terminate(_Reason, _State) ->
    ok.

%%%===================================================================
%%% Internal Functions
%%%===================================================================
%% @doc Executes the prepare phase of this partition
prepare(Transaction, WriteSet, _CommittedTx, _ActiveTxPerKey, PreparedTx, PrepareTime)->
    TxId = Transaction#transaction.txn_id,
    LogRecord = #log_record{tx_id=TxId,
                            op_type=prepare,
                            op_payload=PrepareTime},
    true = ets:insert(PreparedTx, {active, {TxId, PrepareTime}}),
    Updates = ets:lookup(WriteSet, TxId),
    case Updates of 
        [{_, {Key, _Type, {_Op, _Actor}}} | _Rest] -> 
            LogId = log_utilities:get_logid_from_key(Key),
            [Node] = log_utilities:get_preflist_from_key(Key),
            logging_vnode:append(Node,LogId,LogRecord);
        _ -> 
            {error, no_updates}
    end.
        

%% @doc Executes the commit phase of this partition
commit(Transaction, TxCommitTime, WriteSet, _CommittedTx, State)->
    TxId = Transaction#transaction.txn_id,
    DcId = dc_utilities:get_my_dc_id(),
    LogRecord=#log_record{tx_id=TxId,
                          op_type=commit,
                          op_payload={{DcId, TxCommitTime},
                                      Transaction#transaction.vec_snapshot_time}},
    Updates = ets:lookup(WriteSet, TxId),
    case Updates of
        [{_, {Key, _Type, {_Op, _Param}}} | _Rest] -> 
            LogId = log_utilities:get_logid_from_key(Key),
            [Node] = log_utilities:get_preflist_from_key(Key),
            case logging_vnode:append(Node,LogId,LogRecord) of
                {ok, _} ->
                    %true = ets:insert(CommittedTx, {TxId, TxCommitTime}),
                    case update_materializer(Updates, Transaction, TxCommitTime) of
                        ok ->
                            clean_and_notify(TxId, Key, State),
                            {ok, committed};
                        error ->
                            {error, materializer_failure}
                    end;
                {error, timeout} ->
                    {error, timeout}
            end;
        _ -> 
            {error, no_updates}
    end.

%% @doc clean_and_notify:
%%      This function is used for cleanning the state a transaction
%%      stores in the vnode while it is being procesed. Once a
%%      transaction commits or aborts, it is necessary to:
%%      1. notify all read_fsms that are waiting for this transaction to finish
%%      2. clean the state of the transaction. Namely:
%%      a. ActiteTxsPerKey,
%%      b. PreparedTx
%%
clean_and_notify(TxId, _Key, #state{active_txs_per_key=_ActiveTxsPerKey,
                                    prepared_tx=PreparedTx,
                                    write_set=WriteSet}) ->
    true = ets:match_delete(PreparedTx, {active, {TxId, '_'}}),
    true = ets:delete(WriteSet, TxId).

%% @doc converts a tuple {MegaSecs,Secs,MicroSecs} into microseconds
now_microsec({MegaSecs, Secs, MicroSecs}) ->
    (MegaSecs * 1000000 + Secs) * 1000000 + MicroSecs.

-spec update_materializer(DownstreamOps :: [{term(),{key(),type(),op()}}],
                          Transaction::tx(),TxCommitTime:: {term(), term()}) ->
                                 ok | error.
update_materializer(DownstreamOps, Transaction, TxCommitTime) ->
    DcId = dc_utilities:get_my_dc_id(),
    UpdateFunction = fun ({_, {Key, Type, Op}}, AccIn) ->
                             CommittedDownstreamOp =
                                 #clocksi_payload{
                                    key = Key,
                                    type = Type,
                                    op_param = Op,
                                    snapshot_time = Transaction#transaction.vec_snapshot_time,
                                    commit_time = {DcId, TxCommitTime},
                                    txid = Transaction#transaction.txn_id},
                             AccIn++[materializer_vnode:update(Key, CommittedDownstreamOp)]
                     end,
    Results = lists:foldl(UpdateFunction, [], DownstreamOps),
    Failures = lists:filter(fun(Elem) -> Elem /= ok end, Results),
    case length(Failures) of
        0 ->
            ok;
        _ ->
            error
    end.<|MERGE_RESOLUTION|>--- conflicted
+++ resolved
@@ -188,8 +188,7 @@
                               active_txs_per_key=ActiveTxPerKey,
                               prepared_tx=PreparedTx,
                               write_set=WriteSet}) ->
-<<<<<<< HEAD
-    PrepareTime = now_milisec(erlang:now()),
+    PrepareTime = now_microsec(erlang:now()),
     Result = prepare(Transaction, WriteSet, CommittedTx, ActiveTxPerKey, PreparedTx, PrepareTime),
     case Result of
         {ok, _} ->
@@ -203,31 +202,6 @@
                     {reply, {error, timeout}, State};
                 {error, no_updates} ->
                     {reply, no_tx_record, State}
-=======
-    TxId = Transaction#transaction.txn_id,
-    TxWriteSet = ets:lookup(WriteSet, TxId),
-    case certification_check(TxId, TxWriteSet, CommittedTx, ActiveTxPerKey) of
-        true ->
-            PrepareTime = now_microsec(erlang:now()),
-            LogRecord = #log_record{tx_id=TxId,
-                                    op_type=prepare,
-                                    op_payload=PrepareTime},
-            true = ets:insert(PreparedTx, {active, {TxId, PrepareTime}}),
-            Updates = ets:lookup(WriteSet, TxId),
-            case Updates of 
-                [{_, {Key, _Type, {_Op, _Actor}}} | _Rest] -> 
-                    LogId = log_utilities:get_logid_from_key(Key),
-                    [Node] = log_utilities:get_preflist_from_key(Key),
-                    Result = logging_vnode:append(Node,LogId,LogRecord),
-                    case Result of
-                        {ok, _} ->
-                            {reply, {prepared, PrepareTime}, State};
-                        {error, timeout} ->
-                            {reply, {error, timeout}, State}
-                    end;
-                _ -> 
-                    {reply, {error, no_tx_record}, State}
->>>>>>> dafbc505
             end;
         {error, timeout} ->
             {reply, {error, timeout}, State};
@@ -243,7 +217,7 @@
                               active_txs_per_key=ActiveTxPerKey,
                               prepared_tx=PreparedTx,
                               write_set=WriteSet}) ->
-    PrepareTime = now_milisec(erlang:now()),
+    PrepareTime = now_microsec(erlang:now()),
     Result = prepare(Transaction, WriteSet, CommittedTx, ActiveTxPerKey, PreparedTx, PrepareTime),
     case Result of
         {ok, _} ->
