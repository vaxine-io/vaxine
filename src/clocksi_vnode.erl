--- conflicted
+++ resolved
@@ -297,7 +297,6 @@
     {Result, NewPrepare, NewPreparedDict} = prepare(Transaction, WriteSet, CommittedTx, PreparedTx, PrepareTime, PreparedDict),
     case Result of
         {ok, _} ->
-%%            lager:info("replying prepare time: ~p",[NewPrepare]),
             {reply, {prepared, NewPrepare}, State#state{prepared_dict = NewPreparedDict}};
         {error, timeout} ->
             {reply, {error, timeout}, State#state{prepared_dict = NewPreparedDict}};
@@ -328,7 +327,6 @@
                                Protocol when ((Protocol == gr) or (Protocol== clocksi)) ->
                                    {NewPrepareTime, Transaction#transaction.snapshot_vc}
                            end,
-%%            lager:info("WriteSet ~p~n", [WriteSet]),
             ResultCommit = commit(Transaction, CommitParams, WriteSet, CommittedTx, NewState),
             case ResultCommit of
                 {ok, committed, NewPreparedDict2} ->
@@ -620,19 +618,6 @@
         [{Key, CommitTime}] ->
             case CommitTime > ReferenceSnapshotTime of
                 true ->
-<<<<<<< HEAD
-=======
-%%                    case ((ReferenceSnapshotTime > Transaction#transaction.txn_id#tx_id.snapshot_time)
-%%                    andalso (CommitTime < Transaction#transaction.txn_id#tx_id.snapshot_time)) of
-%%                        true ->
-%%                            lager:info("conflict detected, COMMITTED transaction"),
-%%                            lager:info("CommitTime ~p ",[CommitTime]),
-%%                            lager:info("ReferenceSnapshotTime ~p ",[ReferenceSnapshotTime]),
-%%                            lager:info("SI SnapshotTime ~p ",[Transaction#transaction.txn_id#tx_id.snapshot_time]),
-%%                        false ->
-%%                            nada
-%%                    end,
->>>>>>> 34baeac5
                     false;
                 false ->
                     case check_prepared(TxId, PreparedTx, Key) of
@@ -655,8 +640,7 @@
     case ets:lookup(PreparedTx, Key) of
         [] ->
             true;
-        _Some ->
-%%            lager:info("found some prepared tx: ~p",[_Some]),
+        _ ->
             false
     end.
 
