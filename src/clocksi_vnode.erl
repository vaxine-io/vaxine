--- conflicted
+++ resolved
@@ -408,15 +408,9 @@
     #state{partition = Partition} = State) ->
     {reply, get_active_txns_internal(Partition), State};
 
-<<<<<<< HEAD
-handle_command({get_antidote_db}, _Sender,
-    #state{antidote_db = AntidoteDB} = State) ->
-    lager:info("handle_command get_antidote_db ~n", []),
-=======
 handle_command({get_antidote_db}, Sender,
     #state{antidote_db = AntidoteDB} = State) ->
     lager:info("handle_command get_antidote_db SENDER ~p ANTIDOTEDB REF ~p ~n", [Sender, AntidoteDB]),
->>>>>>> 52543999
     {reply, AntidoteDB, State};
 
 handle_command(_Message, _Sender, State) ->
@@ -725,11 +719,7 @@
 
 get_antidote_db(Partition) ->
     lager:info("PARTITION ~p NODE ~p ~n", [Partition, node()]),
-<<<<<<< HEAD
-    riak_core_vnode_master:sync_spawn_command({Partition, node()},
-=======
     riak_core_vnode_master:sync_command({Partition, node()},
->>>>>>> 52543999
         {get_antidote_db},
         clocksi_vnode_master).
 
