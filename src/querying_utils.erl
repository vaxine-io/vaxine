--- conflicted
+++ resolved
@@ -45,15 +45,10 @@
     read_keys/3, read_keys/2,
     read_function/3, read_function/2,
     write_keys/2, write_keys/1,
-<<<<<<< HEAD
     start_transaction/0, commit_transaction/1,
-    get_locks/3, get_locks/4, release_locks/2,
-    to_atom/1,
-=======
-    start_transaction/0, commit_transaction/1]).
+    get_locks/3, get_locks/4, release_locks/2]).
 
 -export([to_atom/1,
->>>>>>> 4e9cda99
     to_list/1,
     to_binary/1,
     to_term/1,
