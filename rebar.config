{deps, [
    %% logging framework
    {lager, "3.6.2"},

    %% riak framework
    {riak_core, {git, "git://github.com/Kyorai/riak_core.git", {branch, "erl20"}}},
    {riak_api, {git, "https://github.com/basho/riak_api", {tag, "2.0.2"}}},

    %% efficient inter-dc messaging
    {erlzmq, {git, "https://github.com/zeromq/erlzmq2", {ref, "573d583"}}},

    %% antidote utilities
    %% TODO: riak_pb branch "antidote_crdt"
<<<<<<< HEAD
    {riak_pb, {git, "https://github.com/syncfree/riak_pb", {tag, "v0.5.1"}}},
    {antidote_crdt, ".*", {git, "https://github.com/pedromslopes/antidote_crdt", {branch, "indexes"}}},
=======
    {riak_pb, {git, "https://github.com/SyncFree/riak_pb", {branch, "strong_consistency"}}},
    %% Used to be "2.0.2"
    {riak_api, {git, "https://github.com/basho/riak_api", {tag, "2.1.6-225"}}},
    {erlzmq, ".*", {git, "https://github.com/zeromq/erlzmq2"}},
    %% antidote_pb is client interface. Needed only for riak_tests.
    {antidote_pb, {git, "https://github.com/syncfree/antidote_pb", {tag, "v0.1.0"}}},

    {antidote_crdt, ".*", {git, "https://github.com/syncfree/antidote_crdt", {tag, "v0.1.0"}}},
>>>>>>> 7f6d2a8b
    {vectorclock, ".*", {git, "https://github.com/AntidoteDB/vectorclock", {tag, "v0.1.0"}}},

    % expose metrics for prometheus as HTTP-API
    {elli, "2.1.2"}, 
    {prometheus, "3.4.1"},
    {prometheus_process_collector, "1.3.0"},
    {elli_prometheus, "0.1.1"},

    %% random number generator
    {rand_compat, "0.0.3"},

    %% antidote_pb client interface only for riak_tests.
    {antidote_pb, {git, "https://github.com/syncfree/antidote_pb", {tag, "v0.1.0"}}},
    
    %% a cache system for object in-memory storage
    {cache, {git, "https://github.com/fogfish/cache.git", {branch, "master"}}}
]}.

{erl_opts, [
            debug_info, 
            warnings_as_errors,
            nowarn_export_all,
            {parse_transform, lager_transform}, {i, "include"}
           ]}.

{cover_enabled, true}.

{eunit_opts, [verbose, {report, {eunit_surefire, [{dir, "logs/"}]}}]}.

{dialyzer, [{warnings, [
    %unmatched_returns,
    %unknown
    %overspecs,
    no_undefined_callbacks
]}]}.

{edoc_opts, [
    {preprocess, true},
    {todo, true},
    {includes, ["include/"]},
    {dir, "edoc"}
]}.

{overrides, [
    %% R20
    {override, riak_ensemble,
        [{erl_opts, [
            debug_info,
            warn_untyped_record,
            {platform_define, "^[0-9]+", namespaced_types},
            {parse_transform, lager_transform}
        ]},
            {plugins, [pc]},
            {provider_hooks, [{post, [{compile, {pc, compile}}, {clean, {pc, clean}}]}]}
        ]},
    {override, riak_core,
        [{erl_opts, [{parse_transform, lager_transform}, debug_info, warn_untyped_record,
            {plugins, [pc]},
            {platform_define, "^[0-9]+", namespaced_types},
            {platform_define, "18", old_rand},
            {platform_define, "17", old_rand},
            {platform_define, "^R15", old_hash},
            {provider_hooks, [{post, [{compile, {pc, compile}}, {clean, {pc, clean}}]}]}
        ]}]},
    {override, riak_api,
        [{erl_opts, 
          [{parse_transform, lager_transform}]
         }]},

    %% R18
    {override, chash,
        [{erl_opts, [debug_info, {platform_define, "^[0-9]+", namespaced_types}]}]},
    {override, webmachine,
        [{erl_opts, []}]},
    {override, edown,
        [{erl_opts, [debug_info]}]},

    %% Normal
    {override, setup, [{post_hooks, []}]},
    {override, eleveldb, [
        {plugins, [pc]},
        {pre_hooks, [
            {compile, "c_src/build_deps.sh get-deps"},
            {compile, "c_src/build_deps.sh"}
        ]},
        {post_hooks, [
            {clean, "c_src/build_deps.sh clean"}
        ]},
        {provider_hooks, [
            {post, [
                {compile, {pc, compile}},
                {clean, {pc, clean}}
            ]}
        ]}
    ]},

    {override, erlzmq,
        [{pre_hooks, [{compile, "make -C c_src"},
            {clean, "make -C c_src clean"}]},
            {plugins, [pc]},

            {provider_hooks,
                [{post,
                    [{compile, {pc, compile}},
                        {clean, {pc, clean}}
                    ]}
                ]}
        ]}
]}.

{relx, [{release, {antidote, "0.0.1"}, [antidote]},
    {dev_mode, false},
    {include_erts, true},

    {sys_config, "config/sys.config"},
    {vm_args, "config/vm.args"},

    {overlay, [
        {mkdir, "data/ring"},
        {mkdir, "log/sasl"},
        {copy, "bin/env", "bin/env"},
        {template, "rel/files/antidote-admin", "bin/antidote-admin"},
        {template, "_build/default/lib/cuttlefish/priv/erlang_vm.schema", "lib/11-erlang_vm.schema"},
        {template, "_build/default/lib/riak_core/priv/riak_core.schema", "lib/12-riak_core.schema"},
        {template, "_build/default/lib/riak_sysmon/priv/riak_sysmon.schema", "lib/15-riak_sysmon.schema"},
        {template, "_build/default/lib/eleveldb/priv/eleveldb.schema", "lib/21-leveldb.schema"}
    ]},
    {overlay_vars, "config/vars.config"},
    {extended_start_script, true}
       ]}.


% lint tool for style checking
{profiles, [
    {lint, [
        {plugins, [{rebar3_lint, {git, "https://github.com/project-fifo/rebar3_lint.git", {tag, "0.1.2"}}}]}
    ]}
]}.

% configuration of style rules
{elvis,
    [#{dirs => ["src", "test"],
        filter => "*.erl",
        rules => [
            {elvis_style, no_tabs},
            {elvis_style, no_trailing_whitespace},
            {elvis_style, macro_names, #{ignore => []}},
            {elvis_style, operator_spaces, #{rules => [{right, ","},
                {right, "--"},
                {left, "--"},
                {right, "++"},
                {left, "++"}]}},
            {elvis_style, god_modules,
                #{limit => 25,
                    ignore => []}},
            {elvis_style, used_ignored_variable},
            {elvis_style, no_behavior_info},
            {
                elvis_style,
                module_naming_convention,
                #{regex => "^[a-z]([a-z0-9]*_?)*(_SUITE)?$",
                    ignore => []}
            },
            % Can be added back if antidote_crdt_counter_b:localPermissions is renamed
            %{
            %  elvis_style,
            %  function_naming_convention,
            %  #{regex => "^([a-z][a-z0-9]*_?)*$"}
            %},
            {elvis_style, state_record_and_type},
            {elvis_style, no_spec_with_records}
        ]
    },
        #{dirs => ["."],
            filter => "Makefile",
            rules => [{elvis_project, no_deps_master_erlang_mk, #{ignore => []}},
            {elvis_project, protocol_for_deps_erlang_mk, #{ignore => []}}]
        },
        #{dirs => ["."],
            filter => "rebar.config",
            rules => [{elvis_project, no_deps_master_rebar, #{ignore => []}}]
        }
    ]
}.<|MERGE_RESOLUTION|>--- conflicted
+++ resolved
@@ -4,26 +4,17 @@
 
     %% riak framework
     {riak_core, {git, "git://github.com/Kyorai/riak_core.git", {branch, "erl20"}}},
-    {riak_api, {git, "https://github.com/basho/riak_api", {tag, "2.0.2"}}},
+    %% Used to be "2.0.2"
+    {riak_api, {git, "https://github.com/basho/riak_api", {tag, "2.1.6-225"}}},
+    {riak_pb, {git, "https://github.com/SyncFree/riak_pb", {branch, "strong_consistency"}}},
 
     %% efficient inter-dc messaging
-    {erlzmq, {git, "https://github.com/zeromq/erlzmq2", {ref, "573d583"}}},
+    {erlzmq, ".*", {git, "https://github.com/zeromq/erlzmq2"}},
 
     %% antidote utilities
     %% TODO: riak_pb branch "antidote_crdt"
-<<<<<<< HEAD
-    {riak_pb, {git, "https://github.com/syncfree/riak_pb", {tag, "v0.5.1"}}},
     {antidote_crdt, ".*", {git, "https://github.com/pedromslopes/antidote_crdt", {branch, "indexes"}}},
-=======
-    {riak_pb, {git, "https://github.com/SyncFree/riak_pb", {branch, "strong_consistency"}}},
-    %% Used to be "2.0.2"
-    {riak_api, {git, "https://github.com/basho/riak_api", {tag, "2.1.6-225"}}},
-    {erlzmq, ".*", {git, "https://github.com/zeromq/erlzmq2"}},
-    %% antidote_pb is client interface. Needed only for riak_tests.
-    {antidote_pb, {git, "https://github.com/syncfree/antidote_pb", {tag, "v0.1.0"}}},
-
-    {antidote_crdt, ".*", {git, "https://github.com/syncfree/antidote_crdt", {tag, "v0.1.0"}}},
->>>>>>> 7f6d2a8b
+
     {vectorclock, ".*", {git, "https://github.com/AntidoteDB/vectorclock", {tag, "v0.1.0"}}},
 
     % expose metrics for prometheus as HTTP-API
