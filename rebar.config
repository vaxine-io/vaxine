{lib_dirs,["deps"]}.
{sub_dirs, ["rel"]}.

<<<<<<< HEAD
{deps, [
    {antidote_pb_codec, "0.0.3"}
]}.

{erl_opts, [debug_info, warnings_as_errors]}.
{cover_enabled, true}.

% lint tool for style checking
{profiles,[
  {lint, [
    {plugins, [{rebar3_lint, {git, "https://github.com/project-fifo/rebar3_lint.git", {tag, "0.1.2"}}}]}
  ]},
  {test, [
    {erl_opts, [warnings_as_errors, debug_info, no_inline_list_funcs]},
    {plugins, [{coveralls, {git, "https://github.com/markusn/coveralls-erl", {branch, "master"}}}]}]}
]}.

{cover_enabled, true}.
{plugins, [coveralls]}.
{cover_export_enabled, true}.
{coveralls_coverdata, "_build/test/cover/eunit.coverdata"}.
{coveralls_service_name, "travis-ci"}.

% configuration of style rules
{elvis,
  [#{dirs => ["src", "test"],
    filter => "*.erl",
    rules => [
      {elvis_style, no_tabs},
      {elvis_style, no_trailing_whitespace},
      {elvis_style, macro_names, #{ignore => []}},
      {elvis_style, operator_spaces, #{rules => [{right, ","},
        {right, "--"},
        {left, "--"},
        {right, "++"},
        {left, "++"}]}},
      {elvis_style, god_modules,
        #{limit => 25,
          ignore => []}},
      {elvis_style, used_ignored_variable},
      {elvis_style, no_behavior_info},
      {
        elvis_style,
        module_naming_convention,
        #{regex => "^[a-z]([a-z0-9]*_?)*(_SUITE)?$",
          ignore => []}
      },
      {
        elvis_style,
        function_naming_convention,
        #{regex => "^([a-z][a-z0-9]*_?)*$"}
      },
      {elvis_style, state_record_and_type},
      {elvis_style, no_spec_with_records}
    ]
  },
    #{dirs => ["."],
      filter => "Makefile",
      rules => [{elvis_project, no_deps_master_erlang_mk, #{ignore => []}},
      {elvis_project, protocol_for_deps_erlang_mk, #{ignore => []}}]
    },
    #{dirs => ["."],
      filter => "rebar.config",
      rules => [{elvis_project, no_deps_master_rebar, #{ignore => []}}]
    }
  ]
=======
{deps, [antidote_pb_codec]}.

{erl_opts, [debug_info, warnings_as_errors, {parse_transform}]}.
{cover_enabled, true}.
{eunit_opts, [verbose, {report, {eunit_surefire, [{dir,"."}]}}]}.
{profiles,[
    {lint, [
        {plugins, [{rebar3_lint, {git, "https://github.com/project-fifo/rebar3_lint.git", {tag, "0.1.2"}}}]}
    ]}
]}.

{elvis,
 [#{dirs => ["src"],
       filter => "*.erl",
       rules => [
                 {elvis_style, no_tabs},
                 {elvis_style, no_trailing_whitespace},
                 {elvis_style, macro_names, #{ignore => []}},
                 {elvis_style, operator_spaces, #{rules => [{right, ","},
                                                            {right, "--"},
                                                            {left, "--"},
                                                            {right, "++"},
                                                            {left, "++"}]}},
                 {elvis_style, god_modules,
                  #{limit => 25,
                    ignore => []}},
                 {elvis_style, used_ignored_variable},
                 {elvis_style, no_behavior_info},
                 {
                   elvis_style,
                   module_naming_convention,
                   #{regex => "^[a-z]([a-z0-9]*_?)*(_SUITE)?$",
                     ignore => []}
                 },
                 % Can be added back if antidote_crdt_bcounter:localPermissions is renamed
                 %{
                 %  elvis_style,
                 %  function_naming_convention,
                 %  #{regex => "^([a-z][a-z0-9]*_?)*$"}
                 %},
                 {elvis_style, state_record_and_type},
                 {elvis_style, no_spec_with_records}
                ]
      },
     #{dirs => ["."],
       filter => "Makefile",
       rules => [{elvis_project, no_deps_master_erlang_mk, #{ignore => []}},
                 {elvis_project, protocol_for_deps_erlang_mk, #{ignore => []}}]
      },
     #{dirs => ["."],
       filter => "rebar.config",
       rules => [{elvis_project, no_deps_master_rebar, #{ignore => []}},
                 {elvis_project, protocol_for_deps_rebar, #{ignore => []}}]
      }
    ]
>>>>>>> 3f5b3a56
}.<|MERGE_RESOLUTION|>--- conflicted
+++ resolved
@@ -1,74 +1,6 @@
 {lib_dirs,["deps"]}.
 {sub_dirs, ["rel"]}.
 
-<<<<<<< HEAD
-{deps, [
-    {antidote_pb_codec, "0.0.3"}
-]}.
-
-{erl_opts, [debug_info, warnings_as_errors]}.
-{cover_enabled, true}.
-
-% lint tool for style checking
-{profiles,[
-  {lint, [
-    {plugins, [{rebar3_lint, {git, "https://github.com/project-fifo/rebar3_lint.git", {tag, "0.1.2"}}}]}
-  ]},
-  {test, [
-    {erl_opts, [warnings_as_errors, debug_info, no_inline_list_funcs]},
-    {plugins, [{coveralls, {git, "https://github.com/markusn/coveralls-erl", {branch, "master"}}}]}]}
-]}.
-
-{cover_enabled, true}.
-{plugins, [coveralls]}.
-{cover_export_enabled, true}.
-{coveralls_coverdata, "_build/test/cover/eunit.coverdata"}.
-{coveralls_service_name, "travis-ci"}.
-
-% configuration of style rules
-{elvis,
-  [#{dirs => ["src", "test"],
-    filter => "*.erl",
-    rules => [
-      {elvis_style, no_tabs},
-      {elvis_style, no_trailing_whitespace},
-      {elvis_style, macro_names, #{ignore => []}},
-      {elvis_style, operator_spaces, #{rules => [{right, ","},
-        {right, "--"},
-        {left, "--"},
-        {right, "++"},
-        {left, "++"}]}},
-      {elvis_style, god_modules,
-        #{limit => 25,
-          ignore => []}},
-      {elvis_style, used_ignored_variable},
-      {elvis_style, no_behavior_info},
-      {
-        elvis_style,
-        module_naming_convention,
-        #{regex => "^[a-z]([a-z0-9]*_?)*(_SUITE)?$",
-          ignore => []}
-      },
-      {
-        elvis_style,
-        function_naming_convention,
-        #{regex => "^([a-z][a-z0-9]*_?)*$"}
-      },
-      {elvis_style, state_record_and_type},
-      {elvis_style, no_spec_with_records}
-    ]
-  },
-    #{dirs => ["."],
-      filter => "Makefile",
-      rules => [{elvis_project, no_deps_master_erlang_mk, #{ignore => []}},
-      {elvis_project, protocol_for_deps_erlang_mk, #{ignore => []}}]
-    },
-    #{dirs => ["."],
-      filter => "rebar.config",
-      rules => [{elvis_project, no_deps_master_rebar, #{ignore => []}}]
-    }
-  ]
-=======
 {deps, [antidote_pb_codec]}.
 
 {erl_opts, [debug_info, warnings_as_errors, {parse_transform}]}.
@@ -76,7 +8,7 @@
 {eunit_opts, [verbose, {report, {eunit_surefire, [{dir,"."}]}}]}.
 {profiles,[
     {lint, [
-        {plugins, [{rebar3_lint, {git, "https://github.com/project-fifo/rebar3_lint.git", {tag, "0.1.2"}}}]}
+        {plugins, [{rebar3_lint, {git, "https://github.com/project-fifo/rebar3_lint.git", {tag, "v0.1.10"}}}]}
     ]}
 ]}.
 
@@ -124,5 +56,4 @@
                  {elvis_project, protocol_for_deps_rebar, #{ignore => []}}]
       }
     ]
->>>>>>> 3f5b3a56
 }.