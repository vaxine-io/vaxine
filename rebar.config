{deps, [
    {lager, "3.2.1"},
    %%{riak_core, {git, "https://github.com/project-fifo/riak_core", {branch, "fifo-0.7.1"}}},
    {riak_core, "2.2.6", {pkg, riak_core_ng}},
    {riak_dt,  {git, "git://github.com/aletomsic/riak_dt", {tag, "type_check_antidote"}}},
    %% TODO: riak_pb branch "antidote_crdt"
    {riak_pb, {git, "git://github.com/syncfree/riak_pb", {branch, "antidote_crdt_rebar3"}}},
    {riak_api, {git, "git://github.com/basho/riak_api", {tag, "2.0.2"}}},
    {erlzmq, {git, "git://github.com/tcrain/erlzmq2", {branch, "master"}}},
    %% antidote_pb is client interface. Needed only for riak_tests.
<<<<<<< HEAD
    {antidote_pb, {git, "git://github.com/syncfree/antidote_pb", {tag, "new_interface"}}},
%%    {antidote_crdt, ".*", {git, "git://github.com/syncfree/antidote_crdt", {tag, "0.0.1"}}},
    {antidote_crdt, ".*", {git, "git://github.com/syncfree/antidote_crdt", {branch, "master"}}},
%%    {antidote_utils, {git, "git://github.com/syncfree/antidote_utils", {tag, "0.0.1"}}}
    {antidote_utils, {git, "git://github.com/syncfree/antidote_utils", {branch, "CONS"}}}
=======
    {antidote_pb, {git, "git://github.com/syncfree/antidote_pb", {branch, "new_interface_erl19"}}},
    {antidote_crdt, ".*", {git, "git://github.com/syncfree/antidote_crdt", {tag, "0.0.2"}}},
    {antidote_utils, {git, "git://github.com/syncfree/antidote_utils", {tag, "0.0.1"}}},
    {rand_compat, {git, "https://github.com/lasp-lang/rand_compat.git", {ref, "b2cf40b6ef14a5d7fbc67276e9164de7cc7c7906"}}}
>>>>>>> 3b7e4160
]}.

{erl_opts, [debug_info, warnings_as_errors, {parse_transform, lager_transform},{i,"include"}]}.
{cover_enabled, true}.
{eunit_opts, [verbose, {report, {eunit_surefire, [{dir,"logs/"}]}}]}.
{dialyzer, [{warnings, [
  %unmatched_returns,
  %unknown
  %overspecs,
  no_undefined_callbacks
]}]}.

{overrides,
 [
  %% R18
  {override, chash,
     [{erl_opts, [debug_info, {platform_define, "^[0-9]+", namespaced_types}]}]},
  {override, webmachine,
     [{erl_opts, []}]},
  {override, edown,
   [{erl_opts, [debug_info]}]},
  {override, riak_core,
   [{erl_opts, [{parse_transform, lager_transform},
                debug_info, {platform_define, "^[0-9]+", namespaced_types},
                {platform_define, "^R15", "old_hash"}]}]},
  {override, riak_ensemble,
   [{erl_opts, [debug_info,
                warn_untyped_record,
                {parse_transform, lager_transform}]},
    {plugins, [pc]},
    {provider_hooks,
     [{post,
       [{compile, {pc, compile}},
        {clean, {pc, clean}}]}]}]},
  %% Normal
  {override, setup, [{post_hooks, []}]},
  {override, eleveldb,
   [{pre_hooks, [{compile, "c_src/build_deps.sh get-deps"},
                 {compile, "c_src/build_deps.sh"}]},

    {post_hooks, [{clean, "c_src/build_deps.sh clean"}]},
    {plugins, [pc]},

    {provider_hooks,
     [{post,
       [{compile, {pc, compile}},
        {clean, {pc, clean}}]}]}]},
  {override, erlzmq,
   [{pre_hooks,[{compile,"make -C c_src"},
                {clean, "make -C c_src clean"}]},
    {plugins, [pc]},

    {provider_hooks,
     [{post,
       [{compile, {pc, compile}},
        {clean, {pc, clean}}]}]}]}]}.

{relx, [{release, {antidote, "0.0.1"}, [antidote]},
        {dev_mode, false},
        {include_erts, true},
        {overlay, [
           {mkdir, "data/ring"},
           {mkdir, "log/sasl"},
           {copy, "rel/files/erl", "\{\{erts_vsn\}\}/bin/erl"},
           {copy, "rel/files/nodetool", "\{\{erts_vsn\}\}/bin/nodetool"},
           {template, "rel/files/app.config", "etc/app.config"},
           {template, "rel/files/vm.args", "etc/vm.args"},
           {template, "rel/files/antidote", "bin/antidote"},
           {template, "rel/files/antidote-admin", "bin/antidote-admin"},
           {template, "_build/default/lib/cuttlefish/priv/erlang_vm.schema", "lib/11-erlang_vm.schema"},
           {template, "_build/default/lib/riak_core/priv/riak_core.schema", "lib/12-riak_core.schema"},
           {template, "_build/default/lib/riak_sysmon/priv/riak_sysmon.schema", "lib/15-riak_sysmon.schema"},
           {template, "_build/default/lib/eleveldb/priv/eleveldb.schema", "lib/21-leveldb.schema"}
           ]},
        %{overlay_vars, "rel/vars.config"},
        {extended_start_script, true}]}.<|MERGE_RESOLUTION|>--- conflicted
+++ resolved
@@ -8,18 +8,10 @@
     {riak_api, {git, "git://github.com/basho/riak_api", {tag, "2.0.2"}}},
     {erlzmq, {git, "git://github.com/tcrain/erlzmq2", {branch, "master"}}},
     %% antidote_pb is client interface. Needed only for riak_tests.
-<<<<<<< HEAD
-    {antidote_pb, {git, "git://github.com/syncfree/antidote_pb", {tag, "new_interface"}}},
-%%    {antidote_crdt, ".*", {git, "git://github.com/syncfree/antidote_crdt", {tag, "0.0.1"}}},
-    {antidote_crdt, ".*", {git, "git://github.com/syncfree/antidote_crdt", {branch, "master"}}},
-%%    {antidote_utils, {git, "git://github.com/syncfree/antidote_utils", {tag, "0.0.1"}}}
-    {antidote_utils, {git, "git://github.com/syncfree/antidote_utils", {branch, "CONS"}}}
-=======
     {antidote_pb, {git, "git://github.com/syncfree/antidote_pb", {branch, "new_interface_erl19"}}},
     {antidote_crdt, ".*", {git, "git://github.com/syncfree/antidote_crdt", {tag, "0.0.2"}}},
     {antidote_utils, {git, "git://github.com/syncfree/antidote_utils", {tag, "0.0.1"}}},
     {rand_compat, {git, "https://github.com/lasp-lang/rand_compat.git", {ref, "b2cf40b6ef14a5d7fbc67276e9164de7cc7c7906"}}}
->>>>>>> 3b7e4160
 ]}.
 
 {erl_opts, [debug_info, warnings_as_errors, {parse_transform, lager_transform},{i,"include"}]}.
