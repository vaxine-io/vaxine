--- conflicted
+++ resolved
@@ -1,13 +1,6 @@
 {deps, [
-<<<<<<< HEAD
     {lager, "3.5.1"},
     {riak_core, "3.0.6", {pkg, riak_core_ng}},
-    {riak_dt,  {git, "https://github.com/aletomsic/riak_dt", {tag, "type_check_antidote"}}},
-=======
-    {lager, "3.2.1"},
-    %%{riak_core, {git, "https://github.com/project-fifo/riak_core", {branch, "fifo-0.7.1"}}},
-    {riak_core, "2.2.8", {pkg, riak_core_ng}},
->>>>>>> d087ea62
     %% TODO: riak_pb branch "antidote_crdt"
     {riak_pb, {git, "https://github.com/syncfree/riak_pb", {tag, "v0.4.1"}}},
     {riak_api, {git, "https://github.com/basho/riak_api", {tag, "2.0.2"}}},
