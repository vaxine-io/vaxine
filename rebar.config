--- conflicted
+++ resolved
@@ -1,22 +1,11 @@
 {deps, [
-<<<<<<< HEAD
     {antidote_channels, {git, "https://github.com/AntidoteDB/antidote_channels", {ref,"7905e1ac2e9e3e3f9a4f79b9c54c3dcf0451f154"}}},
-    %% overwrite lager dependency since current version disables logger messages (see https://github.com/erlang-lager/lager/issues/492)
-    {lager, {git, "https://github.com/erlang-lager/lager", {ref, "411edc71ee9823f6ab9c6f617daccce3c6798a29"}}},
-    %% riak framework
-    {riak_core, "3.1.1", {pkg,riak_core_ng}},
-    ranch,
-=======
     %% riak_core_lite framework
     {riak_core, {git, "https://github.com/riak-core-lite/riak_core_lite", {tag, "v1.0.0-rc1"}}},
 
     % ranch socket acceptor pool for managing protocol buffer sockets
     {ranch, "1.7.1"},
 
-    %% efficient inter-dc messaging
-    {erlzmq, {git, "https://github.com/zeromq/erlzmq2", {ref, "573d583"}}},
-
->>>>>>> 163957c3
     %% antidote utilities
     antidote_crdt,
     antidote_pb_codec,
