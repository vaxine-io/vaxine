--- conflicted
+++ resolved
@@ -11,16 +11,13 @@
 
     %% antidote utilities
     %% TODO: riak_pb branch "antidote_crdt"
-<<<<<<< HEAD
     {riak_pb, {git, "https://github.com/SyncFree/riak_pb", {branch, "strong_consistency"}}},
     %% Used to be "2.0.2"
     {riak_api, {git, "https://github.com/basho/riak_api", {tag, "2.1.6-225"}}},
     {erlzmq, ".*", {git, "https://github.com/zeromq/erlzmq2"}},
     %% antidote_pb is client interface. Needed only for riak_tests.
     {antidote_pb, {git, "https://github.com/syncfree/antidote_pb", {tag, "v0.1.0"}}},
-=======
-    {riak_pb, {git, "https://github.com/syncfree/riak_pb", {tag, "v0.5.1"}}},
->>>>>>> 00eaca5b
+
     {antidote_crdt, ".*", {git, "https://github.com/syncfree/antidote_crdt", {tag, "v0.1.0"}}},
     {vectorclock, ".*", {git, "https://github.com/AntidoteDB/vectorclock", {tag, "v0.1.0"}}},
 
