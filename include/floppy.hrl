--- conflicted
+++ resolved
@@ -1,11 +1,8 @@
 -define(BUCKET, <<"floppy">>).
 -define(MASTER, floppy_vnode_master).
 -define(LOGGINGMASTER, logging_vnode_master).
-<<<<<<< HEAD
 -define(CLOCKSIMASTER, clocksi_vnode_master).
 -define(CLOCKSI, clocksi).
-=======
->>>>>>> e599c4e2
 -define(REPMASTER, floppy_rep_vnode_master).
 -define(OP_TIMEOUT, 25000).
 -define(COORD_TIMEOUT, 5000).
@@ -14,43 +11,47 @@
 -define(NUM_W, 2).
 -define(NUM_R, 2).
 -define(OTHER_DC, 'floppy1@127.0.0.1').
-<<<<<<< HEAD
--define(MAXRING,1461501637330902918203684832716283019655932542975).
--record (payload, {key, op_param, actor}).
+-record (payload, {key, type, op_param, actor}).
+-type operation() :: #operation{}.
 
 %% Used by the replication layer
 -record(operation, {op_number, payload}).
 
 %% The way records are stored in the log.
 -record(log_record, {tx_id, op_type::atom(), op_payload}).
-=======
--record (payload, {key, type, op_param, actor}).
--record(operation, {op_number, payload}).
--type operation() :: #operation{}.
->>>>>>> e599c4e2
 
 %% Clock SI
 
-<<<<<<< HEAD
 %% MIN is Used for generating the timeStamp of a new snapshot
 %% in the case that a client has already seen a snapshot time
 %% greater than the current time at the replica it is starting
 %% a new transaction.
 -define(MIN, 1).
-=======
-% MIN is used for generating the timestamp of a new snapshot
-% in the case that a client has already seen a snapshot time
-% greater than the current time at the replica it is starting
-% a new transaction.
->>>>>>> e599c4e2
 
 %% DELTA has the same meaning as in the clock-SI paper.
 -define(DELTA, 10000).
 
-<<<<<<< HEAD
 -define(CLOCKSI_TIMEOUT, 1000).
 
 %%---------------------------------------------------------------------
+-type tx() :: #tx{}.
+
+-type key() :: term().
+-type op()  :: {term(), term()}.
+-type crdt() :: term().
+-type val() :: term().
+-type reason() :: atom().
+-type preflist() :: riak_core_apl:preflist().
+-type log() :: term().
+-type op_id() :: {non_neg_integer(), node()}.
+-type payload() :: term().
+-type partition_id()  :: non_neg_integer().
+-type log_id() :: [partition_id()].
+-type type() :: atom().
+-type snapshot() :: term().
+
+
+-export_type([key/0, op/0, crdt/0, val/0, reason/0, preflist/0, log/0, op_id/0, payload/0, operation/0, partition_id/0, tx/0, type/0, snapshot/0]).
 %% Data Type: tx
 %% where:
 %%    snapshot_time:
@@ -72,29 +73,4 @@
                           commit_time :: {term(), non_neg_integer()},
                           txid :: #tx_id{}
                          }).
--record(transaction, {snapshot_time, server_pid, vec_snapshot_time, txn_id}).
-=======
--define(MIN, 1).
--define(DELTA, 10000).
--define(CLOCKSI_TIMEOUT, 1000).
-
--record(tx, {snapshot_time, commit_time, prepare_time, state, write_set, operations}).
--type tx() :: #tx{}.
-
--type key() :: term().
--type op()  :: {term(), term()}.
--type crdt() :: term().
--type val() :: term().
--type reason() :: atom().
--type preflist() :: riak_core_apl:preflist().
--type log() :: term().
--type op_id() :: {non_neg_integer(), node()}.
--type payload() :: term().
--type partition_id()  :: non_neg_integer().
--type log_id() :: [partition_id()].
--type type() :: atom().
--type snapshot() :: term().
-
-
--export_type([key/0, op/0, crdt/0, val/0, reason/0, preflist/0, log/0, op_id/0, payload/0, operation/0, partition_id/0, tx/0, type/0, snapshot/0]).
->>>>>>> e599c4e2
+-record(transaction, {snapshot_time, server_pid, vec_snapshot_time, txn_id}).