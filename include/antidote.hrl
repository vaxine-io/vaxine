--- conflicted
+++ resolved
@@ -164,25 +164,10 @@
 %%----------------------------------------------------------------------
 
 -record(tx_coord_state, {
-<<<<<<< HEAD
-	  from :: {pid(), term()},
-	  transaction :: tx(),
-	  external_snapshots :: dict(),
-	  updated_partitions :: list(),
-	  num_to_ack :: non_neg_integer(),
-	  prepare_time :: non_neg_integer(),
-	  commit_time :: non_neg_integer(),
-	  commit_protocol :: term(),
-	  state :: active | prepared | committing | committed | undefined | aborted
-		 | committed_read_only,
-	  operations :: list(),
-	  read_set :: list(),
-	  is_static :: boolean(),
-	  full_commit :: boolean()}).
-=======
           from :: {pid(), term()},
           transaction :: tx(),
           updated_partitions :: list(),
+	  external_snapshots :: dict(),
           num_to_ack :: non_neg_integer(),
           prepare_time :: non_neg_integer(),
           commit_time :: non_neg_integer(),
@@ -192,5 +177,4 @@
           operations :: list(),
           read_set :: list(),
           is_static :: boolean(),
-          full_commit :: boolean()}).
->>>>>>> 9993e38e
+          full_commit :: boolean()}).