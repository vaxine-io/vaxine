--- conflicted
+++ resolved
@@ -2,11 +2,7 @@
 %% etc/app.config
 %%
 {ring_state_dir,        "data/ring"}.
-<<<<<<< HEAD
-{ring_creation_size,    "16"}.
-=======
 {ring_creation_size, 	"16"}.
->>>>>>> e7afa800
 {platform_data_dir,     "./data"}.
 {web_ip,                "127.0.0.1"}.
 {web_port,              "8098"}.
