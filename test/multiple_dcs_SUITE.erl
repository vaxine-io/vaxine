--- conflicted
+++ resolved
@@ -66,7 +66,7 @@
 end_per_testcase(_, _) ->
     ok.
 
-all() ->
+all() -> 
     [simple_replication_test,
      failure_test,
      blocking_test,
@@ -270,36 +270,6 @@
             ?assertEqual({ok, 3}, ReadResult),
             lager:info("Done append in Node1"),
 
-            %% NODE3 comes back
-            [ok, ok] = rpc:call(Node3, inter_dc_manager, observe_dcs_sync, [[D1, D2]]),
-            ReadResult3 = rpc:call(Node2,
-                antidote, clocksi_read,
-                [CommitTime, Key, Type]),
-            {ok, {_,[ReadSet2],_} }= ReadResult3,
-            ?assertEqual(3, ReadSet2),
-            lager:info("Done read from Node2"),
-            ReadResult2 = rpc:call(Node3,
-                antidote, clocksi_read,
-                [CommitTime, Key, Type]),
-            {ok, {_,[ReadSet1],_} }= ReadResult2,
-            ?assertEqual(3, ReadSet1),
-            lager:info("Done Read in Node3"),
-            pass;
-        {ok, false} ->
-            pass
-    end.
-
-<<<<<<< HEAD
-    WriteResult3 = rpc:call(Node1,
-                            antidote, append,
-                            [Key, Type, {increment, 1}]),
-    ?assertMatch({ok, _}, WriteResult3),
-    {ok,{_,_,CommitTime}}=WriteResult3,
-    ReadResult = rpc:call(Node1, antidote, read,
-                          [Key, Type]),
-    ?assertEqual({ok, 3}, ReadResult),
-    lager:info("Done append in Node1"),
-
     %% NODE3 comes back
     [ok, ok] = rpc:call(Node3, inter_dc_manager, observe_dcs_sync, [[D1, D2]]),
     ReadResult3 = rpc:call(Node2,
@@ -326,10 +296,11 @@
     {ok, {_,[ReadSet1],_} }= ReadResult2,
     ?assertEqual(3, ReadSet1),
     lager:info("Done Read in Node3"),
-    pass.
-=======
->>>>>>> ce9feaeb
-   
+            pass;
+        {ok, false} ->
+            pass
+    end.
+
 %% This is to test a situation where interDC transactions
 %% can be blocked depending on the timing of transactions
 %% going between 3 DCs
